--- conflicted
+++ resolved
@@ -189,13 +189,10 @@
       '@mantine/hooks':
         specifier: ^8.2.1
         version: 8.2.1(react@19.1.0)
+      '@mantine/notifications':
+        specifier: ^8.2.4
+        version: 8.2.4(@mantine/core@8.2.1(@mantine/hooks@8.2.1(react@19.1.0))(@types/react@19.1.8)(react-dom@19.1.0(react@19.1.0))(react@19.1.0))(@mantine/hooks@8.2.1(react@19.1.0))(react-dom@19.1.0(react@19.1.0))(react@19.1.0)
       '@mantine/modals':
-<<<<<<< HEAD
-=======
-        specifier: ^8.2.2
-        version: 8.2.2(@mantine/core@8.2.1(@mantine/hooks@8.2.1(react@19.1.0))(@types/react@19.1.8)(react-dom@19.1.0(react@19.1.0))(react@19.1.0))(@mantine/hooks@8.2.1(react@19.1.0))(react-dom@19.1.0(react@19.1.0))(react@19.1.0)
-      '@mantine/notifications':
->>>>>>> 116964d6
         specifier: ^8.2.4
         version: 8.2.4(@mantine/core@8.2.1(@mantine/hooks@8.2.1(react@19.1.0))(@types/react@19.1.8)(react-dom@19.1.0(react@19.1.0))(react@19.1.0))(@mantine/hooks@8.2.1(react@19.1.0))(react-dom@19.1.0(react@19.1.0))(react@19.1.0)
       '@supabase/supabase-js':
@@ -1200,35 +1197,27 @@
     peerDependencies:
       react: ^18.x || ^19.x
 
-<<<<<<< HEAD
   '@mantine/modals@8.2.4':
     resolution: {integrity: sha512-3o1ZnzrU+Rnp6HkJPHbVllVc9HmTVn4s8UyjGunc9IqnId7wU8GDULpWXNXrBgbvWuJzwIOfGYgw5GCefKUHIA==}
-=======
-  '@mantine/modals@8.2.2':
-    resolution: {integrity: sha512-NCjdziBVtw21e15no3dl1MAAXawJGQRjyH4OVbVk9o4LlKPggSRy0O2rHrfaNpZf0LZIx/Zp4w9ww5zA84Ccrg==}
-    peerDependencies:
-      '@mantine/core': 8.2.2
-      '@mantine/hooks': 8.2.2
-      react: ^18.x || ^19.x
-      react-dom: ^18.x || ^19.x
-
-  '@mantine/notifications@8.2.4':
-    resolution: {integrity: sha512-CPyYM1Y9oXxlJl5zTJN0mgJGZh8ZrhdIsA4ZktnpmJMKvGHWQdmtzTcPDu4gwzDNdANsN0f9DtMSp68kNiD1xA==}
->>>>>>> 116964d6
     peerDependencies:
       '@mantine/core': 8.2.4
       '@mantine/hooks': 8.2.4
       react: ^18.x || ^19.x
       react-dom: ^18.x || ^19.x
 
-<<<<<<< HEAD
-=======
+  '@mantine/notifications@8.2.4':
+    resolution: {integrity: sha512-CPyYM1Y9oXxlJl5zTJN0mgJGZh8ZrhdIsA4ZktnpmJMKvGHWQdmtzTcPDu4gwzDNdANsN0f9DtMSp68kNiD1xA==}
+    peerDependencies:
+      '@mantine/core': 8.2.4
+      '@mantine/hooks': 8.2.4
+      react: ^18.x || ^19.x
+      react-dom: ^18.x || ^19.x
+
   '@mantine/store@8.2.4':
     resolution: {integrity: sha512-NYbhSy6UkVXsCDDHau+ZmGuuLgQ1laNINhKRHYabRvH5aSuU9drbgIlraNgzoF/+LeoTSQ8LylsdWNQRq0hqqA==}
     peerDependencies:
       react: ^18.x || ^19.x
 
->>>>>>> 116964d6
   '@microsoft/tsdoc@0.15.1':
     resolution: {integrity: sha512-4aErSrCR/On/e5G2hDP0wjooqDdauzEbIq8hIkIe5pXV0rtWJZvdCEKL0ykZxex+IxIwBp0eGeV48hQN07dXtw==}
 
@@ -7226,19 +7215,6 @@
     dependencies:
       react: 19.1.0
 
-<<<<<<< HEAD
-  '@mantine/modals@8.2.4(@mantine/core@8.2.1(@mantine/hooks@8.2.1(react@19.1.0))(@types/react@19.1.8)(react-dom@19.1.0(react@19.1.0))(react@19.1.0))(@mantine/hooks@8.2.1(react@19.1.0))(react-dom@19.1.0(react@19.1.0))(react@19.1.0)':
-=======
-  '@mantine/modals@8.2.2(@mantine/core@8.2.1(@mantine/hooks@8.2.1(react@19.1.0))(@types/react@19.1.8)(react-dom@19.1.0(react@19.1.0))(react@19.1.0))(@mantine/hooks@8.2.1(react@19.1.0))(react-dom@19.1.0(react@19.1.0))(react@19.1.0)':
->>>>>>> 116964d6
-    dependencies:
-      '@mantine/core': 8.2.1(@mantine/hooks@8.2.1(react@19.1.0))(@types/react@19.1.8)(react-dom@19.1.0(react@19.1.0))(react@19.1.0)
-      '@mantine/hooks': 8.2.1(react@19.1.0)
-      react: 19.1.0
-      react-dom: 19.1.0(react@19.1.0)
-
-<<<<<<< HEAD
-=======
   '@mantine/notifications@8.2.4(@mantine/core@8.2.1(@mantine/hooks@8.2.1(react@19.1.0))(@types/react@19.1.8)(react-dom@19.1.0(react@19.1.0))(react@19.1.0))(@mantine/hooks@8.2.1(react@19.1.0))(react-dom@19.1.0(react@19.1.0))(react@19.1.0)':
     dependencies:
       '@mantine/core': 8.2.1(@mantine/hooks@8.2.1(react@19.1.0))(@types/react@19.1.8)(react-dom@19.1.0(react@19.1.0))(react@19.1.0)
@@ -7252,7 +7228,13 @@
     dependencies:
       react: 19.1.0
 
->>>>>>> 116964d6
+  '@mantine/modals@8.2.4(@mantine/core@8.2.1(@mantine/hooks@8.2.1(react@19.1.0))(@types/react@19.1.8)(react-dom@19.1.0(react@19.1.0))(react@19.1.0))(@mantine/hooks@8.2.1(react@19.1.0))(react-dom@19.1.0(react@19.1.0))(react@19.1.0)':
+    dependencies:
+      '@mantine/core': 8.2.1(@mantine/hooks@8.2.1(react@19.1.0))(@types/react@19.1.8)(react-dom@19.1.0(react@19.1.0))(react@19.1.0)
+      '@mantine/hooks': 8.2.1(react@19.1.0)
+      react: 19.1.0
+      react-dom: 19.1.0(react@19.1.0)
+
   '@microsoft/tsdoc@0.15.1': {}
 
   '@nanogiants/nestjs-swagger-api-exception-decorator@1.7.2(@nestjs/common@11.1.5(class-transformer@0.5.1)(class-validator@0.14.2)(reflect-metadata@0.2.2)(rxjs@7.8.2))(@nestjs/swagger@11.2.0(@nestjs/common@11.1.5(class-transformer@0.5.1)(class-validator@0.14.2)(reflect-metadata@0.2.2)(rxjs@7.8.2))(@nestjs/core@11.1.5)(class-transformer@0.5.1)(class-validator@0.14.2)(reflect-metadata@0.2.2))':
