datasource db {
  provider  = "postgresql"
  url       = env("DATABASE_CLOUD_URL")
  directUrl = env("DIRECT_CLOUD_URL")
}

// datasource db {
//   provider  = "postgresql"
//   url       = env("DATABASE_URL")
// }

generator client {
  provider        = "prisma-client-js"
  previewFeatures = ["typedSql", "driverAdapters"]
}

generator json {
  provider = "prisma-json-types-generator"
}

generator nestjsDto {
  provider            = "prisma-generator-nestjs-dto"
  output              = "../src/generated/nestjs-dto"
  classValidation     = "true"
  prettier            = "true"
  wrapRelationsAsType = "true"
}

enum Role {
  student
  mentor
  admin
}

enum UserStatus {
  active
  disabled
  deleted
}

model User {
  id                   String                  @id @default(uuid()) @db.Uuid
  /// @DtoApiHidden
  userAccount          UserAccount?
  /// @DtoApiHidden
  userDetails          UserDetails?
  /// @DtoApiHidden
  studentDetails       StudentDetails?
  /// @DtoApiHidden
  staffDetails         StaffDetails?
  /// @DtoApiHidden
  bills                Bill[]
  /// @DtoApiHidden
  notifications        Notification[]
  /// @DtoApiHidden
  courseEnrollment     CourseEnrollment[]
  /// @DtoApiHidden
  courseSections       CourseSection[]
  /// @DtoApiHidden
  submittedAssignments AssignmentSubmission[]
  /// @DtoApiHidden
  grades               AssignmentGradeRecord[]
  /// @DtoApiHidden
  quizAttempts         QuizSubmission[]
  /// @DtoApiHidden
  postedDiscussions    DiscussionPost[]
  /// @DtoApiHidden
  moduleProgress       ContentProgress[]
  /// @DtoApiHidden
  groups               GroupMember[]

  firstName  String
  middleName String?
  lastName   String
  /// @DtoReadOnly
  role       Role

  /// @DtoReadOnly
  createdAt  DateTime  @default(now())
  /// @DtoReadOnly
  updatedAt  DateTime  @updatedAt
  /// @DtoReadOnly
  disabledAt DateTime?
  /// @DtoReadOnly
  deletedAt  DateTime?
}

model UserAccount {
  id     String @id @default(uuid()) @db.Uuid
  userId String @unique @db.Uuid
  /// @DtoApiHidden
  user   User   @relation(fields: [userId], references: [id], onDelete: Cascade)

  authUid String  @unique
  /// @IsEmail
  email   String?

  /// @DtoReadOnly
  createdAt DateTime  @default(now())
  /// @DtoReadOnly
  updatedAt DateTime  @updatedAt
  /// @DtoReadOnly
  deletedAt DateTime?
}

model UserDetails {
  id     String @id @default(uuid()) @db.Uuid
  userId String @unique @db.Uuid
  /// @DtoApiHidden
  user   User   @relation(fields: [userId], references: [id], onDelete: Cascade)

  dateJoined DateTime
  dob        DateTime?
  gender     String?

  /// @DtoReadOnly
  createdAt DateTime  @default(now())
  /// @DtoReadOnly
  updatedAt DateTime  @updatedAt
  /// @DtoReadOnly
  deletedAt DateTime?
}

enum StudentType {
  new
  regular
  irregular
  transfer
  returnee
  graduate
  special
}

model StudentDetails {
  id     String @id @default(uuid()) @db.Uuid
  userId String @unique @db.Uuid
  /// @DtoApiHidden
  user   User   @relation(fields: [userId], references: [id], onDelete: Cascade)

  studentNumber String      @unique
  studentType   StudentType
  admissionDate DateTime
  otherDetails  Json

  /// @DtoReadOnly
  createdAt DateTime  @default(now())
  /// @DtoReadOnly
  updatedAt DateTime  @updatedAt
  /// @DtoReadOnly
  deletedAt DateTime?

  @@index(studentNumber)
}

model StaffDetails {
  id     String @id @default(uuid()) @db.Uuid
  userId String @unique @db.Uuid
  /// @DtoApiHidden
  user   User   @relation(fields: [userId], references: [id], onDelete: Cascade)

  employeeNumber Int
  department     String
  position       String
  otherDetails   Json

  /// @DtoReadOnly
  createdAt DateTime  @default(now())
  /// @DtoReadOnly
  updatedAt DateTime  @updatedAt
  /// @DtoReadOnly
  deletedAt DateTime?
}

model Program {
  id     String  @id @default(uuid()) @db.Uuid
  /// @DtoApiHidden
  majors Major[]

  programCode  String  @unique
  name         String  @unique
  description  String
  yearDuration Int
  isActive     Boolean @default(true)

  /// @DtoReadOnly
  createdAt DateTime  @default(now())
  /// @DtoReadOnly
  updatedAt DateTime  @updatedAt
  /// @DtoReadOnly
  deletedAt DateTime?
}

model Major {
  id        String  @id @default(uuid()) @db.Uuid
  programId String  @db.Uuid
  /// @DtoApiHidden
  program   Program @relation(fields: [programId], references: [id])

  /// @DtoApiHidden
  courses Course[]

  /// @DtoApiHidden
  curriculums Curriculum[]

  majorCode   String  @unique
  name        String  @unique
  description String
  isActive    Boolean @default(true)

  /// @DtoReadOnly
  createdAt DateTime  @default(now())
  /// @DtoReadOnly
  updatedAt DateTime  @updatedAt
  /// @DtoReadOnly
  deletedAt DateTime?
}

model Course {
  id String @id @default(uuid()) @db.Uuid

  /// @DtoApiHidden
  majors Major[]

  prereqs   Course[] @relation("CoursePrereq")
  prereqFor Course[] @relation("CoursePrereq")

  coreqs   Course[] @relation("CourseCoreq")
  coreqFor Course[] @relation("CourseCoreq")

  /// @DtoApiHidden
  modules Module[]

  curriculumCourses CurriculumCourse[]

  courseCode  String  @unique
  name        String
  description String
  units       Int
  type        String
  isActive    Boolean @default(true)

  /// @DtoApiHidden
  courseOfferings CourseOffering[] // A course can have multiple offerings

  /// @DtoReadOnly
  createdAt DateTime  @default(now())
  /// @DtoReadOnly
  updatedAt DateTime  @updatedAt
  /// @DtoReadOnly
  deletedAt DateTime?
}

model Curriculum {
  id String @id @default(uuid()) @db.Uuid

  majorId String @db.Uuid
  /// @DtoApiHidden
  major   Major  @relation(fields: [majorId], references: [id])

  /// @DtoApiHidden
  courses CurriculumCourse[]

  icon        String?
  name        String?
  description String?

  /// @DtoReadOnly
  createdAt DateTime  @default(now())
  /// @DtoReadOnly
  updatedAt DateTime  @updatedAt
  /// @DtoReadOnly
  deletedAt DateTime?
}

model CurriculumCourse {
  id String @id @default(uuid()) @db.Uuid

  curriculumId String     @db.Uuid
  /// @DtoApiHidden
  curriculum   Curriculum @relation(fields: [curriculumId], references: [id])

  courseId String @db.Uuid
  /// @DtoApiHidden
  course   Course @relation(fields: [courseId], references: [id])

  order    Int
  year     Int
  semester Int

  /// @DtoReadOnly
  createdAt DateTime  @default(now())
  /// @DtoReadOnly
  updatedAt DateTime  @updatedAt
  /// @DtoReadOnly
  deletedAt DateTime?

  @@unique([curriculumId, courseId])
}

enum EnrollmentStatus {
  draft
  upcoming
  active
  extended
  closed
  canceled
  archived
}

model EnrollmentPeriod {
  id String @id @default(uuid()) @db.Uuid

  courseOfferings CourseOffering[] // An enrollment can have multiple offerings

  startYear Int
  endYear   Int

  term Int

  startDate DateTime
  endDate   DateTime

  status EnrollmentStatus

  /// @DtoReadOnly
  createdAt DateTime  @default(now())
  /// @DtoReadOnly
  updatedAt DateTime  @updatedAt
  /// @DtoReadOnly
  deletedAt DateTime?
}

model CourseOffering {
  id String @id @default(uuid()) @db.Uuid

  courseId String @db.Uuid // Each offering belongs to one course
  /// @DtoApiHidden
  course   Course @relation(fields: [courseId], references: [id])

  periodId         String           @db.Uuid // Each offering belongs to one enrollment period
  /// @DtoApiHidden
  enrollmentPeriod EnrollmentPeriod @relation(fields: [periodId], references: [id])

  /// @DtoApiHidden
  courseEnrollments CourseEnrollment[] // Each offering can have multiple enrollments
  /// @DtoApiHidden
  courseSections    CourseSection[] // Each offering can have multiple sections
  /// @DtoApiHidden
  modules           Module[]

  /// @DtoReadOnly
  createdAt DateTime  @default(now())
  /// @DtoReadOnly
  updatedAt DateTime  @updatedAt
  /// @DtoReadOnly
  deletedAt DateTime?
}

enum Days {
  monday
  tuesday
  wednesday
  thursday
  friday
  saturday
}

model CourseSection {
  id String @id @default(uuid()) @db.Uuid

  name String

  /// @DtoApiHidden
  user     User?   @relation(fields: [mentorId], references: [id], onDelete: SetNull)
  mentorId String? @db.Uuid // make mentor optional

  /// @DtoApiHidden
  courseOffering   CourseOffering @relation(fields: [courseOfferingId], references: [id])
  courseOfferingId String         @db.Uuid // Each section belong to one offering

  courseEnrollments CourseEnrollment[] // Each course section has multiple student enrolled

  maxSlot Int

  startSched String
  endSched   String

  days Days[]

  /// @DtoReadOnly
  createdAt DateTime  @default(now())
  /// @DtoReadOnly
  updatedAt DateTime  @updatedAt
  /// @DtoReadOnly
  deletedAt DateTime?

  /// @DtoApiHidden
  sectionModules SectionModule[]
}

enum CourseEnrollmentStatus {
  enlisted
  finalized
  enrolled
  completed
  incomplete
  dropped
  failed
}

model CourseEnrollment {
  id String @id @default(uuid()) @db.Uuid

  /// @DtoApiHidden
  courseOffering   CourseOffering @relation(fields: [courseOfferingId], references: [id])
  courseOfferingId String         @db.Uuid // Each enrolled courses belong to one offering

  /// @DtoApiHidden
  courseSection   CourseSection @relation(fields: [courseSectionId], references: [id])
  courseSectionId String        @db.Uuid // Each student enrollment belong to one section

  /// @DtoApiHidden
  user      User   @relation(fields: [studentId], references: [id])
  studentId String @db.Uuid // Each enrolled course belong to one user i.e student

  status      CourseEnrollmentStatus
  startedAt   DateTime
  completedAt DateTime?

  /// @DtoReadOnly
  createdAt DateTime  @default(now())
  /// @DtoReadOnly
  updatedAt DateTime  @updatedAt
  /// @DtoReadOnly
  deletedAt DateTime?
}

enum BillType {
  academic
  administrative
  facilities
  studentServices
  activities
  penalties
}

enum PaymentScheme {
  full
  installment1
  installment2
}

model Bill {
  id     String  @id @default(uuid()) @db.Uuid
  userId String? @db.Uuid

  user             User?             @relation(fields: [userId], references: [id])
  /// @DtoApiHidden
  billInstallments BillInstallment[]
  /// @DtoApiHidden
  billPayments     BillPayment[]

  invoiceId     Int           @default(autoincrement())
  payerName     String
  payerEmail    String
  billType      BillType
  paymentScheme PaymentScheme
  totalAmount   Decimal       @db.Decimal(10, 2)
  /// [CostBreakdown]
  /// @DtoOverrideType(PrismaJson.CostBreakdown)
  costBreakdown Json

  /// @DtoReadOnly
  createdAt DateTime  @default(now())
  /// @DtoReadOnly
  updatedAt DateTime  @updatedAt
  /// @DtoReadOnly
  deletedAt DateTime?
}

model BillInstallment {
  id           String        @id @default(uuid()) @db.Uuid
  billId       String        @db.Uuid
  /// @DtoApiHidden
  bill         Bill          @relation(fields: [billId], references: [id])
  /// @DtoApiHidden
  billPayments BillPayment[]

  name             String
  installmentOrder Int
  amountToPay      Decimal  @db.Decimal(10, 2)
  dueAt            DateTime

  /// @DtoReadOnly
  createdAt DateTime  @default(now())
  /// @DtoReadOnly
  updatedAt DateTime  @updatedAt
  /// @DtoReadOnly
  deletedAt DateTime?
}

enum PaymentType {
  card
  paymaya
  gcash
  qrph
  manual
}

model BillPayment {
  id            String           @id @default(uuid()) @db.Uuid
  billId        String           @db.Uuid
  /// @DtoApiHidden
  bill          Bill             @relation(fields: [billId], references: [id])
  installmentId String?          @db.Uuid
  /// @DtoApiHidden
  installment   BillInstallment? @relation(fields: [installmentId], references: [id])

  installmentOrder Int
  amountPaid       Decimal     @db.Decimal(10, 2)
  paymentType      PaymentType
  notes            String
  paymentDate      DateTime
  /// [PayMongoData]
  /// @DtoOverrideType(PrismaJson.PayMongoData)
  paymongoData     Json?

  /// @DtoReadOnly
  createdAt DateTime  @default(now())
  /// @DtoReadOnly
  updatedAt DateTime  @updatedAt
  /// @DtoReadOnly
  deletedAt DateTime?
}

enum PricingType {
  tuition
  lab
  misc
  other
}

model Pricing {
  id          String         @id @default(uuid()) @db.Uuid
  /// @DtoApiHidden
  priceGroups PricingGroup[]

  type    PricingType
  name    String      @unique
  amount  Decimal     @db.Decimal(10, 2)
  enabled Boolean     @default(true)

  /// @DtoReadOnly
  createdAt DateTime  @default(now())
  /// @DtoReadOnly
  updatedAt DateTime  @updatedAt
  /// @DtoReadOnly
  deletedAt DateTime?
}

model PricingGroup {
  id     String    @id @default(uuid()) @db.Uuid
  /// @DtoApiHidden
  prices Pricing[]

  name    String
  amount  Decimal @db.Decimal(10, 2)
  enabled Boolean @default(true)

  /// @DtoReadOnly
  createdAt DateTime  @default(now())
  /// @DtoReadOnly
  updatedAt DateTime  @updatedAt
  /// @DtoReadOnly
  deletedAt DateTime?
}

model Module {
  id    String @id @default(uuid()) @db.Uuid
  title String

  /// @DtoApiHidden
  course   Course? @relation(fields: [courseId], references: [id], onDelete: Cascade)
  courseId String? @db.Uuid

  /// @DtoApiHidden
  courseOffering   CourseOffering? @relation(fields: [courseOfferingId], references: [id])
  courseOfferingId String?         @db.Uuid

  /// @DtoApiHidden
  sectionModules SectionModule[]
  /// @DtoApiHidden
  moduleSections ModuleSection[]
  /// @DtoApiHidden
  moduleContents ModuleContent[]
  /// @DtoApiHidden
  progresses     ContentProgress[]
  /// @DtoApiHidden
  groups         Group[]

  publishedAt   DateTime?
  toPublishAt   DateTime?
  unpublishedAt DateTime?

  /// @DtoReadOnly
  createdAt DateTime  @default(now())
  /// @DtoReadOnly
  updatedAt DateTime  @updatedAt
  /// @DtoReadOnly
  deletedAt DateTime?
}

model SectionModule {
  id              String        @id @default(uuid()) @db.Uuid
  courseSection   CourseSection @relation(fields: [courseSectionId], references: [id], onDelete: Cascade)
  courseSectionId String        @db.Uuid

  module   Module @relation(fields: [moduleId], references: [id], onDelete: Cascade)
  moduleId String @db.Uuid

<<<<<<< HEAD
  order       Int
=======
  order       Int       @default(0)
>>>>>>> 49460e16
  publishedAt DateTime?
  toPublishAt DateTime?

  classMeetings Json?

  @@unique([courseSectionId, moduleId])
  @@index([courseSectionId])
  @@index([moduleId])
}

model ModuleSection {
  id String @id @default(uuid()) @db.Uuid

  /// @DtoApiHidden
  module   Module @relation(fields: [moduleId], references: [id], onDelete: Cascade)
  moduleId String @db.Uuid

  // self reference subsections
  /// @DtoApiHidden
  parentSection   ModuleSection?  @relation("ModuleSubsection", fields: [parentSectionId], references: [id], onDelete: Cascade)
  parentSectionId String?         @db.Uuid
  /// @DtoApiHidden
  subsections     ModuleSection[] @relation("ModuleSubsection")

  /// @DtoApiHidden
  prerequisiteSection   ModuleSection? @relation("ModulePrerequisite", fields: [prerequisiteSectionId], references: [id])
  prerequisiteSectionId String?        @db.Uuid

  /// @DtoApiHidden
  dependentSections ModuleSection[] @relation("ModulePrerequisite")

  /// @DtoApiHidden
  moduleContents ModuleContent[]

  title String @db.VarChar(255)
  order Int

  publishedAt   DateTime?
  toPublishAt   DateTime?
  unpublishedAt DateTime?

  /// @DtoReadOnly
  createdAt DateTime  @default(now())
  /// @DtoReadOnly
  updatedAt DateTime  @updatedAt
  /// @DtoReadOnly
  deletedAt DateTime?

  @@index([moduleId, order])
  @@index([moduleId])
  @@index([parentSectionId])
  @@index([order])
  @@index([publishedAt])
}

enum ContentType {
  LESSON
  ASSIGNMENT
  QUIZ
  DISCUSSION
  VIDEO
  URL
  FILE
}

model ModuleContent {
  id String @id @default(uuid()) @db.Uuid

  // moduleId (content can belong to a module even if not in a section)
  // used for storing draft content that is not part of a section
  moduleId String @db.Uuid
  /// @DtoApiHidden
  module   Module @relation(fields: [moduleId], references: [id], onDelete: Cascade)

  // optional: if content is part of a section
  moduleSectionId String?        @db.Uuid
  /// @DtoApiHidden
  moduleSection   ModuleSection? @relation(fields: [moduleSectionId], references: [id], onDelete: Cascade)

  order       Int
  contentType ContentType

  publishedAt   DateTime?
  toPublishAt   DateTime?
  unpublishedAt DateTime?

  /// @DtoReadOnly
  createdAt DateTime  @default(now())
  /// @DtoReadOnly
  updatedAt DateTime  @updatedAt
  /// @DtoReadOnly
  deletedAt DateTime?

  // Relations to specific content types
  lesson       Lesson?
  assignment   Assignment?
  quiz         Quiz?
  discussion   Discussion?
  video        Video?
  externalUrl  ExternalUrl?
  fileResource FileResource?

  studentProgress ContentProgress[]

  @@unique([moduleSectionId, order])
  @@index([moduleId, contentType, publishedAt])
  @@index([moduleSectionId])
  @@index([publishedAt])
  @@index([contentType, publishedAt])
}

model Lesson {
  id              String        @id @default(uuid()) @db.Uuid
  /// @DtoApiHidden
  moduleContent   ModuleContent @relation(fields: [moduleContentId], references: [id], onDelete: Cascade)
  moduleContentId String        @unique @db.Uuid

  title    String  @db.VarChar(255)
  subtitle String? @db.VarChar(500)
  content  Json? // Structured lesson content

  /// @DtoReadOnly
  createdAt DateTime  @default(now())
  /// @DtoReadOnly
  updatedAt DateTime  @updatedAt
  /// @DtoReadOnly
  deletedAt DateTime?
}

enum AssignmentMode {
  INDIVIDUAL
  GROUP
}

model Assignment {
  id String @id @default(uuid()) @db.Uuid

  /// @DtoApiHidden
  moduleContent   ModuleContent @relation(fields: [moduleContentId], references: [id], onDelete: Cascade)
  moduleContentId String        @unique @db.Uuid

  title    String  @db.VarChar(255)
  subtitle String? @db.VarChar(500)
  content  Json? // Structured assignment content (eg. description, instructions, submission instructions, etc.)

  mode AssignmentMode

  maxAttempts         Int?      @db.SmallInt
  allowLateSubmission Boolean
  latePenalty         Decimal?  @db.Decimal(5, 2)
  dueDate             DateTime?
  gracePeriodMinutes  Int?      @default(0) // Grace period in minutes

  /// @DtoReadOnly
  createdAt DateTime  @default(now())
  /// @DtoReadOnly
  updatedAt DateTime  @updatedAt
  /// @DtoReadOnly
  deletedAt DateTime?

  gradingId String?            @db.Uuid
  grading   AssignmentGrading? @relation(fields: [gradingId], references: [id], onDelete: Restrict)

  /// @DtoApiHidden
  submissions AssignmentSubmission[]

  @@index([moduleContentId])
  @@index([dueDate])
}

enum SubmissionState {
  // Work-in-progress submission
  // Student is still working on the assignment/quiz
  // Can be saved multiple times without counting as an attempt
  // Not visible to instructors for grading
  DRAFT

  // Student has completed and submitted work
  // Submission is now "locked in" for evaluation
  // Counts as an attempt toward maxAttempts
  // Becomes visible to instructors
  SUBMITTED

  // Instructor has started grading process
  // Prevents concurrent grading by multiple instructors
  // Provides status transparency to student
  // Allows for complex multi-stage evaluation processes
  UNDER_REVIEW

  // Final grades and feedback have been provided
  // Student can view their grade and feedback
  // Submission is now read-only
  // Marks the end of successful evaluation process
  GRADED

  // Submission requires student action/resubmission
  // Work didn't meet requirements or needs correction
  // Student can revise and resubmit (if attempts remain)
  // Creates feedback loop for improvement
  RETURNED
}

model AssignmentSubmission {
  id           String     @id @default(uuid()) @db.Uuid
  assignmentId String     @db.Uuid
  assignment   Assignment @relation(fields: [assignmentId], references: [id], onDelete: Cascade)
  studentId    String     @db.Uuid

  state SubmissionState

  gradeRecord AssignmentGradeRecord?

  /// @DtoApiHidden
  student User @relation(fields: [studentId], references: [id])

  // Group submissions
  groupId       String? @db.Uuid
  group         Group?  @relation(fields: [groupId], references: [id])
  groupSnapshot Json?

  /// Text submission
  content       Json?
  submittedAt   DateTime?
  attemptNumber Int       @default(1) @db.SmallInt

  // Late submission tracking
  lateDays Int? @db.SmallInt

  attachments AssignmentAttachment[]

  /// @DtoReadOnly
  createdAt DateTime  @default(now())
  /// @DtoReadOnly
  updatedAt DateTime  @updatedAt
  /// @DtoReadOnly
  deletedAt DateTime?

  @@unique([assignmentId, studentId, attemptNumber])
  @@index([assignmentId, studentId])
  @@index([submittedAt])
}

model AssignmentAttachment {
  id String @id @default(uuid()) @db.Uuid

  /// @DtoApiHidden
  submission   AssignmentSubmission @relation(fields: [submissionId], references: [id], onDelete: Cascade)
  submissionId String               @db.Uuid

  name String

  fileUrl String // Files, links, Images, etc.
  type    String // e.g., "document", "image", "code"
  size    Int // in bytes

  /// @DtoReadOnly
  createdAt DateTime @default(now())
}

model Quiz {
  id              String        @id @default(uuid()) @db.Uuid
  /// @DtoApiHidden
  moduleContent   ModuleContent @relation(fields: [moduleContentId], references: [id], onDelete: Cascade)
  moduleContentId String        @unique @db.Uuid
  title           String        @db.VarChar(255)
  subtitle        String?       @db.VarChar(500)
  content         Json // Structured quiz content (eg. description, instructions, etc.)

  timeLimit           Int? // in minutes
  maxAttempts         Int?      @db.SmallInt
  allowLateSubmission Boolean
  latePenalty         Decimal?  @db.Decimal(5, 2)
  dueDate             DateTime?
  gracePeriodMinutes  Int?      @default(0) // Grace period in minutes

  questions Json // Store all questions in a structured format

  /// @DtoApiHidden
  submissions QuizSubmission[]

  /// @DtoReadOnly
  createdAt DateTime  @default(now())
  /// @DtoReadOnly
  updatedAt DateTime  @updatedAt
  /// @DtoReadOnly
  deletedAt DateTime?

  @@index([timeLimit])
}

model QuizSubmission {
  id        String @id @default(uuid()) @db.Uuid
  /// @DtoApiHidden
  quiz      Quiz   @relation(fields: [quizId], references: [id], onDelete: Cascade)
  quizId    String @db.Uuid
  /// @DtoApiHidden
  student   User   @relation(fields: [studentId], references: [id])
  studentId String @db.Uuid

  state SubmissionState //Draft is when students are answering the quiz

  answers  Json // Student's answers
  rawScore Decimal? @db.Decimal(5, 2)

  gradedAt DateTime?
  grade    Decimal?  @db.Decimal(5, 2) //Final score with adjustments

  questionResults Json? // [{questionId, points, score, feedback}]

  lateDays Int? @db.SmallInt

  submittedAt   DateTime? @default(now())
  timeSpent     Int? // in seconds
  attemptNumber Int       @default(1) @db.SmallInt

  /// @DtoReadOnly
  createdAt DateTime @default(now())

  @@unique([quizId, studentId, attemptNumber])
  @@index([quizId, studentId])
  @@index([submittedAt])
}

model Discussion {
  id              String        @id @default(uuid()) @db.Uuid
  /// @DtoApiHidden
  moduleContent   ModuleContent @relation(fields: [moduleContentId], references: [id], onDelete: Cascade)
  moduleContentId String        @unique @db.Uuid

  title    String  @db.VarChar(255)
  subtitle String? @db.VarChar(500)
  content  Json? // Discussion prompt/question

  isThreaded  Boolean? @default(true)
  requirePost Boolean? @default(false)

  /// @DtoReadOnly
  createdAt DateTime  @default(now())
  /// @DtoReadOnly
  updatedAt DateTime  @updatedAt
  /// @DtoReadOnly
  deletedAt DateTime?

  posts DiscussionPost[]

  @@index([moduleContentId])
}

model DiscussionPost {
  id           String     @id @default(uuid()) @db.Uuid
  discussionId String     @db.Uuid
  discussion   Discussion @relation(fields: [discussionId], references: [id], onDelete: Cascade)
  authorId     String     @db.Uuid
  author       User       @relation(fields: [authorId], references: [id])

  content Json

  parentId String?          @db.Uuid
  parent   DiscussionPost?  @relation("DiscussionPostReplies", fields: [parentId], references: [id])
  replies  DiscussionPost[] @relation("DiscussionPostReplies")

  /// @DtoReadOnly
  createdAt DateTime  @default(now())
  /// @DtoReadOnly
  updatedAt DateTime  @updatedAt
  /// @DtoReadOnly
  deletedAt DateTime?

  @@index([discussionId, parentId])
  @@index([createdAt])
}

model Video {
  id              String        @id @default(uuid()) @db.Uuid
  /// @DtoApiHidden
  moduleContent   ModuleContent @relation(fields: [moduleContentId], references: [id], onDelete: Cascade)
  moduleContentId String        @unique @db.Uuid

  title    String  @db.VarChar(255)
  subtitle String? @db.VarChar(500)
  content  Json?

  url        String
  duration   Int? // in seconds
  transcript String?

  /// @DtoReadOnly
  createdAt DateTime  @default(now())
  /// @DtoReadOnly
  updatedAt DateTime  @updatedAt
  /// @DtoReadOnly
  deletedAt DateTime?
}

model ExternalUrl {
  id              String        @id @default(uuid()) @db.Uuid
  /// @DtoApiHidden
  moduleContent   ModuleContent @relation(fields: [moduleContentId], references: [id], onDelete: Cascade)
  moduleContentId String        @unique @db.Uuid

  title    String  @db.VarChar(255)
  subtitle String? @db.VarChar(500)
  content  Json?

  url String

  /// @DtoReadOnly
  createdAt DateTime  @default(now())
  /// @DtoReadOnly
  updatedAt DateTime  @updatedAt
  /// @DtoReadOnly
  deletedAt DateTime?
}

model FileResource {
  id              String        @id @default(uuid()) @db.Uuid
  moduleContentId String        @unique @db.Uuid
  moduleContent   ModuleContent @relation(fields: [moduleContentId], references: [id], onDelete: Cascade)

  title    String  @db.VarChar(255)
  subtitle String? @db.VarChar(500)
  content  Json?

  name     String
  path     String
  size     Int // in bytes
  mimeType String?

  /// @DtoReadOnly
  createdAt DateTime  @default(now())
  /// @DtoReadOnly
  updatedAt DateTime  @updatedAt
  /// @DtoReadOnly
  deletedAt DateTime?
}

enum ProgressStatus {
  NOT_STARTED
  IN_PROGRESS
  COMPLETED
}

model ContentProgress {
  id     String @id @default(uuid()) @db.Uuid
  userId String @db.Uuid
  /// @DtoApiHidden
  user   User   @relation(fields: [userId], references: [id])

  // Denormalized for efficient queries
  /// @DtoApiHidden
  module   Module @relation(fields: [moduleId], references: [id])
  moduleId String @db.Uuid

  /// @DtoApiHidden
  moduleContent   ModuleContent @relation(fields: [moduleContentId], references: [id])
  moduleContentId String        @db.Uuid

  status         ProgressStatus @default(NOT_STARTED)
  completedAt    DateTime?
  timeSpent      Int? // in seconds
  lastAccessedAt DateTime?

  /// @DtoReadOnly
  createdAt DateTime @default(now())
  /// @DtoReadOnly
  updatedAt DateTime @updatedAt

  @@unique([userId, moduleContentId])
  @@index([userId, moduleId])
  @@index([moduleContentId])
  @@index([completedAt])
  @@index([moduleId])
}

// Defines HOW assignment is graded
// Allows reusing the same grading model for multiple assignments
model AssignmentGrading {
  id String @id @default(uuid()) @db.Uuid

  // Grading schema definition
  /// @DtoReadOnly
  gradingSchema Json // Rubric structure, criteria, weights, check rubricDTO
  weight        Decimal @db.Decimal(5, 2) // For final grade calculation

  // Grade processing metadata
  isCurved      Boolean
  curveSettings Json? // for adjusting grades (eg. adding points to all grades)

  /// @DtoReadOnly
  createdAt DateTime  @default(now())
  /// @DtoReadOnly
  updatedAt DateTime  @updatedAt
  /// @DtoReadOnly
  deletedAt DateTime?

  /// @DtoApiHidden
  assignments  Assignment[] //Many assignments can use the same grading schema
  /// @DtoApiHidden
  gradeRecords AssignmentGradeRecord[]

  @@index([weight])
}

// defines WHAT was actually graded
model AssignmentGradeRecord {
  id        String            @id @default(uuid()) @db.Uuid
  /// @DtoApiHidden
  grading   AssignmentGrading @relation(fields: [gradingId], references: [id], onDelete: Cascade)
  gradingId String            @db.Uuid
  /// @DtoApiHidden
  student   User              @relation(fields: [studentId], references: [id])
  studentId String            @db.Uuid

  // @DtoApiHidden
  submission   AssignmentSubmission? @relation(fields: [submissionId], references: [id])
  submissionId String?               @unique @db.Uuid

  rawScore   Decimal @db.Decimal(5, 2) // Actual grade data
  finalScore Decimal @db.Decimal(5, 2)
  grade      String  @db.VarChar(10) // A, B+, Pass, Fail etc.
  feedback   String?

  rubricScores Json // Detailed scores for each criterion

  /// @DtoReadOnly
  gradedAt  DateTime @default(now())
  /// @DtoReadOnly
  updatedAt DateTime @updatedAt

  @@index([gradingId, studentId])
  @@index([studentId, finalScore])
  @@index([gradedAt])
  @@index([finalScore, gradingId])
}

model Group {
  id String @id @default(uuid()) @db.Uuid

  moduleId String @db.Uuid
  module   Module @relation(fields: [moduleId], references: [id], onDelete: Cascade)

  groupNumber Int
  groupName   String?
  /// @DtoApiHidden
  members     GroupMember[]
  /// @DtoApiHidden
  submissions AssignmentSubmission[]

  /// @DtoReadOnly
  createdAt DateTime @default(now())
  /// @DtoReadOnly
  updatedAt DateTime @updatedAt

  @@unique([moduleId, groupNumber])
}

model GroupMember {
  id String @id @default(uuid()) @db.Uuid

  groupId String @db.Uuid
  group   Group  @relation(fields: [groupId], references: [id], onDelete: Cascade)

  studentId String @db.Uuid
  student   User   @relation(fields: [studentId], references: [id])

  createdAt DateTime @default(now())
  updatedAt DateTime @updatedAt

  @@unique([groupId, studentId])
}

model Notification {
  id     String @id @default(uuid()) @db.Uuid
  userId String @db.Uuid
  /// @DtoApiHidden
  user   User   @relation(fields: [userId], references: [id])

  title   String
  content String
  isRead  Boolean @default(false)

  /// @DtoReadOnly
  createdAt DateTime  @default(now())
  /// @DtoReadOnly
  deletedAt DateTime?
}<|MERGE_RESOLUTION|>--- conflicted
+++ resolved
@@ -618,11 +618,7 @@
   module   Module @relation(fields: [moduleId], references: [id], onDelete: Cascade)
   moduleId String @db.Uuid
 
-<<<<<<< HEAD
   order       Int
-=======
-  order       Int       @default(0)
->>>>>>> 49460e16
   publishedAt DateTime?
   toPublishAt DateTime?
 
