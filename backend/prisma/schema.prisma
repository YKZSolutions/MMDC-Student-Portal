--- conflicted
+++ resolved
@@ -586,7 +586,6 @@
   deletedAt DateTime?
 }
 
-<<<<<<< HEAD
 model Group {
   id String @id @default(uuid()) @db.Uuid
 
@@ -622,8 +621,6 @@
 
   @@unique([groupId, studentId])
 }
-=======
->>>>>>> 324de062
 
 model Module {
   id    String @id @default(uuid()) @db.Uuid
@@ -840,11 +837,7 @@
 model AssignmentSubmission {
   id           String     @id @default(uuid()) @db.Uuid
   assignment   Assignment @relation(fields: [assignmentId], references: [id], onDelete: Cascade)
-<<<<<<< HEAD
   assignmentId String     @db.Uuid
-=======
-  studentId    String     @db.Uuid
->>>>>>> 324de062
 
   /// @DtoApiHidden
   student   User   @relation(fields: [studentId], references: [id])
@@ -945,7 +938,6 @@
   student   User   @relation(fields: [studentId], references: [id])
   studentId String @db.Uuid
 
-<<<<<<< HEAD
   state SubmissionState //Draft is when students are answering the quiz
 
   answers       Json // Student's answers
@@ -960,16 +952,6 @@
   gradeRecord GradeRecord?
 
   attachments SubmissionAttachment[]
-=======
-  answers  Json // Student's answers
-  rawScore Decimal? @db.Decimal(5, 2)
-
-  questionResults Json? // [{questionId, points, score, feedback}]
-
-  submittedAt   DateTime @default(now())
-  timeSpent     Int? // in seconds
-  attemptNumber Int      @default(1) @db.SmallInt
->>>>>>> 324de062
 
   /// @DtoReadOnly
   createdAt DateTime @default(now())
@@ -1193,141 +1175,6 @@
   @@index([moduleId])
 }
 
-<<<<<<< HEAD
-model Notification {
-  id     String @id @default(uuid()) @db.Uuid
-  userId String @db.Uuid
-=======
-// Defines HOW assignment is graded
-// Allows reusing the same grading model for multiple assignments
-model AssignmentGrading {
-  id String @id @default(uuid()) @db.Uuid
-
-  // Grading schema definition
-  /// @DtoReadOnly
-  gradingSchema Json // Rubric structure, criteria, weights, check rubricDTO
-  weight        Decimal @db.Decimal(5, 2) // For final grade calculation
-
-  // Grade processing metadata
-  isCurved      Boolean @default(false)
-  curveSettings Json? // for adjusting grades (eg. adding points to all grades)
-
-  /// @DtoReadOnly
-  createdAt DateTime  @default(now())
-  /// @DtoReadOnly
-  updatedAt DateTime  @updatedAt
-  /// @DtoReadOnly
-  deletedAt DateTime?
-
-  /// @DtoApiHidden
-  assignments  Assignment[] //Many assignments can use the same grading schema
-  /// @DtoApiHidden
-  gradeRecords AssignmentGradeRecord[]
-
-  @@index([weight])
-}
-
-// defines WHAT was actually graded
-model AssignmentGradeRecord {
-  id        String            @id @default(uuid()) @db.Uuid
-  /// @DtoApiHidden
-  grading   AssignmentGrading @relation(fields: [gradingId], references: [id], onDelete: Cascade)
-  gradingId String            @db.Uuid
-  /// @DtoApiHidden
-  student   User              @relation(fields: [studentId], references: [id])
-  studentId String            @db.Uuid
-
-  rawScore   Decimal @db.Decimal(5, 2) // Actual grade data
-  finalScore Decimal @db.Decimal(5, 2)
-  grade      String  @db.VarChar(10) // A, B+, Pass, Fail etc.
-  feedback   String?
-
-  rubricScores Json // Detailed scores for each criterion
-
-  /// @DtoReadOnly
-  gradedAt  DateTime @default(now())
-  /// @DtoReadOnly
-  updatedAt DateTime @updatedAt
-
-  @@index([gradingId, studentId])
-  @@index([studentId, finalScore])
-  @@index([gradedAt])
-  @@index([finalScore, gradingId])
-}
-
-model Group {
-  id String @id @default(uuid()) @db.Uuid
-
-  moduleId String @db.Uuid
-  module   Module @relation(fields: [moduleId], references: [id], onDelete: Cascade)
-
-  groupNumber Int
-  groupName   String?
-  /// @DtoApiHidden
-  members     GroupMember[]
-  /// @DtoApiHidden
-  submissions AssignmentSubmission[]
-
-  createdAt DateTime @default(now())
-  updatedAt DateTime @updatedAt
-
-  @@unique([moduleId, groupNumber])
-}
-
-model GroupMember {
-  id String @id @default(uuid()) @db.Uuid
-
-  groupId String @db.Uuid
-  group   Group  @relation(fields: [groupId], references: [id], onDelete: Cascade)
-
-  studentId String @db.Uuid
-  user      User   @relation(fields: [studentId], references: [id])
-
-  createdAt DateTime @default(now())
-  updatedAt DateTime @updatedAt
-
-  @@unique([groupId, studentId])
-}
-
-enum AppointmentStatus {
-  booked
-  approved
-  cancelled
-  rescheduled
-  finished
-  extended
-}
-
-model Appointment {
-  id String @id @default(uuid()) @db.Uuid
-
-  courseId  String         @db.Uuid
->>>>>>> 324de062
-  /// @DtoApiHidden
-  course    CourseOffering @relation(fields: [courseId], references: [id])
-  studentId String         @db.Uuid
-  /// @DtoApiHidden
-  student   User           @relation("AppointmentStudent", fields: [studentId], references: [id])
-  mentorId  String         @db.Uuid
-  /// @DtoApiHidden
-  mentor    User           @relation("AppointmentMentor", fields: [mentorId], references: [id])
-
-  title        String
-  description  String
-  startAt      DateTime
-  endAt        DateTime
-  status       AppointmentStatus @default(booked)
-  gmeetLink    String?
-  cancelReason String?
-
-  /// @DtoReadOnly
-  createdAt DateTime  @default(now())
-  /// @DtoReadOnly
-  updatedAt DateTime  @updatedAt
-  /// @DtoReadOnly
-  deletedAt DateTime?
-}
-
 model Notification {
   id String @id @default(uuid()) @db.Uuid
 
