--- conflicted
+++ resolved
@@ -178,15 +178,9 @@
   /// @DtoApiHidden
   majors Major[]
 
-<<<<<<< HEAD
   programCode  String
   name         String
-  description  String
-=======
-  programCode  String  @unique
-  name         String  @unique
   description  String?
->>>>>>> 8ae8e5a9
   yearDuration Int
   isActive     Boolean @default(true)
 
@@ -213,15 +207,9 @@
   /// @DtoApiHidden
   curriculums Curriculum[]
 
-<<<<<<< HEAD
   majorCode   String
   name        String
-  description String
-=======
-  majorCode   String  @unique
-  name        String  @unique
   description String?
->>>>>>> 8ae8e5a9
   isActive    Boolean @default(true)
 
   /// @DtoReadOnly
