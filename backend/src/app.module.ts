--- conflicted
+++ resolved
@@ -22,12 +22,9 @@
 import { CurriculumModule } from './modules/curriculum/curriculum.module';
 import { SwaggerModule } from './modules/swagger/swagger.module';
 import { LmsModule } from '@/modules/lms/lms.module';
-<<<<<<< HEAD
-import { AppointmentsModule } from './modules/appointments/appointments.module';
-=======
 import { PricingModule } from '@/modules/pricing/pricing.module';
 import { NotificationsModule } from './modules/notifications/notifications.module';
->>>>>>> 4a6139be
+import { AppointmentsModule } from './modules/appointments/appointments.module';
 
 @Module({
   imports: [
@@ -54,12 +51,9 @@
     CurriculumModule,
     LmsModule,
     SwaggerModule,
-<<<<<<< HEAD
-    AppointmentsModule,
-=======
     PricingModule,
     NotificationsModule,
->>>>>>> 4a6139be
+    AppointmentsModule,
   ],
   controllers: [],
   providers: [
