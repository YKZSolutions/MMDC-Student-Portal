--- conflicted
+++ resolved
@@ -13,11 +13,8 @@
 import { AuthModule } from './modules/auth/auth.module';
 import { BillingModule } from './modules/billing/billing.module';
 import { RequestIdMiddleware } from '@/middleware/request-id.middleware';
-<<<<<<< HEAD
 import { ChatbotModule } from '@/modules/chatbot/chatbot.module';
-=======
 import { ProgramModule } from './modules/program/program.module';
->>>>>>> d09d6cc7
 
 @Module({
   imports: [
@@ -38,11 +35,8 @@
     TestModule,
     AuthModule,
     BillingModule,
-<<<<<<< HEAD
+    ProgramModule,
     ChatbotModule,
-=======
-    ProgramModule,
->>>>>>> d09d6cc7
   ],
   controllers: [],
   providers: [
