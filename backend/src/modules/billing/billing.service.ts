import { BillDto } from '@/generated/nestjs-dto/bill.dto';
import { UpdateBillDto } from '@/generated/nestjs-dto/update-bill.dto';
import { ExtendedPrismaClient } from '@/lib/prisma/prisma.extension';
import {
  Inject,
  Injectable,
  InternalServerErrorException,
  Logger,
  NotFoundException,
} from '@nestjs/common';
import { Prisma, Role } from '@prisma/client';
import { CustomPrismaService } from 'nestjs-prisma';
import { CreateBillingDto } from './dto/create-billing.dto';
import { FilterBillDto } from './dto/filter-bill.dto';
import { PaginatedBillsDto } from './dto/paginated-bills.dto';
import { Log } from '@/common/decorators/log.decorator';
import {
  PrismaError,
  PrismaErrorCode,
} from '@/common/decorators/prisma-error.decorator';
import { LogParam } from '@/common/decorators/log-param.decorator';

@Injectable()
export class BillingService {
  private readonly logger = new Logger(BillingService.name);

  constructor(
    @Inject('PrismaService')
    private prisma: CustomPrismaService<ExtendedPrismaClient>,
  ) {}

  /**
   * Creates a new billing entry in the database.
   *
   * @param createBillingDto - The DTO containing billing data (amount, due date, etc.)
   * @param userId - (Optional) The ID of the user the bill is associated with.
   * @returns The created billing object in DTO format.
   * @throws NotFoundException - If the user with the id was not found
   */
<<<<<<< HEAD
  async create(createBillingDto: CreateBillingDto): Promise<BillDto> {
    try {
      const billing = await this.prisma.client.bill.create({
        data: {
          ...createBillingDto.bill,
          costBreakdown: createBillingDto.costBreakdown,
          userId: createBillingDto.userId,
        },
      });

      return billing;
    } catch (err) {
      this.logger.error(err);
      throw new InternalServerErrorException('Error creating the bill');
    }
=======
  @Log({
    logArgsMessage: ({ userId }) => `Creating bill for user=${userId}`,
    logSuccessMessage: (_, { userId }) => `Created bill for user ${userId}`,
  })
  @PrismaError({
    [PrismaErrorCode.RecordNotFound]: (_, { userId }) =>
      new NotFoundException(`User with id=${userId} was not found`),
  })
  async create(
    createBillingDto: CreateBillDto,
    @LogParam('userId') userId?: string,
  ): Promise<BillDto> {
    const billing = await this.prisma.client.bill.create({
      data: {
        ...createBillingDto,
        userId,
      },
    });

    return billing;
>>>>>>> c72c8cc8
  }

  /**
   * Retrieves a list of billing entries from the database.
   * The data returned will depend on the user's role.
   *
   * @param filters - The different filters, search, sorting, and pagination for the query
   * @param role - The user's role
   * @param userId - The user's id
   * @returns A paginated list of all bills.
   */
  async findAll(
    filters: FilterBillDto,
    role: Role,
    userId: string,
  ): Promise<PaginatedBillsDto> {
    try {
      const where: Prisma.BillWhereInput = {};

      // Only the user should see their own list of bills
      if (role !== 'admin') where.userId = userId;

      const orderBy: Prisma.BillOrderByWithRelationInput = {};
      const page: FilterBillDto['page'] = filters.page ?? 1;

      if (filters.type) where.billType = filters.type;

      // if (filters.status)
      //   where.billPayments = {
      //     every: {
      //       amountPaid: {
      //         gt: 100,
      //       },
      //     },
      //   };

      if (filters.search) {
        where.OR = [
          { invoiceId: { equals: Number(filters.search) } },
          { payerName: { contains: filters.search, mode: 'insensitive' } },
          { payerEmail: { contains: filters.search, mode: 'insensitive' } },
        ];
      }

      if (filters.excludeSoftDeleted) {
        where.deletedAt = null;
      }

      if (filters.sort) {
        orderBy[filters.sort] = filters.sortOrder ?? 'desc';
      } else {
        orderBy.createdAt = filters.sortOrder ?? 'desc';
      }

      const [bills, meta] = await this.prisma.client.bill
        .paginate({
          where,
          orderBy,
        })
        .withPages({
          limit: 10,
          page: page,
          includePageCount: true,
        });

      return { bills, meta };
    } catch (err) {
      this.logger.error('Find all billings failed', err);
      throw new InternalServerErrorException('Error retrieving bills');
    }
  }

  /**
   * Retrieves a single billing entry by ID.
   * If the user's role is not an admin, they can only retrieve their own bill.
   *
   * @param id - The ID of the bill to retrieve.
   * @param role - The user's role
   * @param userId - The user's id
   * @returns The billing object if found.
   * @throws NotFoundException - If there are no bill with the specified id
   */
  async findOne(id: string, role: Role, userId: string): Promise<BillDto> {
    try {
      const bill = await this.prisma.client.bill.findUnique({
        where: {
          id,
          ...(role !== 'admin' ? { userId } : undefined),
        },
      });

      if (!bill) {
        throw new NotFoundException(`Bill with ID ${id} not found`);
      }

      return bill;
    } catch (err) {
      this.logger.error(`Find one billing failed for ID ${id}`, err);
      throw err instanceof NotFoundException
        ? err
        : new InternalServerErrorException('Error retrieving the bill');
    }
  }

  /**
   * Updates a billing entry by ID.
   *
   * @param id - The ID of the bill to update.
   * @param updateBillingDto - The DTO with updated bill data.
   * @returns The updated billing object.
   */
  async update(id: string, updateBillingDto: UpdateBillDto): Promise<BillDto> {
    try {
      return await this.prisma.client.bill.update({
        where: { id },
        data: updateBillingDto,
      });
    } catch (err) {
      this.logger.error(`Update billing failed for ID ${id}`, err);
      throw err instanceof NotFoundException
        ? err
        : new InternalServerErrorException('Error updating the bill');
    }
  }

  /**
   * Deletes a bill (temporary o permanent)
   *
   * - If `directDelete` is true, the bill is permanently deleted without checking `deletedAt`.
   * - If `directDelete` is false or undefined:
   *   - If `deletedAt` is null, it sets the current date to softly delete the bill.
   *   - If `deletedAt` is already set, the bill is permanently deleted.
   *
   * @param id - The ID of the bill to delete.
   * @param directDelete - Whether to skip soft delete and directly remove the bill.
   * @returns A message indicating the result.
   */
  async remove(
    id: string,
    directDelete?: boolean,
  ): Promise<{ message: string }> {
    try {
      if (!directDelete) {
        const payment = await this.prisma.client.bill.findFirstOrThrow({
          where: { id: id },
        });
        if (!payment.deletedAt) {
          await this.prisma.client.bill.update({
            where: { id: id },
            data: {
              deletedAt: new Date(),
            },
          });

          return {
            message: 'Bill has been soft deleted',
          };
        }
      }

      await this.prisma.client.bill.delete({
        where: { id: id },
      });

      return {
        message: 'Bill has been permanently deleted',
      };
    } catch (err) {
      this.logger.error(`Remove billing failed for ID ${id}`, err);
      throw err instanceof NotFoundException
        ? err
        : new InternalServerErrorException('Error deleting the bill');
    }
  }
}<|MERGE_RESOLUTION|>--- conflicted
+++ resolved
@@ -1,3 +1,8 @@
+import { Log } from '@/common/decorators/log.decorator';
+import {
+  PrismaError,
+  PrismaErrorCode,
+} from '@/common/decorators/prisma-error.decorator';
 import { BillDto } from '@/generated/nestjs-dto/bill.dto';
 import { UpdateBillDto } from '@/generated/nestjs-dto/update-bill.dto';
 import { ExtendedPrismaClient } from '@/lib/prisma/prisma.extension';
@@ -13,12 +18,6 @@
 import { CreateBillingDto } from './dto/create-billing.dto';
 import { FilterBillDto } from './dto/filter-bill.dto';
 import { PaginatedBillsDto } from './dto/paginated-bills.dto';
-import { Log } from '@/common/decorators/log.decorator';
-import {
-  PrismaError,
-  PrismaErrorCode,
-} from '@/common/decorators/prisma-error.decorator';
-import { LogParam } from '@/common/decorators/log-param.decorator';
 
 @Injectable()
 export class BillingService {
@@ -37,23 +36,6 @@
    * @returns The created billing object in DTO format.
    * @throws NotFoundException - If the user with the id was not found
    */
-<<<<<<< HEAD
-  async create(createBillingDto: CreateBillingDto): Promise<BillDto> {
-    try {
-      const billing = await this.prisma.client.bill.create({
-        data: {
-          ...createBillingDto.bill,
-          costBreakdown: createBillingDto.costBreakdown,
-          userId: createBillingDto.userId,
-        },
-      });
-
-      return billing;
-    } catch (err) {
-      this.logger.error(err);
-      throw new InternalServerErrorException('Error creating the bill');
-    }
-=======
   @Log({
     logArgsMessage: ({ userId }) => `Creating bill for user=${userId}`,
     logSuccessMessage: (_, { userId }) => `Created bill for user ${userId}`,
@@ -62,19 +44,16 @@
     [PrismaErrorCode.RecordNotFound]: (_, { userId }) =>
       new NotFoundException(`User with id=${userId} was not found`),
   })
-  async create(
-    createBillingDto: CreateBillDto,
-    @LogParam('userId') userId?: string,
-  ): Promise<BillDto> {
+  async create(createBillingDto: CreateBillingDto): Promise<BillDto> {
     const billing = await this.prisma.client.bill.create({
       data: {
-        ...createBillingDto,
-        userId,
+        ...createBillingDto.bill,
+        costBreakdown: createBillingDto.costBreakdown,
+        userId: createBillingDto.userId,
       },
     });
 
     return billing;
->>>>>>> c72c8cc8
   }
 
   /**
