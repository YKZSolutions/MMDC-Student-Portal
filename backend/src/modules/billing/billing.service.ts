<<<<<<< HEAD
import { LogParam } from '@/common/decorators/log-param.decorator';
=======
import { Inject, Injectable, NotFoundException } from '@nestjs/common';
import { ExtendedPrismaClient } from '@/lib/prisma/prisma.extension';
import { CustomPrismaService } from 'nestjs-prisma';
import { CreateBillDto } from '@/generated/nestjs-dto/create-bill.dto';
import { BillDto } from '@/generated/nestjs-dto/bill.dto';
import { UpdateBillDto } from '@/generated/nestjs-dto/update-bill.dto';
import { BillType, PaymentScheme, Prisma, Role } from '@prisma/client';
import { BillStatus, FilterBillDto } from './dto/filter-bill.dto';
import { PaginatedBillsDto } from './dto/paginated-bills.dto';
>>>>>>> 47c691ad
import { Log } from '@/common/decorators/log.decorator';
import {
  PrismaError,
  PrismaErrorCode,
} from '@/common/decorators/prisma-error.decorator';
import { BillDto } from '@/generated/nestjs-dto/bill.dto';
import { UpdateBillDto } from '@/generated/nestjs-dto/update-bill.dto';
import { ExtendedPrismaClient } from '@/lib/prisma/prisma.extension';
import { Inject, Injectable, NotFoundException } from '@nestjs/common';
import { PaymentScheme, Prisma, Role } from '@prisma/client';
import { Decimal } from '@prisma/client/runtime/library';
import {
  getBillingWithPayment,
  getBillingWithPaymentMeta,
} from '@prisma/client/sql';
import { CustomPrismaService } from 'nestjs-prisma';
import { InstallmentService } from '../installment/installment.service';
import {
  CreateBillingDto
} from './dto/create-billing.dto';
import { DetailedBillDto } from './dto/detailed-bill.dto';
import { BillStatus, FilterBillDto } from './dto/filter-bill.dto';
import { PaginatedBillsDto } from './dto/paginated-bills.dto';

@Injectable()
export class BillingService {
  constructor(
    @Inject('PrismaService')
    private prisma: CustomPrismaService<ExtendedPrismaClient>,
    private readonly installmentService: InstallmentService,
  ) {}

  /**
   * Creates a new billing entry in the database.
   *
   * @param createBillingDto - The DTO containing billing data (amount, due date, etc.)
   * @param userId - (Optional) The ID of the user the bill is associated with.
   * @returns The created billing object in DTO format.
   * @throws NotFoundException - If the user with the id was not found
   */
  @Log({
    logArgsMessage: ({ userId }) => `Creating bill for user=${userId}`,
    logSuccessMessage: (_, { userId }) => `Created bill for user ${userId}`,
  })
  @PrismaError({
    [PrismaErrorCode.RecordNotFound]: (_, { userId }) =>
      new NotFoundException(`User with id=${userId} was not found`),
  })
  async create(
    createBillingDto: CreateBillingDto['bill'],
    dueDates: string[],
    @LogParam('userId') userId?: string,
  ): Promise<BillDto> {
    const transaction = this.prisma.client.$transaction(async (tx) => {
      const billing = await tx.bill.create({
        data: {
          ...createBillingDto,
          userId,
        },
      });

      await this.installmentService.create(
        {
          billId: billing.id,
          paymentScheme: createBillingDto.paymentScheme,
          totalAmount: createBillingDto.totalAmount,
          dueDates: dueDates,
        },
        tx,
      );

      return billing;
    });

    return transaction;
  }

  /**
   * Retrieves a list of billing entries from the database.
   * The data returned will depend on the user's role.
   *
   * @param filters - The different filters, search, sorting, and pagination for the query
   * @param role - The user's role
   * @param userId - The user's id
   * @returns A paginated list of all bills.
   */
  @Log({
    logArgsMessage: ({ filter }) => `Fetching bills for page=${filter.page}`,
    logSuccessMessage: (res) => `Fetched bills with ${res.meta.totalCount}`,
  })
  @PrismaError({
    [PrismaErrorCode.RecordNotFound]: (_, { userId }) =>
      new NotFoundException(`User with id=${userId} was not found`),
  })
  async findAll(
    @LogParam('filter') filters: FilterBillDto,
    role: Role,
    @LogParam('userId') userId: string,
  ): Promise<PaginatedBillsDto> {
    const user = role !== 'admin' ? userId : null;

    const page: FilterBillDto['page'] = filters.page ?? 1;
    const limit = 10;
    const offset = (page - 1) * limit;

    const scheme = filters.scheme ? PaymentScheme[filters.scheme] : null;
    const billType = filters.type ? BillType[filters.type] : null;
    const status = filters.status || null;
    const search = filters.search || null;
    const sort = filters.sort || null;
    const sortDir = filters.sortOrder || 'desc';

    const fetchedBills = await this.prisma.client.$queryRawTyped(
      getBillingWithPayment(
        limit,
        offset,
        scheme,
        billType,
        status,
        search,
        user,
        sort,
        sortDir,
      ),
    );

    const bills = fetchedBills.map((bill) => {
      return {
        ...bill,
        status: bill.status ? BillStatus[bill.status] : BillStatus.unpaid,
        totalPaid: bill.totalPaid || Prisma.Decimal(0),
        totalInstallments: Number(bill.totalInstallments) || 1,
        paidInstallments: Number(bill.paidInstallments) || 0,
        installmentDueDates: bill.installmentDueDates || [],
      };
    });

    const totalResult = await this.prisma.client.$queryRawTyped(
      getBillingWithPaymentMeta(scheme, billType, status, search, user),
    );

    const totalCount = Number(totalResult[0]?.count ?? 0);
    const pageCount = Math.ceil(totalCount / limit);

    const meta = {
      isFirstPage: page === 1,
      isLastPage: page >= pageCount,
      currentPage: page,
      previousPage: page > 1 ? page - 1 : null,
      nextPage: page < pageCount ? page + 1 : null,
      pageCount,
      totalCount,
    };

    return { bills, meta };
  }

  /**
   * Retrieves a single billing entry by ID.
   * If the user's role is not an admin, they can only retrieve their own bill.
   *
   * @param id - The ID of the bill to retrieve.
   * @param role - The user's role
   * @param userId - The user's id
   * @returns The billing object if found.
   * @throws NotFoundException - If there are no bill with the specified id
   */
  @Log({
    logArgsMessage: ({ id }) => `Fetching bills for id=${id}`,
    logSuccessMessage: (res) => `Fetched bills with id=${res.id}`,
  })
  @PrismaError({
    [PrismaErrorCode.RecordNotFound]: (_, { id }) =>
      new NotFoundException(`Bill with id=${id} was not found`),
  })
  async findOne(
    @LogParam('id') id: string,
    role: Role,
    userId: string,
  ): Promise<DetailedBillDto> {
    const bill = await this.prisma.client.bill.findFirstOrThrow({
      where: {
        id,
        ...(role !== 'admin' && {
          bill: {
            userId,
          },
        }),
      },
    });

    const billPayments = await this.prisma.client.billPayment.aggregate({
      where: { billId: bill?.id },
      _sum: {
        amountPaid: true,
      },
    });

    const totalPaid = billPayments._sum.amountPaid || Decimal(0);

    const status: BillStatus = (() => {
      switch (true) {
        case totalPaid.eq(0):
          return BillStatus.unpaid;
        case totalPaid.lessThan(bill.totalAmount):
          return BillStatus.partial;
        case totalPaid.eq(bill.totalAmount):
          return BillStatus.paid;
        case totalPaid.greaterThan(bill.totalAmount):
          return BillStatus.overpaid;
        default:
          return BillStatus.unpaid;
      }
    })();

    return {
      ...bill,
      totalPaid,
      status,
    };
  }

  /**
   * Updates a billing entry by ID.
   *
   * @param id - The ID of the bill to update.
   * @param updateBillingDto - The DTO with updated bill data.
   * @returns The updated billing object.
   */
  @Log({
    logArgsMessage: ({ id }) => `Updating bill with id=${id}`,
    logSuccessMessage: (res) => `Updated the bill with id=${res.id}`,
  })
  @PrismaError({
    [PrismaErrorCode.RecordNotFound]: (_, { id }) =>
      new NotFoundException(`Bill with id=${id} was not found`),
  })
  async update(
    @LogParam('id') id: string,
    updateBillingDto: UpdateBillDto,
  ): Promise<BillDto> {
    return await this.prisma.client.bill.update({
      where: { id },
      data: updateBillingDto,
    });
  }

  /**
   * Deletes a bill (temporary o permanent)
   *
   * - If `directDelete` is true, the bill is permanently deleted without checking `deletedAt`.
   * - If `directDelete` is false or undefined:
   *   - If `deletedAt` is null, it sets the current date to softly delete the bill.
   *   - If `deletedAt` is already set, the bill is permanently deleted.
   *
   * @param id - The ID of the bill to delete.
   * @param directDelete - Whether to skip soft delete and directly remove the bill.
   * @returns A message indicating the result.
   */
  @Log({
    logArgsMessage: ({ id }) => `Removing bill with id=${id}`,
    logSuccessMessage: (res) => res.message,
  })
  @PrismaError({
    [PrismaErrorCode.RecordNotFound]: (_, { id }) =>
      new NotFoundException(`Bill with id=${id} was not found`),
  })
  async remove(
    @LogParam('id') id: string,
    directDelete?: boolean,
  ): Promise<{ message: string }> {
    if (!directDelete) {
      const payment = await this.prisma.client.bill.findFirstOrThrow({
        where: { id: id },
      });
      if (!payment.deletedAt) {
        await this.prisma.client.bill.update({
          where: { id: id },
          data: {
            deletedAt: new Date(),
          },
        });

        await this.prisma.client.billPayment.updateMany({
          where: { billId: id },
          data: {
            deletedAt: new Date(),
          },
        });

        return {
          message: 'Bill has been soft deleted',
        };
      }
    }

    await this.prisma.client.bill.delete({
      where: { id: id },
    });

    await this.prisma.client.billPayment.deleteMany({
      where: { billId: id },
    });

    return {
      message: 'Bill has been permanently deleted',
    };
  }
}<|MERGE_RESOLUTION|>--- conflicted
+++ resolved
@@ -1,16 +1,4 @@
-<<<<<<< HEAD
 import { LogParam } from '@/common/decorators/log-param.decorator';
-=======
-import { Inject, Injectable, NotFoundException } from '@nestjs/common';
-import { ExtendedPrismaClient } from '@/lib/prisma/prisma.extension';
-import { CustomPrismaService } from 'nestjs-prisma';
-import { CreateBillDto } from '@/generated/nestjs-dto/create-bill.dto';
-import { BillDto } from '@/generated/nestjs-dto/bill.dto';
-import { UpdateBillDto } from '@/generated/nestjs-dto/update-bill.dto';
-import { BillType, PaymentScheme, Prisma, Role } from '@prisma/client';
-import { BillStatus, FilterBillDto } from './dto/filter-bill.dto';
-import { PaginatedBillsDto } from './dto/paginated-bills.dto';
->>>>>>> 47c691ad
 import { Log } from '@/common/decorators/log.decorator';
 import {
   PrismaError,
@@ -20,7 +8,7 @@
 import { UpdateBillDto } from '@/generated/nestjs-dto/update-bill.dto';
 import { ExtendedPrismaClient } from '@/lib/prisma/prisma.extension';
 import { Inject, Injectable, NotFoundException } from '@nestjs/common';
-import { PaymentScheme, Prisma, Role } from '@prisma/client';
+import { BillType, PaymentScheme, Prisma, Role } from '@prisma/client';
 import { Decimal } from '@prisma/client/runtime/library';
 import {
   getBillingWithPayment,
