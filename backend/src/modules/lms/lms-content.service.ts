--- conflicted
+++ resolved
@@ -292,9 +292,7 @@
       throw new BadRequestException('Invalid module content ID format');
     }
 
-    const { contentType, ...rest } = dto;
-
-    const destructuredDto = rest;
+    const { sectionId, contentType, ...updateFields } = dto;
 
     return this.prisma.client.$transaction(async (tx) => {
       // 1. Get current content type inside the transaction
@@ -307,7 +305,7 @@
         throw new NotFoundException(`Module content with ID ${id} not found`);
       }
 
-      if (dto.contentType !== currentContent.contentType) {
+      if (contentType !== currentContent.contentType) {
         throw new BadRequestException(
           'Changing contentType is not allowed. Please remove and recreate the content.',
         );
@@ -318,7 +316,7 @@
       };
 
       if (dto.sectionId) {
-        data.moduleSection = { connect: { id: dto.sectionId } };
+        data.moduleSection = { connect: { id: sectionId } };
       }
 
       // 2. Update the base module content
@@ -327,12 +325,9 @@
         data,
       });
 
-      const { sectionId, contentType, ...updateFields } = dto;
-
       // 3. Delegate to specialized services (pass `tx`)
       switch (contentType) {
         case ContentType.ASSIGNMENT:
-<<<<<<< HEAD
           await this.assignmentService.update(id, updateFields, tx);
           break;
         case ContentType.QUIZ:
@@ -349,27 +344,9 @@
           break;
         case ContentType.VIDEO:
           await this.videoService.update(id, updateFields, tx);
-=======
-          await this.assignmentService.update(id, destructuredDto, tx);
-          break;
-        case ContentType.QUIZ:
-          await this.quizService.update(id, destructuredDto, tx);
-          break;
-        case ContentType.DISCUSSION:
-          await this.discussionService.update(id, destructuredDto, tx);
-          break;
-        case ContentType.FILE:
-          await this.fileService.update(id, destructuredDto, tx);
-          break;
-        case ContentType.URL:
-          await this.urlService.update(id, destructuredDto, tx);
-          break;
-        case ContentType.VIDEO:
-          await this.videoService.update(id, destructuredDto, tx);
->>>>>>> 5ffb954d
           break;
         case ContentType.LESSON:
-          await this.lessonService.update(id, destructuredDto, tx);
+          await this.lessonService.update(id, updateFields, tx);
           break;
       }
 
