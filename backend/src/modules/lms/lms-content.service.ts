--- conflicted
+++ resolved
@@ -1,9 +1,12 @@
 import {
   BadRequestException,
-<<<<<<< HEAD
   ConflictException,
-=======
->>>>>>> 410fd86e
+  Inject,
+  Injectable,
+  NotFoundException,
+} from '@nestjs/common';
+import {
+  BadRequestException,
   Inject,
   Injectable,
   NotFoundException,
@@ -20,7 +23,14 @@
 import { isUUID } from 'class-validator';
 import { omitAuditDates, omitPublishFields } from '@/config/prisma_omit.config';
 import { ExtendedPrismaClient } from '@/lib/prisma/prisma.extension';
-<<<<<<< HEAD
+import { AuthUser } from '@/common/interfaces/auth.user-metadata';
+import { DetailedContentProgressDto } from './dto/detailed-content-progress.dto';
+import { LogParam } from '@/common/decorators/log-param.decorator';
+import { Log } from '@/common/decorators/log.decorator';
+import {
+  PrismaError,
+  PrismaErrorCode,
+} from '@/common/decorators/prisma-error.decorator';
 import { UpdateContentDto } from '@/modules/lms/dto/update-content.dto';
 import { ModuleContent } from '@/generated/nestjs-dto/moduleContent.entity';
 import { AssignmentService } from '@/modules/lms/content/assignment/assignment.service';
@@ -30,16 +40,6 @@
 import { UrlService } from '@/modules/lms/content/url/url.service';
 import { VideoService } from '@/modules/lms/content/video/video.service';
 import { LessonService } from '@/modules/lms/content/lesson/lessson.service';
-=======
-import { AuthUser } from '@/common/interfaces/auth.user-metadata';
-import { DetailedContentProgressDto } from './dto/detailed-content-progress.dto';
-import { LogParam } from '@/common/decorators/log-param.decorator';
-import { Log } from '@/common/decorators/log.decorator';
-import {
-  PrismaError,
-  PrismaErrorCode,
-} from '@/common/decorators/prisma-error.decorator';
->>>>>>> 410fd86e
 
 @Injectable()
 export class LmsContentService {
@@ -55,7 +55,6 @@
     private videoService: VideoService,
   ) {}
 
-<<<<<<< HEAD
   @Log({
     logArgsMessage: ({
       moduleId,
@@ -483,7 +482,9 @@
       }
 
       return { message: message };
-=======
+    });
+  }
+
   /**
    * Creates or updates a content progress record for a given user and module content.
    *
@@ -599,7 +600,6 @@
         },
       },
       orderBy: { moduleContent: { order: 'asc' } },
->>>>>>> 410fd86e
     });
   }
 }