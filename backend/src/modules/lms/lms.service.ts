--- conflicted
+++ resolved
@@ -171,17 +171,6 @@
           const newSection = await tx.moduleSection.create({
             data: {
               moduleId: newModule.id,
-<<<<<<< HEAD
-              moduleSectionId: newSections[index].id,
-              order: c.order,
-              title: c.title,
-              subtitle: c.subtitle,
-              content: c.content,
-              contentType: c.contentType,
-              isActive: true,
-            })),
-        );
-=======
               title: oldSection.title,
               order: oldSection.order,
               publishedAt: null, // Reset publication status
@@ -316,7 +305,6 @@
                   });
                 }
                 break;
->>>>>>> 6168ceda
 
               case 'FILE':
                 if (oldContent.fileResource) {
