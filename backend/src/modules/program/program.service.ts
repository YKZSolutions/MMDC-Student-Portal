--- conflicted
+++ resolved
@@ -251,57 +251,6 @@
       throw new BadRequestException('Year duration must not be negative');
     }
 
-<<<<<<< HEAD
-    // Case-insensitive search to find any existing program with a matching programCode or name
-    const existingProgram = await transactionClient.program.findFirst({
-      where: {
-        deletedAt: null,
-        OR: [
-          {
-            programCode: {
-              equals: programToCheck.programCode,
-              mode: Prisma.QueryMode.insensitive, // Case-insensitive search for programCode
-            },
-          },
-          {
-            name: {
-              equals: programToCheck.name,
-              mode: Prisma.QueryMode.insensitive, // Case-insensitive search for name
-            },
-          },
-        ],
-        NOT: { id },
-      },
-    });
-
-    if (existingProgram) {
-      // Check if the existing program's programCode matches the new one
-      if (programToCheck.programCode) {
-        const incomingCodeLower = programToCheck.programCode.toLowerCase();
-        const existingCodeLower = existingProgram.programCode.toLowerCase();
-
-        // Check if the programCode is a match
-        if (existingCodeLower === incomingCodeLower) {
-          throw new ConflictException(
-            `Program code '${existingProgram.programCode}' already exists`,
-          );
-        }
-      }
-
-      // Check if the existing program's name matches the new one
-      if (programToCheck.name) {
-        const incomingNameLower = programToCheck.name.toLowerCase();
-        const existingNameLower = existingProgram.name.toLowerCase();
-
-        // Check if the name is a match
-        if (existingNameLower === incomingNameLower) {
-          throw new ConflictException(
-            `Program name '${existingProgram.name}' already exists`,
-          );
-        }
-      }
-    }
-=======
     const excludeId = { NOT: { id } };
 
     // 1. Check for Program Code Conflict (if code is provided)
@@ -345,6 +294,5 @@
     }
 
     // If neither check throws an error, the data is valid.
->>>>>>> 8ae8e5a9
   }
 }