import { type ExtendedPrismaClient } from '@/lib/prisma/prisma.extension';
import {
  BadRequestException,
  HttpException,
  Inject,
  Injectable,
  InternalServerErrorException,
  Logger,
  NotFoundException,
} from '@nestjs/common';
import { CreateUserWithAccountDto } from './dto/create-user.dto';
import { UpdateUserDetailsDto } from './dto/update-user-details.dto';
import { AuthService } from '@/modules/auth/auth.service';
import { Prisma } from '@prisma/client';
import { isUUID } from 'class-validator';
import { CustomPrismaService } from 'nestjs-prisma';
import { FilterUserDto } from './dto/filter-user.dto';
import { PaginatedUsersDto } from './dto/paginated-user.dto';
import { UserWithRelations } from './dto/user-with-relations.dto';

@Injectable()
export class UsersService {
  private readonly logger = new Logger(UsersService.name);

  constructor(
    @Inject('PrismaService')
    private prisma: CustomPrismaService<ExtendedPrismaClient>,
    private authService: AuthService,
  ) {}

  async create(createUserDto: CreateUserWithAccountDto) {
    try {
      const account = await this.authService.create(
        createUserDto.credentials?.email || 'test@email',
        createUserDto.credentials?.password || '1234',
        createUserDto.role,
      );

      try {
        return await this.prisma.client.$transaction(async (tx) => {
          const { credentials, ...userData } = createUserDto;

          const user = await tx.user.create({
            data: { ...userData },
          });

          const userAccount = await tx.userAccount.create({
            data: {
              userId: user.id,
              authUid: account.id,
              email: account.email,
            },
          });

          await this.authService.updateMetadata(account.id, {
            user_id: user.id,
          });

          return { user, userAccount };
        });
      } catch (dbError) {
        // TODO:Enable to clean up the auth account if DB transaction fails
        // await this.authService.deleteAccount(account.id);
        throw dbError;
      }
    } catch (err) {
      this.logger.error(`Failed to create user: ${err}`);
      throw new InternalServerErrorException('Failed to create the user');
    }
  }

  async updateUserDetails(userId: string, updateUserDto: UpdateUserDetailsDto) {
    //TODO: Include other fields later on if there are updates in the schema
    //TODO: Other user details are not included, would be updated if implemented in the create method
    try {
      return await this.prisma.client.user.update({
        where: { id: userId },
        data: {
          firstName: updateUserDto.firstName,
          middleName: updateUserDto.middleName,
          lastName: updateUserDto.lastName,
        },
      });
    } catch (err) {
      this.logger.error(`Failed to update user db entry: ${err}`);
      throw new InternalServerErrorException('Failed to update the user in DB');
    }
  }

  async findAll(filters: FilterUserDto): Promise<PaginatedUsersDto> {
    try {
<<<<<<< HEAD
      const where = {
        ...(filters.search && {
=======
      const where: Prisma.UserWhereInput = {};
      const page: FilterUserDto['page'] = Number(filters?.page) || 1;

      if (filters.role) where.role = filters.role;

      if (filters.search?.trim()) {
        const searchTerms = filters.search
          .trim()
          .split(/\s+/) // split by whitespace
          .filter(Boolean);

        where.AND = searchTerms.map((term) => ({
>>>>>>> bc8a5272
          OR: [
            {
              firstName: { contains: term, mode: Prisma.QueryMode.insensitive },
            },
            {
              lastName: { contains: term, mode: Prisma.QueryMode.insensitive },
            },
            {
              userAccount: {
                email: { contains: term, mode: Prisma.QueryMode.insensitive },
              },
            },
          ],
<<<<<<< HEAD
        }),

        disabledAt: null,
      };
=======
        }));
      }
>>>>>>> bc8a5272

      const [users, meta] = await this.prisma.client.user
        .paginate({
          where,
          include: {
            userAccount: true,
            userDetails: true,
          },
        })
        .withPages({
          limit: 10,
          page: page,
          includePageCount: true,
        });

      return { users, meta };
    } catch (error) {
      this.logger.error(`Failed to fetch all users: ${error}`);

      if (error instanceof Prisma.PrismaClientValidationError) {
        throw new BadRequestException(error.message);
      }

      throw new InternalServerErrorException('Failed to fetch all users');
    }
  }

  async findOne(id: string): Promise<UserWithRelations> {
    try {
      if (!isUUID(id)) {
        throw new BadRequestException(`Invalid user ID format: ${id}`);
      }

      const user = await this.prisma.client.user.findUnique({
        where: {
          id,
        },
        include: {
          userAccount: true,
          userDetails: true,
        },
      });

      if (!user) {
        throw new NotFoundException(`User with ID ${id} not found.`);
      }

      return user;
    } catch (error) {
      this.logger.error(`Failed to fetch user: ${error}`);

      if (error instanceof HttpException) {
        throw error;
      }

      throw new InternalServerErrorException('Failed to fetch user');
    }
  }

  /**
   * Disables a user and updates related authentication metadata.
   *
   * @param userId - The ID of the user to disable.
   *
   * @throws {NotFoundException} If the user or their user account does not exist.
   * @throws {BadRequestException} If the user is already disabled.
   * @throws {InternalServerErrorException} If an unexpected error occurs.
   */
  async disableUser(userId: string) {
    try {
      const user = await this.prisma.client.user.findUnique({
        where: { id: userId },
      });

      if (!user) {
        throw new NotFoundException(`User with ID ${userId} not found`);
      }

      if (user.disabledAt) {
        throw new BadRequestException('User already disabled');
      }

      const userAccount = await this.prisma.client.userAccount.findUnique({
        where: { userId: userId },
      });

      if (!userAccount) {
        throw new NotFoundException(`User account for ID ${userId} not found`);
      }

      await this.prisma.client.user.update({
        where: { id: userId },
        data: { disabledAt: new Date() },
      });

      await this.authService.updateMetadata(userAccount.authUid, {
        status: 'disabled',
      });

      this.logger.log(`User with ID ${userId} was successfully disabled.`);
    } catch (error) {
      this.logger.error('Error disabling user');

      if (error instanceof HttpException) {
        throw error;
      }

      throw new InternalServerErrorException('An unexpected error has occured');
    }
  }

  // remove(id: number) {
  //   return `This action removes a #${id} user`;
  // }
}<|MERGE_RESOLUTION|>--- conflicted
+++ resolved
@@ -1,4 +1,5 @@
 import { type ExtendedPrismaClient } from '@/lib/prisma/prisma.extension';
+import { AuthService } from '@/modules/auth/auth.service';
 import {
   BadRequestException,
   HttpException,
@@ -8,14 +9,13 @@
   Logger,
   NotFoundException,
 } from '@nestjs/common';
-import { CreateUserWithAccountDto } from './dto/create-user.dto';
-import { UpdateUserDetailsDto } from './dto/update-user-details.dto';
-import { AuthService } from '@/modules/auth/auth.service';
 import { Prisma } from '@prisma/client';
 import { isUUID } from 'class-validator';
 import { CustomPrismaService } from 'nestjs-prisma';
+import { CreateUserWithAccountDto } from './dto/create-user.dto';
 import { FilterUserDto } from './dto/filter-user.dto';
 import { PaginatedUsersDto } from './dto/paginated-user.dto';
+import { UpdateUserDetailsDto } from './dto/update-user-details.dto';
 import { UserWithRelations } from './dto/user-with-relations.dto';
 
 @Injectable()
@@ -89,10 +89,6 @@
 
   async findAll(filters: FilterUserDto): Promise<PaginatedUsersDto> {
     try {
-<<<<<<< HEAD
-      const where = {
-        ...(filters.search && {
-=======
       const where: Prisma.UserWhereInput = {};
       const page: FilterUserDto['page'] = Number(filters?.page) || 1;
 
@@ -105,7 +101,6 @@
           .filter(Boolean);
 
         where.AND = searchTerms.map((term) => ({
->>>>>>> bc8a5272
           OR: [
             {
               firstName: { contains: term, mode: Prisma.QueryMode.insensitive },
@@ -119,15 +114,10 @@
               },
             },
           ],
-<<<<<<< HEAD
-        }),
-
-        disabledAt: null,
-      };
-=======
         }));
       }
->>>>>>> bc8a5272
+
+      where.disabledAt = null;
 
       const [users, meta] = await this.prisma.client.user
         .paginate({
