import { type ExtendedPrismaClient } from '@/lib/prisma/prisma.extension';
import {
  BadRequestException,
<<<<<<< HEAD
=======
  HttpException,
  Inject,
>>>>>>> 1bff905a
  Injectable,
  InternalServerErrorException,
  Logger,
  NotFoundException,
} from '@nestjs/common';
<<<<<<< HEAD
import { CreateUserWithAccountDto } from './dto/create-user.dto';
import { UpdateUserDetailsDto } from './dto/update-user-details.dto';
import { PrismaService } from 'nestjs-prisma';
import { AuthService } from '@/modules/auth/auth.service';
=======
import { Prisma } from '@prisma/client';
import { User } from '@supabase/supabase-js';
import { isUUID } from 'class-validator';
import { CustomPrismaService } from 'nestjs-prisma';
import { CreateUserWithAccountDto } from './dto/create-user.dto';
import { FilterUserDto } from './dto/filter-user.dto';
import { PaginatedUsersDto } from './dto/paginated-user.dto';
import { UserWithRelations } from './dto/user-with-relations.dto';
>>>>>>> 1bff905a

@Injectable()
export class UsersService {
  private readonly logger = new Logger(UsersService.name);

  constructor(
<<<<<<< HEAD
    private prisma: PrismaService,
    private authService: AuthService,
  ) {}

  create(createUserDto: CreateUserWithAccountDto) {
    try {
      return this.prisma.$transaction(async (tx) => {
        const account = await this.authService.create(
          createUserDto.credentials?.email || 'test@email',
          createUserDto.credentials?.password || '1234',
          createUserDto.role,
        );

        const user = await this.prisma.user.create({
          data: { ...createUserDto },
=======
    @Inject('PrismaService')
    private prisma: CustomPrismaService<ExtendedPrismaClient>,
  ) {}

  async create(createUserDto: CreateUserWithAccountDto, account: User) {
    try {
      return await this.prisma.client.$transaction(async (tx) => {
        const user = await tx.user.create({
          data: {
            firstName: createUserDto.firstName,
            middleName: createUserDto.middleName,
            lastName: createUserDto.lastName,
            role: createUserDto.role,
          },
>>>>>>> 1bff905a
        });

        const userAccount = await tx.userAccount.create({
          data: {
            userId: user.id,
            authUid: account.id,
            email: account.email,
          },
        });

        await this.authService.updateMetadata(account.id, {
          user_id: user.id,
        });

        return { user, userAccount };
      });
    } catch (err) {
      this.logger.error(`Failed to create user db entry: ${err}`);
      throw new InternalServerErrorException('Failed to create the user in DB');
    }
  }

<<<<<<< HEAD
  async updateUserDetails(userId: string, updateUserDto: UpdateUserDetailsDto) {
    //TODO: Include other fields later on if there are updates in the schema
    //TODO: Other user details are not included, would be updated if implemented in the create method
    try {
      // Check if user exists first
      const userExists = await this.prisma.user.findUnique({
        where: { id: userId },
        select: { id: true },
      });

      if (!userExists) {
        throw new BadRequestException(`User with ID ${userId} not found`);
      }

      return await this.prisma.user.update({
        where: { id: userId },
        data: {
          firstName: updateUserDto.firstName,
          middleName: updateUserDto.middleName,
          lastName: updateUserDto.lastName,
        },
      });
    } catch (err) {
      this.logger.error(`Failed to update user db entry: ${err}`);
      throw new InternalServerErrorException('Failed to update the user in DB');
    }
  }

  // findAll() {
  //   return `This action returns all users`;
  // }
=======
  async findAll(filters: FilterUserDto): Promise<PaginatedUsersDto> {
    try {
      const where = {
        ...(filters.role && { role: filters.role }),
>>>>>>> 1bff905a

        ...(filters.search && {
          OR: [
            {
              firstName: {
                contains: filters.search,
                mode: Prisma.QueryMode.insensitive,
              },
            },
            {
              lastName: {
                contains: filters.search,
                mode: Prisma.QueryMode.insensitive,
              },
            },
            {
              userAccount: {
                email: {
                  contains: filters.search,
                  mode: Prisma.QueryMode.insensitive,
                },
              },
            },
          ],
        }),
      };

      const [users, meta] = await this.prisma.client.user
        .paginate({
          where,
          include: {
            userAccount: true,
            userDetails: true,
          },
        })
        .withPages({
          limit: 10,
          page: 1,
          includePageCount: true,
        });

      return { users, meta };
    } catch (error) {
      this.logger.error(`Failed to fetch all users: ${error}`);

      if (error instanceof Prisma.PrismaClientValidationError) {
        throw new BadRequestException(error.message);
      }

      throw new InternalServerErrorException('Failed to fetch all users');
    }
  }

  async findOne(id: string): Promise<UserWithRelations> {
    try {
      if (!isUUID(id)) {
        throw new BadRequestException(`Invalid user ID format: ${id}`);
      }

      const user = await this.prisma.client.user.findUnique({
        where: {
          id,
        },
        include: {
          userAccount: true,
          userDetails: true,
        },
      });

      if (!user) {
        throw new NotFoundException(`User with ID ${id} not found.`);
      }

      return user;
    } catch (error) {
      this.logger.error(`Failed to fetch user: ${error}`);

      if (error instanceof HttpException) {
        throw error;
      }

      throw new InternalServerErrorException('Failed to fetch user');
    }
  }

  // update(id: number, updateUserDto: UpdateUserDto) {
  //   return `This action updates a #${id} user`;
  // }

  // remove(id: number) {
  //   return `This action removes a #${id} user`;
  // }
}<|MERGE_RESOLUTION|>--- conflicted
+++ resolved
@@ -1,69 +1,47 @@
 import { type ExtendedPrismaClient } from '@/lib/prisma/prisma.extension';
 import {
   BadRequestException,
-<<<<<<< HEAD
-=======
   HttpException,
   Inject,
->>>>>>> 1bff905a
   Injectable,
   InternalServerErrorException,
   Logger,
   NotFoundException,
 } from '@nestjs/common';
-<<<<<<< HEAD
 import { CreateUserWithAccountDto } from './dto/create-user.dto';
 import { UpdateUserDetailsDto } from './dto/update-user-details.dto';
 import { PrismaService } from 'nestjs-prisma';
 import { AuthService } from '@/modules/auth/auth.service';
-=======
 import { Prisma } from '@prisma/client';
 import { User } from '@supabase/supabase-js';
 import { isUUID } from 'class-validator';
 import { CustomPrismaService } from 'nestjs-prisma';
-import { CreateUserWithAccountDto } from './dto/create-user.dto';
 import { FilterUserDto } from './dto/filter-user.dto';
 import { PaginatedUsersDto } from './dto/paginated-user.dto';
 import { UserWithRelations } from './dto/user-with-relations.dto';
->>>>>>> 1bff905a
 
 @Injectable()
 export class UsersService {
   private readonly logger = new Logger(UsersService.name);
 
   constructor(
-<<<<<<< HEAD
-    private prisma: PrismaService,
+    @Inject('PrismaService')
+    private prisma: CustomPrismaService<ExtendedPrismaClient>,
     private authService: AuthService,
+
   ) {}
 
   create(createUserDto: CreateUserWithAccountDto) {
     try {
-      return this.prisma.$transaction(async (tx) => {
+      return this.prisma.client.$transaction(async (tx) => {
         const account = await this.authService.create(
           createUserDto.credentials?.email || 'test@email',
           createUserDto.credentials?.password || '1234',
           createUserDto.role,
         );
 
-        const user = await this.prisma.user.create({
+        const user = await tx.user.create({
           data: { ...createUserDto },
-=======
-    @Inject('PrismaService')
-    private prisma: CustomPrismaService<ExtendedPrismaClient>,
-  ) {}
-
-  async create(createUserDto: CreateUserWithAccountDto, account: User) {
-    try {
-      return await this.prisma.client.$transaction(async (tx) => {
-        const user = await tx.user.create({
-          data: {
-            firstName: createUserDto.firstName,
-            middleName: createUserDto.middleName,
-            lastName: createUserDto.lastName,
-            role: createUserDto.role,
-          },
->>>>>>> 1bff905a
         });
 
         const userAccount = await tx.userAccount.create({
@@ -86,13 +64,12 @@
     }
   }
 
-<<<<<<< HEAD
   async updateUserDetails(userId: string, updateUserDto: UpdateUserDetailsDto) {
     //TODO: Include other fields later on if there are updates in the schema
     //TODO: Other user details are not included, would be updated if implemented in the create method
     try {
       // Check if user exists first
-      const userExists = await this.prisma.user.findUnique({
+      const userExists = await this.prisma.client.user.findUnique({
         where: { id: userId },
         select: { id: true },
       });
@@ -101,7 +78,7 @@
         throw new BadRequestException(`User with ID ${userId} not found`);
       }
 
-      return await this.prisma.user.update({
+      return await this.prisma.client.user.update({
         where: { id: userId },
         data: {
           firstName: updateUserDto.firstName,
@@ -115,15 +92,10 @@
     }
   }
 
-  // findAll() {
-  //   return `This action returns all users`;
-  // }
-=======
   async findAll(filters: FilterUserDto): Promise<PaginatedUsersDto> {
     try {
       const where = {
         ...(filters.role && { role: filters.role }),
->>>>>>> 1bff905a
 
         ...(filters.search && {
           OR: [
@@ -209,10 +181,6 @@
     }
   }
 
-  // update(id: number, updateUserDto: UpdateUserDto) {
-  //   return `This action updates a #${id} user`;
-  // }
-
   // remove(id: number) {
   //   return `This action removes a #${id} user`;
   // }
