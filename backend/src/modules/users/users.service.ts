import { type ExtendedPrismaClient } from '@/lib/prisma/prisma.extension';
import { AuthService } from '@/modules/auth/auth.service';
import {
  BadRequestException,
  HttpException,
  Inject,
  Injectable,
  InternalServerErrorException,
  Logger,
  NotFoundException,
} from '@nestjs/common';
import { Prisma } from '@prisma/client';
import { isUUID } from 'class-validator';
import { CustomPrismaService } from 'nestjs-prisma';
import { CreateUserWithAccountDto } from './dto/create-user.dto';
import { FilterUserDto } from './dto/filter-user.dto';
import { PaginatedUsersDto } from './dto/paginated-user.dto';
import { UpdateUserDetailsDto } from './dto/update-user-details.dto';
import { UserWithRelations } from './dto/user-with-relations.dto';
import { InviteUserDto } from '@/modules/users/dto/invite-user.dto';

@Injectable()
export class UsersService {
  private readonly logger = new Logger(UsersService.name);

  constructor(
    @Inject('PrismaService')
    private prisma: CustomPrismaService<ExtendedPrismaClient>,
    private authService: AuthService,
  ) {}

  async create(createUserDto: CreateUserWithAccountDto) {
    try {
      const account = await this.authService.create(
        createUserDto.credentials?.email || 'test@email',
        createUserDto.credentials?.password || '1234',
        createUserDto.role,
      );

      return await this.prisma.client.$transaction(async (tx) => {
        const user = await tx.user.create({
          data: {
            firstName: createUserDto.firstName,
            middleName: createUserDto.middleName,
            lastName: createUserDto.lastName,
            role: createUserDto.role,
            userAccount: {
              create: {
                authUid: account.id,
                email: account.email,
              },
            },
          },
        });

        await this.authService.updateMetadata(account.id, {
          user_id: user.id,
        });

        return { user };
      });
    } catch (err) {
      this.logger.error(`Failed to create user: ${err}`);

      //TODO: implement deleting the account that was just created upon error
      // await this.authService.delete(account.id);

      throw new InternalServerErrorException('Failed to create the user');
    }
  }

  async inviteUser(inviteUserDto: InviteUserDto) {
    return await this.prisma.client.$transaction(async (tx) => {
      try {
        const account = await this.authService.invite(
          inviteUserDto.email,
          inviteUserDto.role,
        );

        const user = await tx.user.create({
          data: {
            firstName: inviteUserDto.firstName,
            middleName: inviteUserDto.middleName,
            lastName: inviteUserDto.lastName,
            role: inviteUserDto.role,
            userAccount: {
              create: {
                authUid: account.id,
                email: account.email,
              },
            },
          },
        });

        await this.authService.updateMetadata(account.id, {
          user_id: user.id,
        });

        return { user };
      } catch (e) {
        this.logger.error(`Failed to invite user: ${e}`);
        throw new InternalServerErrorException('Failed to invite the user');
      }
    });
  }

  async updateUserDetails(userId: string, updateUserDto: UpdateUserDetailsDto) {
    //TODO: Include other fields later on if there are updates in the schema
    //TODO: Other user details are not included, would be updated if implemented in the create method
    try {
      return await this.prisma.client.user.update({
        where: { id: userId },
        data: {
          firstName: updateUserDto.firstName,
          middleName: updateUserDto.middleName,
          lastName: updateUserDto.lastName,
        },
      });
    } catch (err) {
      this.logger.error(`Failed to update user db entry: ${err}`);
      throw new InternalServerErrorException('Failed to update the user in DB');
    }
  }

  async findAll(filters: FilterUserDto): Promise<PaginatedUsersDto> {
    try {
      const where: Prisma.UserWhereInput = {};
      const page: FilterUserDto['page'] = Number(filters?.page) || 1;
<<<<<<< HEAD

      if (filters.role) where.role = filters.role;

=======

      if (filters.role) where.role = filters.role;

>>>>>>> a749b812
      if (filters.search?.trim()) {
        const searchTerms = filters.search
          .trim()
          .split(/\s+/) // split by whitespace
          .filter(Boolean);

        where.AND = searchTerms.map((term) => ({
          OR: [
            {
              firstName: { contains: term, mode: Prisma.QueryMode.insensitive },
            },
            {
              lastName: { contains: term, mode: Prisma.QueryMode.insensitive },
            },
            {
              userAccount: {
                email: { contains: term, mode: Prisma.QueryMode.insensitive },
              },
            },
          ],
        }));
      }
<<<<<<< HEAD
=======

      where.disabledAt = null;
>>>>>>> a749b812

      const [users, meta] = await this.prisma.client.user
        .paginate({
          where,
          include: {
            userAccount: true,
            userDetails: true,
          },
        })
        .withPages({
          limit: 10,
          page: page,
          includePageCount: true,
        });

      return { users, meta };
    } catch (error) {
      this.logger.error(`Failed to fetch all users: ${error}`);

      if (error instanceof Prisma.PrismaClientValidationError) {
        throw new BadRequestException(error.message);
      }

      throw new InternalServerErrorException('Failed to fetch all users');
    }
  }

  async findOne(id: string): Promise<UserWithRelations> {
    try {
      if (!isUUID(id)) {
        throw new BadRequestException(`Invalid user ID format: ${id}`);
      }

      const user = await this.prisma.client.user.findUnique({
        where: {
          id,
        },
        include: {
          userAccount: true,
          userDetails: true,
        },
      });

      if (!user) {
        throw new NotFoundException(`User with ID ${id} not found.`);
      }

      return user;
    } catch (error) {
      this.logger.error(`Failed to fetch user: ${error}`);

      if (error instanceof HttpException) {
        throw error;
      }

      throw new InternalServerErrorException('Failed to fetch user');
    }
  }

  /**
   * Toggles a user's status between active and disabled, and updates related authentication metadata.
   *
   * @param userId - The ID of the user whose status will be toggled.
   *
   * @throws {NotFoundException} If the user or their user account does not exist.
   * @throws {InternalServerErrorException} If an unexpected error occurs.
   *
   * @remarks
   * - If the user is currently active, this will set the `disabledAt` timestamp to disable them.
   * - If the user is currently disabled, this will set `disabledAt` to `null` to enable them.
   * - The user's status in the authentication provider will also be updated accordingly.
   */
  async updateStatus(userId: string): Promise<{ message: string }> {
    try {
      const user = await this.prisma.client.user.findUnique({
        where: { id: userId },
        select: {
          disabledAt: true,
          userAccount: { select: { authUid: true } },
        },
      });

      if (!user) {
        throw new NotFoundException(`User with ID ${userId} not found`);
      }

      if (!user.userAccount) {
        throw new NotFoundException(`User account for ${userId} not found`);
      }

      const isDisabled = !!user.disabledAt;
      await this.prisma.client.user.update({
        where: { id: userId },
        data: { disabledAt: isDisabled ? null : new Date() },
      });

      await this.authService.updateMetadata(user.userAccount.authUid, {
        status: isDisabled ? 'active' : 'disabled',
      });

      return {
        message: isDisabled
          ? 'User enabled successfully.'
          : 'User disabled successfully.',
      };
    } catch (error) {
      this.logger.error(`Error updating status for user ${userId}`);

      if (error instanceof HttpException) throw error;
      throw new InternalServerErrorException(
        'An unexpected error has occurred',
      );
    }
  }

  // remove(id: number) {
  //   return `This action removes a #${id} user`;
  // }
}<|MERGE_RESOLUTION|>--- conflicted
+++ resolved
@@ -126,15 +126,9 @@
     try {
       const where: Prisma.UserWhereInput = {};
       const page: FilterUserDto['page'] = Number(filters?.page) || 1;
-<<<<<<< HEAD
 
       if (filters.role) where.role = filters.role;
 
-=======
-
-      if (filters.role) where.role = filters.role;
-
->>>>>>> a749b812
       if (filters.search?.trim()) {
         const searchTerms = filters.search
           .trim()
@@ -157,11 +151,8 @@
           ],
         }));
       }
-<<<<<<< HEAD
-=======
 
       where.disabledAt = null;
->>>>>>> a749b812
 
       const [users, meta] = await this.prisma.client.user
         .paginate({
