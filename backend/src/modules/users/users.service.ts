--- conflicted
+++ resolved
@@ -25,12 +25,9 @@
 import { PaginatedUsersDto } from './dto/paginated-user.dto';
 import { UserWithRelations } from './dto/user-with-relations.dto';
 import { InviteUserDto } from '@/modules/users/dto/invite-user.dto';
-<<<<<<< HEAD
-import { UserDetailsDto } from './dto/user-details.dto';
-=======
 import { User } from '@supabase/supabase-js';
 import { UserDto } from '@/generated/nestjs-dto/user.dto';
->>>>>>> 2d894ff3
+import { UserDetailsDto } from './dto/user-details.dto';
 
 @Injectable()
 export class UsersService {
