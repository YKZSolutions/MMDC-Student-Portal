--- conflicted
+++ resolved
@@ -11,14 +11,11 @@
   InternalServerErrorException,
   NotFoundException,
   Param,
+  Patch,
   Post,
   Put,
   Query,
-<<<<<<< HEAD
-  Patch,
-=======
   Req,
->>>>>>> bc8a5272
 } from '@nestjs/common';
 import {
   ApiBearerAuth,
