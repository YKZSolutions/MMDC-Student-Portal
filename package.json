{
  "name": "capstone",
  "version": "1.0.0",
  "description": "",
  "main": "index.js",
  "scripts": {
    "dev": "concurrently -k -n FRONTEND,BACKEND -c cyan,magenta \"pnpm frontend\" \"pnpm backend\"",
    "dev:apis": "pnpm run backend:api && pnpm run frontend:api",
    "dev:prepare": "pnpm run backend:prisma-gen && pnpm run backend:prisma-gen-sql && pnpm run backend:api && pnpm run frontend:api",
    "dev:local": "concurrently -k -n FRONTEND,BACKEND -c cyan,magenta \"pnpm frontend:local\" \"pnpm backend:local\"",
    "frontend": "cross-env SUPABASE_ENV=cloud pnpm --filter frontend dev",
    "frontend:local": "cross-env SUPABASE_ENV=local pnpm --filter frontend dev",
    "frontend:api": "pnpm --filter frontend openapi-ts",
    "backend": "cross-env SUPABASE_ENV=cloud pnpm --filter backend start:dev",
    "backend:local": "cross-env SUPABASE_ENV=local pnpm --filter backend start:dev",
    "backend:prisma-gen": "pnpm --filter backend prisma-gen",
    "backend:prisma-gen-sql": "pnpm --filter backend prisma-gen-sql",
<<<<<<< HEAD
    "backend:api": "concurrently -k -s first -n backend,fetch \"pnpm backend\" \"wait-on http://localhost:3001/api/json && pnpm --filter scripts fetch-spec\"",
    "backend:test": "pnpm --filter backend test:e2e",
=======
    "backend:api": "concurrently -k -s first -n backend,fetch \"pnpm --filter backend api-gen\" \"wait-on http://localhost:3001/api/json && pnpm --filter scripts fetch-spec\"",
>>>>>>> 0dbdceb4
    "supabase": "pnpm --filter supabase supabase:start",
    "supabase:stop": "pnpm --filter supabase supabase:stop",
    "cypress": "pnpm --filter cypress cy:open"
  },
  "keywords": [],
  "author": "",
  "license": "ISC",
  "packageManager": "pnpm@10.10.0",
  "devDependencies": {
    "concurrently": "^9.2.0",
    "cross-env": "^10.0.0",
    "wait-on": "^8.0.4"
  }
}<|MERGE_RESOLUTION|>--- conflicted
+++ resolved
@@ -15,12 +15,8 @@
     "backend:local": "cross-env SUPABASE_ENV=local pnpm --filter backend start:dev",
     "backend:prisma-gen": "pnpm --filter backend prisma-gen",
     "backend:prisma-gen-sql": "pnpm --filter backend prisma-gen-sql",
-<<<<<<< HEAD
-    "backend:api": "concurrently -k -s first -n backend,fetch \"pnpm backend\" \"wait-on http://localhost:3001/api/json && pnpm --filter scripts fetch-spec\"",
+    "backend:api": "concurrently -k -s first -n backend,fetch \"pnpm --filter backend api-gen\" \"wait-on http://localhost:3001/api/json && pnpm --filter scripts fetch-spec\"",
     "backend:test": "pnpm --filter backend test:e2e",
-=======
-    "backend:api": "concurrently -k -s first -n backend,fetch \"pnpm --filter backend api-gen\" \"wait-on http://localhost:3001/api/json && pnpm --filter scripts fetch-spec\"",
->>>>>>> 0dbdceb4
     "supabase": "pnpm --filter supabase supabase:start",
     "supabase:stop": "pnpm --filter supabase supabase:stop",
     "cypress": "pnpm --filter cypress cy:open"
