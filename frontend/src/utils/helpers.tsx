import type {
  AssignmentBase,
  StudentAssignment,
} from '@/features/courses/assignments/types.ts'
import type {
  ContentNode,
  CourseNodeModel,
  Module,
  ModuleItem,
  ModuleSection,
} from '@/features/courses/modules/types.ts'
import type { AcademicTerm } from '@/features/courses/types.ts'
import type {
  BasicModuleItemDto,
  ContentType,
  ModuleContent,
} from '@/integrations/api/client'
import type { Block, BlockNoteEditor } from '@blocknote/core'
import {
  IconCalendarTime,
  IconClipboard,
  IconExternalLink,
  IconFileText,
  IconMessageCircle,
  IconPaperclip,
} from '@tabler/icons-react'

export function getTypeFromLevel(level?: number) {
  switch (level) {
    case 1:
      return 'section'
    case 2:
      return 'subsection'
    case 3:
      return 'item'
    default:
      return 'section'
  }
}

export function isPastDueDate(date: string) {
  const today = new Date()
  const dueDate = new Date(date)
  return dueDate < today
}

// TODO: remove these if not needed, these are currently used for mocking dates
export function getFutureDate(daysToAdd: number) {
  return new Date(
    new Date().setDate(new Date().getDate() + daysToAdd),
  ).toISOString()
}

export function getPastDate(daysToSubtract: number) {
  return new Date(
    new Date().setDate(new Date().getDate() - daysToSubtract),
  ).toISOString()
}

export function getSubmissionStatus(
  assignment: AssignmentBase | StudentAssignment | undefined,
) {
  if (!assignment) return undefined

  if ('submissionStatus' in assignment) {
    return assignment.submissionStatus
  }

  return undefined
}

export function injectAddButtons(nodes: CourseNodeModel[]): CourseNodeModel[] {
  const augmented: CourseNodeModel[] = [...nodes]

  function inject(nodeParent: string, level: number) {
    augmented.push({
      id: `${nodeParent}-add`,
      parent: nodeParent,
      text: 'Add',
      droppable: false,
      data: {
        level: level,
        type: 'add-button',
      },
    })
  }

  // Add "Add" buttons after the last child of each section
  for (const node of nodes) {
    if (node.data && node.data.level !== 3) {
      const level = node.data.level + 1
      inject(node.id as string, level)
    }
  }

  inject('root', 1)

  return augmented
}

// Convert a Module (local model) into CourseNodeModel[] for the Tree component
export function convertModuleToTreeData(module: Module): CourseNodeModel[] {
  return convertSectionsToTreeData(module.sections as any[])
}

// Convert API DTO sections into CourseNodeModel[] for the Tree component
export function convertModuleSectionsToTreeData(
  sections: ContentNode[],
): CourseNodeModel[] {
  return convertSectionsToTreeData(sections)
}

// Shared implementation: simple, non-mutating traversal that flattens
// sections, subsections and items into the node list expected by the Tree.
function convertSectionsToTreeData(sections: ContentNode[]): CourseNodeModel[] {
  const treeData: CourseNodeModel[] = []

  function processSection(section: ContentNode, parentId = 'root', level = 1) {
    if (!section) return

    treeData.push({
      id: section.id,
      parent: parentId,
      text: section.title ?? 'Untitled Section',
      droppable: getTypeFromLevel(level) !== 'item',
      data: {
        level,
        type: getTypeFromLevel(level),
        contentData: section,
      },
    })

    // This is still needed for the mock items.
    // Remove if real data always has items defined.

    // if ('items' in section) {
    //   const items = section.items ?? []
    //   for (const item of items) {
    //     if (!item) continue
    //     treeData.push({
    //       id: item.id,
    //       parent: section.id,
    //       text: item.title ?? 'Untitled Item',
    //       droppable: false,
    //       data: {
    //         level: 3,
    //         type: 'item',
    //         contentData: {
    //           ...item,
    //           moduleId: section.moduleId,
    //           parentSectionId: section.id,
    //           prerequisiteSectionId: item.prerequisites?.[0] || '',
    //           publishedAt: new Date().toISOString(),
    //           toPublishAt: new Date().toISOString(),
    //           unpublishedAt: new Date().toISOString(),
    //         },
    //       },
    //     })
    //   }
    // }

    if ('moduleContents' in section) {
      const items = section.moduleContents ?? []
      for (const item of items) {
        if (!item) continue
        treeData.push({
          id: item.id,
          parent: section.id,
          text:
            getContentKeyAndData(item).existingContent?.title ??
            'Untitled Item',
          droppable: false,
          data: {
            level: 3,
            type: 'item',
            contentData: {
              ...item,
              title: getContentKeyAndData(item).existingContent?.title ?? '',
              moduleId: section.moduleId,
              parentSectionId: '',
              prerequisiteSectionId: '',
            },
          },
        })
      }
    }

    const subs = section.subsections ?? []
    for (const sub of subs) {
      processSection(sub, section.id, level + 1)
    }
  }

  for (const section of sections) processSection(section)

  return treeData
}

export function getModuleSubSectionsFromModule(module: Module) {
  return module.sections.flatMap((section) => section.subsections)
}

export function getModuleSubSectionsFromSections(sections: ModuleSection[]) {
  return sections.flatMap((section) => section.subsections)
}

export function getAllModuleSections(module: Module) {
  const sections = module.sections
  const subsections = getModuleSubSectionsFromSections(sections)
  return [...sections, ...subsections]
}

export function getModuleItemsFromModule(module: Module) {
  const sections = getAllModuleSections(module)
  return sections.flatMap((section) => section.items)
}

export function getModuleItemsFromSections(sections: ModuleSection[]) {
  let items: ModuleItem[] = []
  sections.forEach((s) => {
    items = [
      ...items,
      ...s.items,
      ...getModuleItemsFromSections(s.subsections || []),
    ]
  })
  return items.sort((a, b) => a.order - b.order)
}

export const createFilterOption = (value: string) => ({
  label: value,
  value: value.toLowerCase(),
})

export const getCompletedItemsCount = (items: ModuleItem[]) => {
  return items.filter((item) => {
    if (item.type === 'lesson' && item.progress) {
      return item.progress.isCompleted
    }
    if (item.type === 'assignment' && item.assignment) {
      const submissionStatus = getSubmissionStatus(item.assignment)
      return (
        submissionStatus === 'graded' ||
        submissionStatus === 'ready-for-grading' ||
        submissionStatus === 'submitted'
      )
    }
    return false
  }).length
}

export const getOverdueItemsCount = (items: ModuleItem[]) => {
  return items.filter((item) => {
    if (item.type === 'assignment' && item.assignment?.dueDate) {
      return (
        new Date(item.assignment.dueDate) < new Date() &&
        getSubmissionStatus(item.assignment) === 'pending'
      )
    }
    return false
  }).length
}

export const formatTerm = (academicTerm: AcademicTerm | undefined) => {
  return academicTerm
    ? `${academicTerm.schoolYear} - ${academicTerm.term}`
    : 'N/A'
}

// Ensures that the content is a valid Block array for BlockNote initialization
export const toBlockArray = (content: unknown): Block[] => {
  if (Array.isArray(content) && content.length > 0) {
    return content as Block[]
  }

  return [
    {
      id: 'initial-paragraph',
      type: 'paragraph',
      props: {
        backgroundColor: 'transparent',
        textAlignment: 'left',
        textColor: 'initial',
      },
      content: [],
      children: [],
    },
  ]
}

export const getContentTypeIcon = (contentType: ContentType) => {
  switch (contentType) {
    case 'LESSON':
      return <IconFileText size={16} />
    case 'ASSIGNMENT':
      return <IconClipboard size={16} />
    case 'QUIZ':
      return <IconPaperclip size={16} />
    case 'DISCUSSION':
      return <IconMessageCircle size={16} />
    case 'FILE':
      return <IconPaperclip size={16} />
    case 'URL':
      return <IconExternalLink size={16} />
    case 'VIDEO':
      return <IconCalendarTime size={16} />
    default:
      return 'Untitled Item'
  }
}

// Helper type: maps ModuleContent.contentType (e.g. 'LESSON') to the corresponding
// lowercased key on the ModuleContent object (e.g. 'lesson').
type ModuleContentKeyFor<U extends ModuleContent | BasicModuleItemDto> =
  U extends {
    contentType: infer CT
  }
    ? CT extends string
      ? Lowercase<CT> extends keyof U
        ? Lowercase<CT>
        : never
      : never
    : never

export type ExistingContent<T extends ModuleContent | BasicModuleItemDto> =
  | NonNullable<T[ModuleContentKeyFor<T>]>
  | undefined

export const getContentKeyAndData = <
  T extends ModuleContent | BasicModuleItemDto,
>(
  data: T,
): {
  contentKey: ModuleContentKeyFor<T>
  existingContent: NonNullable<T[ModuleContentKeyFor<T>]> | undefined
} => {
  const contentKey = data.contentType.toLowerCase() as ModuleContentKeyFor<T>

  // Read the property and cast to the precise type so callers get IntelliSense.
  const existingContent = (data[contentKey] ?? undefined) as
    | NonNullable<T[ModuleContentKeyFor<T>]>
    | undefined

  return { contentKey, existingContent }
}

<<<<<<< HEAD
export const getModuleContentKeyValuePair = (
  moduleContent: ModuleContent,
  contentBlocks: BlockNoteEditor,
):
  | ({ contentType: 'LESSON' } & UpdateLessonItemDto)
  | ({ contentType: 'ASSIGNMENT' } & UpdateAssignmentItemDto)
  | ({ contentType: 'QUIZ' } & UpdateQuizItemDto)
  | ({ contentType: 'DISCUSSION' } & UpdateDiscussionItemDto)
  | ({ contentType: 'URL' } & UpdateExternalUrlItemDto)
  | ({ contentType: 'FILE' } & UpdateFileItemDto)
  | ({ contentType: 'VIDEO' } & UpdateVideoItemDto) => {
  switch (moduleContent?.contentType) {
    case 'LESSON':
      return {
        contentType: 'LESSON',
        ...moduleContent.lesson,
        content: contentBlocks.document,
      } as const
    case 'ASSIGNMENT':
      return {
        contentType: 'ASSIGNMENT',
        ...moduleContent.assignment,
        content: contentBlocks.document,
        gradingId: moduleContent.assignment?.gradingId ?? undefined,
      } as const
    case 'DISCUSSION':
      return {
        contentType: 'DISCUSSION',
        ...moduleContent.discussion,
        content: contentBlocks.document,
      } as const
    case 'URL':
      return {
        contentType: 'URL',
        ...moduleContent.url,
        content: contentBlocks.document,
      } as const
    case 'FILE':
      return {
        contentType: 'FILE',
        ...moduleContent.file,
        content: contentBlocks.document,
      } as const
    case 'QUIZ':
      return {
        contentType: 'QUIZ',
        ...moduleContent.quiz,
        content: contentBlocks.document,
        gradingId: moduleContent.quiz?.gradingId ?? undefined,
      } as const
    case 'VIDEO':
      return {
        contentType: 'VIDEO',
        ...moduleContent.video,
        content: contentBlocks.document,
      } as const
  }
=======
export const isEditorEmpty = (editor: BlockNoteEditor) => {
  if (editor.document.length !== 1) return false

  const block = editor.document[0]
  if (block.type !== 'paragraph') return false

  // Ensure content array is empty or only contains empty text
  return (
    block.content.length === 0 ||
    block.content.every((c) => c.type === 'text' && c.text.trim() === '')
  )
>>>>>>> 5ffb954d
}<|MERGE_RESOLUTION|>--- conflicted
+++ resolved
@@ -344,65 +344,6 @@
   return { contentKey, existingContent }
 }
 
-<<<<<<< HEAD
-export const getModuleContentKeyValuePair = (
-  moduleContent: ModuleContent,
-  contentBlocks: BlockNoteEditor,
-):
-  | ({ contentType: 'LESSON' } & UpdateLessonItemDto)
-  | ({ contentType: 'ASSIGNMENT' } & UpdateAssignmentItemDto)
-  | ({ contentType: 'QUIZ' } & UpdateQuizItemDto)
-  | ({ contentType: 'DISCUSSION' } & UpdateDiscussionItemDto)
-  | ({ contentType: 'URL' } & UpdateExternalUrlItemDto)
-  | ({ contentType: 'FILE' } & UpdateFileItemDto)
-  | ({ contentType: 'VIDEO' } & UpdateVideoItemDto) => {
-  switch (moduleContent?.contentType) {
-    case 'LESSON':
-      return {
-        contentType: 'LESSON',
-        ...moduleContent.lesson,
-        content: contentBlocks.document,
-      } as const
-    case 'ASSIGNMENT':
-      return {
-        contentType: 'ASSIGNMENT',
-        ...moduleContent.assignment,
-        content: contentBlocks.document,
-        gradingId: moduleContent.assignment?.gradingId ?? undefined,
-      } as const
-    case 'DISCUSSION':
-      return {
-        contentType: 'DISCUSSION',
-        ...moduleContent.discussion,
-        content: contentBlocks.document,
-      } as const
-    case 'URL':
-      return {
-        contentType: 'URL',
-        ...moduleContent.url,
-        content: contentBlocks.document,
-      } as const
-    case 'FILE':
-      return {
-        contentType: 'FILE',
-        ...moduleContent.file,
-        content: contentBlocks.document,
-      } as const
-    case 'QUIZ':
-      return {
-        contentType: 'QUIZ',
-        ...moduleContent.quiz,
-        content: contentBlocks.document,
-        gradingId: moduleContent.quiz?.gradingId ?? undefined,
-      } as const
-    case 'VIDEO':
-      return {
-        contentType: 'VIDEO',
-        ...moduleContent.video,
-        content: contentBlocks.document,
-      } as const
-  }
-=======
 export const isEditorEmpty = (editor: BlockNoteEditor) => {
   if (editor.document.length !== 1) return false
 
@@ -414,5 +355,4 @@
     block.content.length === 0 ||
     block.content.every((c) => c.type === 'text' && c.text.trim() === '')
   )
->>>>>>> 5ffb954d
 }