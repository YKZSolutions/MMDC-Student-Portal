--- conflicted
+++ resolved
@@ -37,23 +37,24 @@
   const day = dayjs(timestamp)
   const date = day.format('MMM D')
   const time = day.format('h:mm A')
-<<<<<<< HEAD
+export function formatTimestampToDateTimeText(
+  timestamp: string,
+  separator: string = 'at',
+) {
+  const day = dayjs(timestamp)
+  const date = day.format('MMM D')
+  const time = day.format('h:mm A')
 
   return `${date} ${separator} ${time}`
 }
 
 export function formatToSchoolYear(startDate: number, endDate: number): string {
   return `${startDate} - ${endDate}`
-=======
-
-  return `${date} ${separator} ${time}`
->>>>>>> b41c7bab
 }
 
 export const capitalizeFirstLetter = (string: string) => {
   if (!string) return ''
   return string.charAt(0).toUpperCase() + string.slice(1)
-<<<<<<< HEAD
 }
 
 export function formatOrdinal(n: number) {
@@ -117,6 +118,4 @@
   if (mid < 17 * 60) return 'Afternoon'
   if (mid < 22 * 60) return 'Evening'
   return 'Night'
-=======
->>>>>>> b41c7bab
 }