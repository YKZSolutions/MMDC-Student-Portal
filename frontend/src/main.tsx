--- conflicted
+++ resolved
@@ -1,29 +1,22 @@
 import { MantineProvider } from '@mantine/core'
+import { ModalsProvider } from '@mantine/modals'
+import { Notifications } from '@mantine/notifications'
 import { RouterProvider, createRouter } from '@tanstack/react-router'
 import { StrictMode } from 'react'
 import ReactDOM from 'react-dom/client'
-import { theme } from './integrations/mantine/mantine-theme.ts'
-import { ModalsProvider } from '@mantine/modals'
 import { modals } from './integrations/mantine/mantine-modals.ts'
-import { Notifications } from '@mantine/notifications'
 
 import * as TanStackQueryProvider from './integrations/tanstack-query/root-provider.tsx'
 
 // Import the generated route tree
-import { ModalsProvider } from '@mantine/modals'
 import { routeTree } from './routeTree.gen'
 
-<<<<<<< HEAD
 import '@mantine/core/styles.css'
 import '@mantine/dates/styles.css'
-import { customModals } from './components/modals/constants.ts'
+import '@mantine/notifications/styles.css'
 import { theme } from './integrations/mantine/mantine-theme.ts'
-=======
->>>>>>> 116964d6
 import reportWebVitals from './reportWebVitals.ts'
 import './styles.css'
-import '@mantine/dates/styles.css'
-import '@mantine/notifications/styles.css'
 
 // Create a new router instance
 const router = createRouter({
@@ -52,12 +45,8 @@
     <StrictMode>
       <TanStackQueryProvider.Provider>
         <MantineProvider theme={theme}>
-<<<<<<< HEAD
-          <ModalsProvider modals={customModals}>
-=======
           <ModalsProvider modals={modals}>
             <Notifications />
->>>>>>> 116964d6
             <RouterProvider router={router} />
           </ModalsProvider>
         </MantineProvider>
