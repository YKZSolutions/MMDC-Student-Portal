<<<<<<< HEAD
@import url('https://fonts.googleapis.com/css2?family=Roboto:ital,wght@0,100..900;1,100..900&display=swap');
@import url('https://fonts.googleapis.com/css2?family=Inter:ital,opsz,wght@0,14..32,100..900;1,14..32,100..900&display=swap');
=======
@import 'tailwindcss/utilities';
>>>>>>> 80344688
@import 'tailwind-preset-mantine';

body {
  font-family: 'Inter', sans-serif;
  -webkit-font-smoothing: antialiased;
  -moz-osx-font-smoothing: grayscale;
    overflow: hidden;
}

code {
  font-family:
    source-code-pro, Menlo, Monaco, Consolas, 'Courier New', monospace;
}

.rt-header .bn-formatting-toolbar {
    margin-inline: auto;
    box-shadow: none;
    border: none;
}

.bn-block a {
  color: #8000ff;
  text-decoration: none;
}

.bn-block a:hover {
  text-decoration: underline;
}
<|MERGE_RESOLUTION|>--- conflicted
+++ resolved
@@ -1,16 +1,13 @@
-<<<<<<< HEAD
 @import url('https://fonts.googleapis.com/css2?family=Roboto:ital,wght@0,100..900;1,100..900&display=swap');
 @import url('https://fonts.googleapis.com/css2?family=Inter:ital,opsz,wght@0,14..32,100..900;1,14..32,100..900&display=swap');
-=======
 @import 'tailwindcss/utilities';
->>>>>>> 80344688
 @import 'tailwind-preset-mantine';
 
 body {
   font-family: 'Inter', sans-serif;
   -webkit-font-smoothing: antialiased;
   -moz-osx-font-smoothing: grayscale;
-    overflow: hidden;
+  overflow: hidden;
 }
 
 code {
@@ -19,9 +16,9 @@
 }
 
 .rt-header .bn-formatting-toolbar {
-    margin-inline: auto;
-    box-shadow: none;
-    border: none;
+  margin-inline: auto;
+  box-shadow: none;
+  border: none;
 }
 
 .bn-block a {
@@ -31,4 +28,4 @@
 
 .bn-block a:hover {
   text-decoration: underline;
-}
+}