{
  "openapi": "3.0.0",
  "paths": {
    "/test/student": {
      "get": {
        "operationId": "TestController_testStudent",
        "parameters": [],
        "responses": {
          "200": {
            "description": "",
            "content": {
              "application/json": {
                "schema": {
                  "type": "string"
                }
              }
            }
          }
        },
        "tags": [
          "Test"
        ]
      }
    },
    "/test/admin": {
      "get": {
        "operationId": "TestController_testAdmin",
        "parameters": [],
        "responses": {
          "200": {
            "description": "",
            "content": {
              "application/json": {
                "schema": {
                  "type": "string"
                }
              }
            }
          }
        },
        "tags": [
          "Test"
        ]
      }
    },
    "/test/{id}": {
      "post": {
        "description": "Test the logging & prisma error handling functionality",
        "operationId": "TestController_test",
        "parameters": [
          {
            "name": "id",
            "required": true,
            "in": "path",
            "schema": {
              "type": "string"
            }
          },
          {
            "name": "page",
            "required": true,
            "in": "query",
            "schema": {
              "type": "number"
            }
          }
        ],
        "requestBody": {
          "required": true,
          "content": {
            "application/json": {
              "schema": {
                "$ref": "#/components/schemas/TestBodyDto"
              }
            }
          }
        },
        "responses": {
          "201": {
            "description": "",
            "content": {
              "application/json": {
                "schema": {
                  "type": "string"
                }
              }
            }
          }
        },
        "summary": "Logging Test",
        "tags": [
          "Test"
        ]
      }
    },
    "/users": {
      "post": {
        "description": "This operation creates both a user and a supabase auth account",
        "operationId": "UsersController_create",
        "parameters": [],
        "requestBody": {
          "required": true,
          "content": {
            "application/json": {
              "schema": {
                "$ref": "#/components/schemas/CreateUserFullDto"
              }
            }
          }
        },
        "responses": {
          "201": {
            "description": "",
            "content": {
              "application/json": {
                "schema": {
                  "$ref": "#/components/schemas/User"
                }
              }
            }
          },
          "400": {
            "content": {
              "application/json": {
                "examples": {
                  "BadRequestException": {
                    "description": "Bad Request",
                    "value": {
                      "statusCode": 400,
                      "message": "Bad Request",
                      "error": "Bad Request"
                    }
                  }
                },
                "schema": {
                  "type": "object",
                  "properties": {
                    "statusCode": {
                      "type": "number",
                      "example": 400
                    },
                    "message": {
                      "type": "string",
                      "example": "Bad Request"
                    },
                    "error": {
                      "type": "string",
                      "example": "Bad Request"
                    }
                  },
                  "required": [
                    "statusCode",
                    "message"
                  ]
                }
              }
            },
            "description": ""
          },
          "500": {
            "content": {
              "application/json": {
                "examples": {
                  "InternalServerErrorException": {
                    "description": "Internal Server Error",
                    "value": {
                      "statusCode": 500,
                      "message": "Internal Server Error",
                      "error": "Internal Server Error"
                    }
                  }
                },
                "schema": {
                  "type": "object",
                  "properties": {
                    "statusCode": {
                      "type": "number",
                      "example": 500
                    },
                    "message": {
                      "type": "string",
                      "example": "Internal Server Error"
                    },
                    "error": {
                      "type": "string",
                      "example": "Internal Server Error"
                    }
                  },
                  "required": [
                    "statusCode",
                    "message"
                  ]
                }
              }
            },
            "description": ""
          }
        },
        "security": [
          {
            "bearer": []
          }
        ],
        "summary": "Create a new user",
        "tags": [
          "Users"
        ]
      },
      "get": {
        "description": "Retrieves a paginated list of users based on the provided filter parameters.\n- **Access: ** Requires `ADMIN` role.\n- **Filtering & Pagination: ** Uses the `FilterUserDto` to define query parameters such as search terms, sorting, and page size.",
        "operationId": "UsersController_findAll",
        "parameters": [
          {
            "name": "search",
            "required": false,
            "in": "query",
            "schema": {
              "type": "string"
            }
          },
          {
            "name": "page",
            "required": false,
            "in": "query",
            "schema": {
              "minimum": 1,
              "default": 1,
              "type": "number"
            }
          },
          {
            "name": "limit",
            "required": false,
            "in": "query",
            "schema": {
              "minimum": 1,
              "default": 10,
              "type": "number"
            }
          },
          {
            "name": "role",
            "required": false,
            "in": "query",
            "schema": {
              "type": "string",
              "enum": [
                "student",
                "mentor",
                "admin"
              ]
            }
          }
        ],
        "responses": {
          "200": {
            "description": "List of users retrieved successfully",
            "content": {
              "application/json": {
                "schema": {
                  "$ref": "#/components/schemas/PaginatedUsersDto"
                }
              }
            }
          },
          "400": {
            "content": {
              "application/json": {
                "examples": {
                  "BadRequestException": {
                    "description": "Bad Request",
                    "value": {
                      "statusCode": 400,
                      "message": "Bad Request",
                      "error": "Bad Request"
                    }
                  }
                },
                "schema": {
                  "type": "object",
                  "properties": {
                    "statusCode": {
                      "type": "number",
                      "example": 400
                    },
                    "message": {
                      "type": "string",
                      "example": "Bad Request"
                    },
                    "error": {
                      "type": "string",
                      "example": "Bad Request"
                    }
                  },
                  "required": [
                    "statusCode",
                    "message"
                  ]
                }
              }
            },
            "description": ""
          },
          "500": {
            "content": {
              "application/json": {
                "examples": {
                  "InternalServerErrorException": {
                    "description": "Internal Server Error",
                    "value": {
                      "statusCode": 500,
                      "message": "Internal Server Error",
                      "error": "Internal Server Error"
                    }
                  }
                },
                "schema": {
                  "type": "object",
                  "properties": {
                    "statusCode": {
                      "type": "number",
                      "example": 500
                    },
                    "message": {
                      "type": "string",
                      "example": "Internal Server Error"
                    },
                    "error": {
                      "type": "string",
                      "example": "Internal Server Error"
                    }
                  },
                  "required": [
                    "statusCode",
                    "message"
                  ]
                }
              }
            },
            "description": ""
          }
        },
        "security": [
          {
            "bearer": []
          }
        ],
        "summary": "Get users",
        "tags": [
          "Users"
        ]
      }
    },
    "/users/student": {
      "post": {
        "description": "This operation creates both a user and a supabase auth account.\nIt also has additional properties for student-specific details.",
        "operationId": "UsersController_createStudent",
        "parameters": [],
        "requestBody": {
          "required": true,
          "content": {
            "application/json": {
              "schema": {
                "$ref": "#/components/schemas/CreateUserStudentDto"
              }
            }
          }
        },
        "responses": {
          "201": {
            "description": "",
            "content": {
              "application/json": {
                "schema": {
                  "$ref": "#/components/schemas/User"
                }
              }
            }
          },
          "400": {
            "content": {
              "application/json": {
                "examples": {
                  "BadRequestException": {
                    "description": "Bad Request",
                    "value": {
                      "statusCode": 400,
                      "message": "Bad Request",
                      "error": "Bad Request"
                    }
                  }
                },
                "schema": {
                  "type": "object",
                  "properties": {
                    "statusCode": {
                      "type": "number",
                      "example": 400
                    },
                    "message": {
                      "type": "string",
                      "example": "Bad Request"
                    },
                    "error": {
                      "type": "string",
                      "example": "Bad Request"
                    }
                  },
                  "required": [
                    "statusCode",
                    "message"
                  ]
                }
              }
            },
            "description": ""
          },
          "500": {
            "content": {
              "application/json": {
                "examples": {
                  "InternalServerErrorException": {
                    "description": "Internal Server Error",
                    "value": {
                      "statusCode": 500,
                      "message": "Internal Server Error",
                      "error": "Internal Server Error"
                    }
                  }
                },
                "schema": {
                  "type": "object",
                  "properties": {
                    "statusCode": {
                      "type": "number",
                      "example": 500
                    },
                    "message": {
                      "type": "string",
                      "example": "Internal Server Error"
                    },
                    "error": {
                      "type": "string",
                      "example": "Internal Server Error"
                    }
                  },
                  "required": [
                    "statusCode",
                    "message"
                  ]
                }
              }
            },
            "description": ""
          }
        },
        "security": [
          {
            "bearer": []
          }
        ],
        "summary": "Create a new student user",
        "tags": [
          "Users"
        ]
      }
    },
    "/users/staff": {
      "post": {
        "description": "This operation creates both a user and a supabase auth account.\nIt also has additional properties for staff-specific details.",
        "operationId": "UsersController_createStaff",
        "parameters": [],
        "requestBody": {
          "required": true,
          "content": {
            "application/json": {
              "schema": {
                "$ref": "#/components/schemas/CreateUserStaffDto"
              }
            }
          }
        },
        "responses": {
          "201": {
            "description": "",
            "content": {
              "application/json": {
                "schema": {
                  "$ref": "#/components/schemas/User"
                }
              }
            }
          },
          "400": {
            "content": {
              "application/json": {
                "examples": {
                  "BadRequestException": {
                    "description": "Bad Request",
                    "value": {
                      "statusCode": 400,
                      "message": "Bad Request",
                      "error": "Bad Request"
                    }
                  }
                },
                "schema": {
                  "type": "object",
                  "properties": {
                    "statusCode": {
                      "type": "number",
                      "example": 400
                    },
                    "message": {
                      "type": "string",
                      "example": "Bad Request"
                    },
                    "error": {
                      "type": "string",
                      "example": "Bad Request"
                    }
                  },
                  "required": [
                    "statusCode",
                    "message"
                  ]
                }
              }
            },
            "description": ""
          },
          "500": {
            "content": {
              "application/json": {
                "examples": {
                  "InternalServerErrorException": {
                    "description": "Internal Server Error",
                    "value": {
                      "statusCode": 500,
                      "message": "Internal Server Error",
                      "error": "Internal Server Error"
                    }
                  }
                },
                "schema": {
                  "type": "object",
                  "properties": {
                    "statusCode": {
                      "type": "number",
                      "example": 500
                    },
                    "message": {
                      "type": "string",
                      "example": "Internal Server Error"
                    },
                    "error": {
                      "type": "string",
                      "example": "Internal Server Error"
                    }
                  },
                  "required": [
                    "statusCode",
                    "message"
                  ]
                }
              }
            },
            "description": ""
          }
        },
        "security": [
          {
            "bearer": []
          }
        ],
        "summary": "Create a new staff user",
        "tags": [
          "Users"
        ]
      }
    },
    "/users/invite": {
      "post": {
        "description": "This operation creates both a user and a supabase auth account",
        "operationId": "UsersController_inviteUser",
        "parameters": [],
        "requestBody": {
          "required": true,
          "content": {
            "application/json": {
              "schema": {
                "$ref": "#/components/schemas/InviteUserDto"
              }
            }
          }
        },
        "responses": {
          "201": {
            "description": "",
            "content": {
              "application/json": {
                "schema": {
                  "$ref": "#/components/schemas/User"
                }
              }
            }
          },
          "400": {
            "content": {
              "application/json": {
                "examples": {
                  "BadRequestException": {
                    "description": "Bad Request",
                    "value": {
                      "statusCode": 400,
                      "message": "Bad Request",
                      "error": "Bad Request"
                    }
                  }
                },
                "schema": {
                  "type": "object",
                  "properties": {
                    "statusCode": {
                      "type": "number",
                      "example": 400
                    },
                    "message": {
                      "type": "string",
                      "example": "Bad Request"
                    },
                    "error": {
                      "type": "string",
                      "example": "Bad Request"
                    }
                  },
                  "required": [
                    "statusCode",
                    "message"
                  ]
                }
              }
            },
            "description": ""
          },
          "500": {
            "content": {
              "application/json": {
                "examples": {
                  "InternalServerErrorException": {
                    "description": "Internal Server Error",
                    "value": {
                      "statusCode": 500,
                      "message": "Internal Server Error",
                      "error": "Internal Server Error"
                    }
                  }
                },
                "schema": {
                  "type": "object",
                  "properties": {
                    "statusCode": {
                      "type": "number",
                      "example": 500
                    },
                    "message": {
                      "type": "string",
                      "example": "Internal Server Error"
                    },
                    "error": {
                      "type": "string",
                      "example": "Internal Server Error"
                    }
                  },
                  "required": [
                    "statusCode",
                    "message"
                  ]
                }
              }
            },
            "description": ""
          }
        },
        "security": [
          {
            "bearer": []
          }
        ],
        "summary": "Invite a new user",
        "tags": [
          "Users"
        ]
      }
    },
    "/users/me": {
      "get": {
        "description": "This endpoint returns the full profile of the currently authenticated user.\nThe structure of the returned object depends on the user's role:\n\n- `UserStudentDetailsDto` for users with the `student` role\n- `UserStaffDetailsDto` for users with the `mentor` or `admin` role",
        "operationId": "UsersController_getMe",
        "parameters": [],
        "responses": {
          "200": {
            "description": "Current user details fetched successfully",
            "content": {
              "application/json": {
                "schema": {
                  "type": "object",
                  "oneOf": [
                    {
                      "$ref": "#/components/schemas/UserStudentDetailsDto"
                    },
                    {
                      "$ref": "#/components/schemas/UserStaffDetailsDto"
                    }
                  ]
                }
              }
            }
          },
          "401": {
            "content": {
              "application/json": {
                "examples": {
                  "UnauthorizedException": {
                    "description": "Unauthorized",
                    "value": {
                      "statusCode": 401,
                      "message": "Unauthorized",
                      "error": "Unauthorized"
                    }
                  }
                },
                "schema": {
                  "type": "object",
                  "properties": {
                    "statusCode": {
                      "type": "number",
                      "example": 401
                    },
                    "message": {
                      "type": "string",
                      "example": "Unauthorized"
                    },
                    "error": {
                      "type": "string",
                      "example": "Unauthorized"
                    }
                  },
                  "required": [
                    "statusCode",
                    "message"
                  ]
                }
              }
            },
            "description": ""
          },
          "404": {
            "content": {
              "application/json": {
                "examples": {
                  "NotFoundException": {
                    "description": "Not Found",
                    "value": {
                      "statusCode": 404,
                      "message": "Not Found",
                      "error": "Not Found"
                    }
                  }
                },
                "schema": {
                  "type": "object",
                  "properties": {
                    "statusCode": {
                      "type": "number",
                      "example": 404
                    },
                    "message": {
                      "type": "string",
                      "example": "Not Found"
                    },
                    "error": {
                      "type": "string",
                      "example": "Not Found"
                    }
                  },
                  "required": [
                    "statusCode",
                    "message"
                  ]
                }
              }
            },
            "description": ""
          },
          "500": {
            "content": {
              "application/json": {
                "examples": {
                  "InternalServerErrorException": {
                    "description": "Internal Server Error",
                    "value": {
                      "statusCode": 500,
                      "message": "Internal Server Error",
                      "error": "Internal Server Error"
                    }
                  }
                },
                "schema": {
                  "type": "object",
                  "properties": {
                    "statusCode": {
                      "type": "number",
                      "example": 500
                    },
                    "message": {
                      "type": "string",
                      "example": "Internal Server Error"
                    },
                    "error": {
                      "type": "string",
                      "example": "Internal Server Error"
                    }
                  },
                  "required": [
                    "statusCode",
                    "message"
                  ]
                }
              }
            },
            "description": ""
          }
        },
        "security": [
          {
            "bearer": []
          }
        ],
        "summary": "Get the currently authenticated user",
        "tags": [
          "Users"
        ]
      },
      "put": {
        "description": "This operation updates the user details in the database",
        "operationId": "UsersController_updateOwnUserDetails",
        "parameters": [],
        "requestBody": {
          "required": true,
          "content": {
            "application/json": {
              "schema": {
                "$ref": "#/components/schemas/UpdateUserBaseDto"
              }
            }
          }
        },
        "responses": {
          "200": {
            "description": "",
            "content": {
              "application/json": {
                "schema": {
                  "$ref": "#/components/schemas/User"
                }
              }
            }
          },
          "201": {
            "description": "",
            "content": {
              "application/json": {
                "schema": {
                  "$ref": "#/components/schemas/User"
                }
              }
            }
          },
          "400": {
            "content": {
              "application/json": {
                "examples": {
                  "BadRequestException": {
                    "description": "Bad Request",
                    "value": {
                      "statusCode": 400,
                      "message": "Bad Request",
                      "error": "Bad Request"
                    }
                  }
                },
                "schema": {
                  "type": "object",
                  "properties": {
                    "statusCode": {
                      "type": "number",
                      "example": 400
                    },
                    "message": {
                      "type": "string",
                      "example": "Bad Request"
                    },
                    "error": {
                      "type": "string",
                      "example": "Bad Request"
                    }
                  },
                  "required": [
                    "statusCode",
                    "message"
                  ]
                }
              }
            },
            "description": ""
          },
          "500": {
            "content": {
              "application/json": {
                "examples": {
                  "InternalServerErrorException": {
                    "description": "Internal Server Error",
                    "value": {
                      "statusCode": 500,
                      "message": "Internal Server Error",
                      "error": "Internal Server Error"
                    }
                  }
                },
                "schema": {
                  "type": "object",
                  "properties": {
                    "statusCode": {
                      "type": "number",
                      "example": 500
                    },
                    "message": {
                      "type": "string",
                      "example": "Internal Server Error"
                    },
                    "error": {
                      "type": "string",
                      "example": "Internal Server Error"
                    }
                  },
                  "required": [
                    "statusCode",
                    "message"
                  ]
                }
              }
            },
            "description": ""
          }
        },
        "security": [
          {
            "bearer": []
          }
        ],
        "summary": "Update personal details",
        "tags": [
          "Users"
        ]
      }
    },
    "/users/{id}/student": {
      "put": {
        "description": "This operation updates the user details in the database.\nThe user should have a student role.",
        "operationId": "UsersController_updateUserStudentDetails",
        "parameters": [
          {
            "name": "id",
            "required": true,
            "in": "path",
            "schema": {
              "type": "string"
            }
          }
        ],
        "requestBody": {
          "required": true,
          "content": {
            "application/json": {
              "schema": {
                "$ref": "#/components/schemas/UpdateUserStudentDto"
              }
            }
          }
        },
        "responses": {
          "200": {
            "description": "",
            "content": {
              "application/json": {
                "schema": {
                  "$ref": "#/components/schemas/User"
                }
              }
            }
          },
          "201": {
            "description": "",
            "content": {
              "application/json": {
                "schema": {
                  "$ref": "#/components/schemas/User"
                }
              }
            }
          },
          "400": {
            "content": {
              "application/json": {
                "examples": {
                  "BadRequestException": {
                    "description": "Bad Request",
                    "value": {
                      "statusCode": 400,
                      "message": "Bad Request",
                      "error": "Bad Request"
                    }
                  }
                },
                "schema": {
                  "type": "object",
                  "properties": {
                    "statusCode": {
                      "type": "number",
                      "example": 400
                    },
                    "message": {
                      "type": "string",
                      "example": "Bad Request"
                    },
                    "error": {
                      "type": "string",
                      "example": "Bad Request"
                    }
                  },
                  "required": [
                    "statusCode",
                    "message"
                  ]
                }
              }
            },
            "description": ""
          },
          "500": {
            "content": {
              "application/json": {
                "examples": {
                  "InternalServerErrorException": {
                    "description": "Internal Server Error",
                    "value": {
                      "statusCode": 500,
                      "message": "Internal Server Error",
                      "error": "Internal Server Error"
                    }
                  }
                },
                "schema": {
                  "type": "object",
                  "properties": {
                    "statusCode": {
                      "type": "number",
                      "example": 500
                    },
                    "message": {
                      "type": "string",
                      "example": "Internal Server Error"
                    },
                    "error": {
                      "type": "string",
                      "example": "Internal Server Error"
                    }
                  },
                  "required": [
                    "statusCode",
                    "message"
                  ]
                }
              }
            },
            "description": ""
          }
        },
        "security": [
          {
            "bearer": []
          }
        ],
        "summary": "Update student user details (Admin only)",
        "tags": [
          "Users"
        ]
      }
    },
    "/users/{id}/staff": {
      "put": {
        "description": "This operation updates the user details in the database.\nThe user should have a mentor or admin role.",
        "operationId": "UsersController_updateUserStaffDetails",
        "parameters": [
          {
            "name": "id",
            "required": true,
            "in": "path",
            "schema": {
              "type": "string"
            }
          }
        ],
        "requestBody": {
          "required": true,
          "content": {
            "application/json": {
              "schema": {
                "$ref": "#/components/schemas/UpdateUserStaffDto"
              }
            }
          }
        },
        "responses": {
          "200": {
            "description": "",
            "content": {
              "application/json": {
                "schema": {
                  "$ref": "#/components/schemas/User"
                }
              }
            }
          },
          "201": {
            "description": "",
            "content": {
              "application/json": {
                "schema": {
                  "$ref": "#/components/schemas/User"
                }
              }
            }
          },
          "400": {
            "content": {
              "application/json": {
                "examples": {
                  "BadRequestException": {
                    "description": "Bad Request",
                    "value": {
                      "statusCode": 400,
                      "message": "Bad Request",
                      "error": "Bad Request"
                    }
                  }
                },
                "schema": {
                  "type": "object",
                  "properties": {
                    "statusCode": {
                      "type": "number",
                      "example": 400
                    },
                    "message": {
                      "type": "string",
                      "example": "Bad Request"
                    },
                    "error": {
                      "type": "string",
                      "example": "Bad Request"
                    }
                  },
                  "required": [
                    "statusCode",
                    "message"
                  ]
                }
              }
            },
            "description": ""
          },
          "500": {
            "content": {
              "application/json": {
                "examples": {
                  "InternalServerErrorException": {
                    "description": "Internal Server Error",
                    "value": {
                      "statusCode": 500,
                      "message": "Internal Server Error",
                      "error": "Internal Server Error"
                    }
                  }
                },
                "schema": {
                  "type": "object",
                  "properties": {
                    "statusCode": {
                      "type": "number",
                      "example": 500
                    },
                    "message": {
                      "type": "string",
                      "example": "Internal Server Error"
                    },
                    "error": {
                      "type": "string",
                      "example": "Internal Server Error"
                    }
                  },
                  "required": [
                    "statusCode",
                    "message"
                  ]
                }
              }
            },
            "description": ""
          }
        },
        "security": [
          {
            "bearer": []
          }
        ],
        "summary": "Update staff user details (Admin only)",
        "tags": [
          "Users"
        ]
      }
    },
    "/users/{id}": {
      "get": {
        "description": "Retrieves a specific user by their unique identifier.\n- **Validation: ** Ensures the provided `id` is a valid identifier format.\n- **Not Found Handling: ** Throws an error if no matching user is found.",
        "operationId": "UsersController_findOne",
        "parameters": [],
        "responses": {
          "200": {
            "description": "User found successfully",
            "content": {
              "application/json": {
                "schema": {
                  "$ref": "#/components/schemas/User"
                }
              }
            }
          },
          "400": {
            "content": {
              "application/json": {
                "examples": {
                  "BadRequestException": {
                    "description": "Bad Request",
                    "value": {
                      "statusCode": 400,
                      "message": "Bad Request",
                      "error": "Bad Request"
                    }
                  }
                },
                "schema": {
                  "type": "object",
                  "properties": {
                    "statusCode": {
                      "type": "number",
                      "example": 400
                    },
                    "message": {
                      "type": "string",
                      "example": "Bad Request"
                    },
                    "error": {
                      "type": "string",
                      "example": "Bad Request"
                    }
                  },
                  "required": [
                    "statusCode",
                    "message"
                  ]
                }
              }
            },
            "description": ""
          },
          "404": {
            "content": {
              "application/json": {
                "examples": {
                  "NotFoundException": {
                    "description": "Not Found",
                    "value": {
                      "statusCode": 404,
                      "message": "Not Found",
                      "error": "Not Found"
                    }
                  }
                },
                "schema": {
                  "type": "object",
                  "properties": {
                    "statusCode": {
                      "type": "number",
                      "example": 404
                    },
                    "message": {
                      "type": "string",
                      "example": "Not Found"
                    },
                    "error": {
                      "type": "string",
                      "example": "Not Found"
                    }
                  },
                  "required": [
                    "statusCode",
                    "message"
                  ]
                }
              }
            },
            "description": ""
          },
          "500": {
            "content": {
              "application/json": {
                "examples": {
                  "InternalServerErrorException": {
                    "description": "Internal Server Error",
                    "value": {
                      "statusCode": 500,
                      "message": "Internal Server Error",
                      "error": "Internal Server Error"
                    }
                  }
                },
                "schema": {
                  "type": "object",
                  "properties": {
                    "statusCode": {
                      "type": "number",
                      "example": 500
                    },
                    "message": {
                      "type": "string",
                      "example": "Internal Server Error"
                    },
                    "error": {
                      "type": "string",
                      "example": "Internal Server Error"
                    }
                  },
                  "required": [
                    "statusCode",
                    "message"
                  ]
                }
              }
            },
            "description": ""
          }
        },
        "security": [
          {
            "bearer": []
          }
        ],
        "summary": "Get user by id",
        "tags": [
          "Users"
        ]
      },
      "delete": {
        "description": "This endpoint performs either a soft delete or a permanent deletion of a user depending on the current state of the user or the query parameter provided:\n\n- If `directDelete` is true, the user is **permanently deleted** without checking if they are already softly deleted.\n- If `directDelete` is not provided or false:\n  - If the user is not yet softly deleted (`deletedAt` is null), a **soft delete** is performed by setting the `deletedAt` timestamp.\n  - If the user is already softly deleted, a **permanent delete** is executed.\n\nAll the user details and the supabase auth account will be deleted from the cloud on hard delete\n\nUse this endpoint to manage user deletion workflows flexibly through a single API.",
        "operationId": "UsersController_remove",
        "parameters": [
          {
            "name": "id",
            "required": true,
            "in": "path",
            "schema": {
              "type": "string"
            }
          },
          {
            "name": "directDelete",
            "required": false,
            "in": "query",
            "description": "If set to true, will skip the soft delete process",
            "schema": {
              "type": "boolean"
            }
          }
        ],
        "responses": {
          "200": {
            "description": "User deleted successfully",
            "content": {
              "application/json": {
                "schema": {
                  "properties": {
                    "message": {
                      "type": "string",
                      "examples": [
                        "User has been soft deleted.",
                        "User has been permanently deleted."
                      ]
                    }
                  }
                }
              }
            }
          },
          "404": {
            "content": {
              "application/json": {
                "examples": {
                  "NotFoundException": {
                    "description": "Not Found",
                    "value": {
                      "statusCode": 404,
                      "message": "Not Found",
                      "error": "Not Found"
                    }
                  }
                },
                "schema": {
                  "type": "object",
                  "properties": {
                    "statusCode": {
                      "type": "number",
                      "example": 404
                    },
                    "message": {
                      "type": "string",
                      "example": "Not Found"
                    },
                    "error": {
                      "type": "string",
                      "example": "Not Found"
                    }
                  },
                  "required": [
                    "statusCode",
                    "message"
                  ]
                }
              }
            },
            "description": ""
          },
          "500": {
            "content": {
              "application/json": {
                "examples": {
                  "InternalServerErrorException": {
                    "description": "Internal Server Error",
                    "value": {
                      "statusCode": 500,
                      "message": "Internal Server Error",
                      "error": "Internal Server Error"
                    }
                  }
                },
                "schema": {
                  "type": "object",
                  "properties": {
                    "statusCode": {
                      "type": "number",
                      "example": 500
                    },
                    "message": {
                      "type": "string",
                      "example": "Internal Server Error"
                    },
                    "error": {
                      "type": "string",
                      "example": "Internal Server Error"
                    }
                  },
                  "required": [
                    "statusCode",
                    "message"
                  ]
                }
              }
            },
            "description": ""
          }
        },
        "security": [
          {
            "bearer": []
          }
        ],
        "summary": "Deletes a user (soft and hard delete)",
        "tags": [
          "Users"
        ]
      }
    },
    "/users/{id}/status": {
      "patch": {
        "description": "This endpoint toggles the user's status between active and disabled\nby updating the `disabledAt` field. The change is also reflected in\nthe authentication provider's metadata.",
        "operationId": "UsersController_updateUserStatus",
        "parameters": [
          {
            "name": "id",
            "required": true,
            "in": "path",
            "schema": {
              "type": "string"
            }
          }
        ],
        "responses": {
          "200": {
            "description": "User status updated successfully",
            "content": {
              "application/json": {
                "schema": {
                  "properties": {
                    "message": {
                      "type": "string",
                      "examples": [
                        "User enabled successfully.",
                        "User disabled successfully."
                      ]
                    }
                  }
                }
              }
            }
          },
          "404": {
            "content": {
              "application/json": {
                "examples": {
                  "NotFoundException": {
                    "description": "Not Found",
                    "value": {
                      "statusCode": 404,
                      "message": "Not Found",
                      "error": "Not Found"
                    }
                  }
                },
                "schema": {
                  "type": "object",
                  "properties": {
                    "statusCode": {
                      "type": "number",
                      "example": 404
                    },
                    "message": {
                      "type": "string",
                      "example": "Not Found"
                    },
                    "error": {
                      "type": "string",
                      "example": "Not Found"
                    }
                  },
                  "required": [
                    "statusCode",
                    "message"
                  ]
                }
              }
            },
            "description": ""
          },
          "500": {
            "content": {
              "application/json": {
                "examples": {
                  "InternalServerErrorException": {
                    "description": "Internal Server Error",
                    "value": {
                      "statusCode": 500,
                      "message": "Internal Server Error",
                      "error": "Internal Server Error"
                    }
                  }
                },
                "schema": {
                  "type": "object",
                  "properties": {
                    "statusCode": {
                      "type": "number",
                      "example": 500
                    },
                    "message": {
                      "type": "string",
                      "example": "Internal Server Error"
                    },
                    "error": {
                      "type": "string",
                      "example": "Internal Server Error"
                    }
                  },
                  "required": [
                    "statusCode",
                    "message"
                  ]
                }
              }
            },
            "description": ""
          }
        },
        "security": [
          {
            "bearer": []
          }
        ],
        "summary": "Updates the status of a user (enable/disable).",
        "tags": [
          "Users"
        ]
      }
    },
    "/courses": {
      "post": {
        "description": "This operations creates a new course.\nRequires `ADMIN` role.",
        "operationId": "CoursesController_create",
        "parameters": [],
        "requestBody": {
          "required": true,
          "content": {
            "application/json": {
              "schema": {
                "$ref": "#/components/schemas/CreateCourseDto"
              }
            }
          }
        },
        "responses": {
          "201": {
            "description": "",
            "content": {
              "application/json": {
                "schema": {
                  "$ref": "#/components/schemas/CourseDto"
                }
              }
            }
          },
          "409": {
            "content": {
              "application/json": {
                "examples": {
                  "ConflictException": {
                    "description": "Conflict",
                    "value": {
                      "statusCode": 409,
                      "message": "Conflict",
                      "error": "Conflict"
                    }
                  }
                },
                "schema": {
                  "type": "object",
                  "properties": {
                    "statusCode": {
                      "type": "number",
                      "example": 409
                    },
                    "message": {
                      "type": "string",
                      "example": "Conflict"
                    },
                    "error": {
                      "type": "string",
                      "example": "Conflict"
                    }
                  },
                  "required": [
                    "statusCode",
                    "message"
                  ]
                }
              }
            },
            "description": ""
          },
          "500": {
            "content": {
              "application/json": {
                "examples": {
                  "InternalServerErrorException": {
                    "description": "Internal Server Error",
                    "value": {
                      "statusCode": 500,
                      "message": "Internal Server Error",
                      "error": "Internal Server Error"
                    }
                  }
                },
                "schema": {
                  "type": "object",
                  "properties": {
                    "statusCode": {
                      "type": "number",
                      "example": 500
                    },
                    "message": {
                      "type": "string",
                      "example": "Internal Server Error"
                    },
                    "error": {
                      "type": "string",
                      "example": "Internal Server Error"
                    }
                  },
                  "required": [
                    "statusCode",
                    "message"
                  ]
                }
              }
            },
            "description": ""
          }
        },
        "summary": "Creates a course",
        "tags": [
          "Courses"
        ]
      },
      "get": {
        "description": "Retrives a paginated list of courses based on the provided filters.\nRequires `ADMIN` role.",
        "operationId": "CoursesController_findAll",
        "parameters": [
          {
            "name": "search",
            "required": false,
            "in": "query",
            "schema": {
              "type": "string"
            }
          },
          {
            "name": "page",
            "required": false,
            "in": "query",
            "schema": {
              "minimum": 1,
              "default": 1,
              "type": "number"
            }
          },
          {
            "name": "limit",
            "required": false,
            "in": "query",
            "schema": {
              "minimum": 1,
              "default": 10,
              "type": "number"
            }
          }
        ],
        "responses": {
          "200": {
            "description": "",
            "content": {
              "application/json": {
                "schema": {
                  "$ref": "#/components/schemas/PaginatedCoursesDto"
                }
              }
            }
          },
          "400": {
            "content": {
              "application/json": {
                "examples": {
                  "BadRequestException": {
                    "description": "Bad Request",
                    "value": {
                      "statusCode": 400,
                      "message": "Bad Request",
                      "error": "Bad Request"
                    }
                  }
                },
                "schema": {
                  "type": "object",
                  "properties": {
                    "statusCode": {
                      "type": "number",
                      "example": 400
                    },
                    "message": {
                      "type": "string",
                      "example": "Bad Request"
                    },
                    "error": {
                      "type": "string",
                      "example": "Bad Request"
                    }
                  },
                  "required": [
                    "statusCode",
                    "message"
                  ]
                }
              }
            },
            "description": ""
          },
          "500": {
            "content": {
              "application/json": {
                "examples": {
                  "InternalServerErrorException": {
                    "description": "Internal Server Error",
                    "value": {
                      "statusCode": 500,
                      "message": "Internal Server Error",
                      "error": "Internal Server Error"
                    }
                  }
                },
                "schema": {
                  "type": "object",
                  "properties": {
                    "statusCode": {
                      "type": "number",
                      "example": 500
                    },
                    "message": {
                      "type": "string",
                      "example": "Internal Server Error"
                    },
                    "error": {
                      "type": "string",
                      "example": "Internal Server Error"
                    }
                  },
                  "required": [
                    "statusCode",
                    "message"
                  ]
                }
              }
            },
            "description": ""
          }
        },
        "summary": "Retrive all courses",
        "tags": [
          "Courses"
        ]
      }
    },
    "/courses/{id}": {
      "get": {
        "description": "Requires `ADMIN` role.",
        "operationId": "CoursesController_findOne",
        "parameters": [
          {
            "name": "id",
            "required": true,
            "in": "path",
            "schema": {
              "type": "string"
            }
          }
        ],
        "responses": {
          "200": {
            "description": "",
            "content": {
              "application/json": {
                "schema": {
                  "$ref": "#/components/schemas/CourseDto"
                }
              }
            }
          },
          "404": {
            "content": {
              "application/json": {
                "examples": {
                  "NotFoundException": {
                    "description": "Not Found",
                    "value": {
                      "statusCode": 404,
                      "message": "Not Found",
                      "error": "Not Found"
                    }
                  }
                },
                "schema": {
                  "type": "object",
                  "properties": {
                    "statusCode": {
                      "type": "number",
                      "example": 404
                    },
                    "message": {
                      "type": "string",
                      "example": "Not Found"
                    },
                    "error": {
                      "type": "string",
                      "example": "Not Found"
                    }
                  },
                  "required": [
                    "statusCode",
                    "message"
                  ]
                }
              }
            },
            "description": ""
          },
          "500": {
            "content": {
              "application/json": {
                "examples": {
                  "InternalServerErrorException": {
                    "description": "Internal Server Error",
                    "value": {
                      "statusCode": 500,
                      "message": "Internal Server Error",
                      "error": "Internal Server Error"
                    }
                  }
                },
                "schema": {
                  "type": "object",
                  "properties": {
                    "statusCode": {
                      "type": "number",
                      "example": 500
                    },
                    "message": {
                      "type": "string",
                      "example": "Internal Server Error"
                    },
                    "error": {
                      "type": "string",
                      "example": "Internal Server Error"
                    }
                  },
                  "required": [
                    "statusCode",
                    "message"
                  ]
                }
              }
            },
            "description": ""
          }
        },
        "summary": "Retrieve a specific course by ID",
        "tags": [
          "Courses"
        ]
      },
      "patch": {
        "description": "This operation updates the details of an existing course.\nRequires `ADMIN` role.",
        "operationId": "CoursesController_update",
        "parameters": [
          {
            "name": "id",
            "required": true,
            "in": "path",
            "schema": {
              "type": "string"
            }
          }
        ],
        "requestBody": {
          "required": true,
          "content": {
            "application/json": {
              "schema": {
                "$ref": "#/components/schemas/UpdateCourseDto"
              }
            }
          }
        },
        "responses": {
          "200": {
            "description": "",
            "content": {
              "application/json": {
                "schema": {
                  "$ref": "#/components/schemas/CourseDto"
                }
              }
            }
          },
          "404": {
            "content": {
              "application/json": {
                "examples": {
                  "NotFoundException": {
                    "description": "Not Found",
                    "value": {
                      "statusCode": 404,
                      "message": "Not Found",
                      "error": "Not Found"
                    }
                  }
                },
                "schema": {
                  "type": "object",
                  "properties": {
                    "statusCode": {
                      "type": "number",
                      "example": 404
                    },
                    "message": {
                      "type": "string",
                      "example": "Not Found"
                    },
                    "error": {
                      "type": "string",
                      "example": "Not Found"
                    }
                  },
                  "required": [
                    "statusCode",
                    "message"
                  ]
                }
              }
            },
            "description": ""
          },
          "409": {
            "content": {
              "application/json": {
                "examples": {
                  "ConflictException": {
                    "description": "Conflict",
                    "value": {
                      "statusCode": 409,
                      "message": "Conflict",
                      "error": "Conflict"
                    }
                  }
                },
                "schema": {
                  "type": "object",
                  "properties": {
                    "statusCode": {
                      "type": "number",
                      "example": 409
                    },
                    "message": {
                      "type": "string",
                      "example": "Conflict"
                    },
                    "error": {
                      "type": "string",
                      "example": "Conflict"
                    }
                  },
                  "required": [
                    "statusCode",
                    "message"
                  ]
                }
              }
            },
            "description": ""
          },
          "500": {
            "content": {
              "application/json": {
                "examples": {
                  "InternalServerErrorException": {
                    "description": "Internal Server Error",
                    "value": {
                      "statusCode": 500,
                      "message": "Internal Server Error",
                      "error": "Internal Server Error"
                    }
                  }
                },
                "schema": {
                  "type": "object",
                  "properties": {
                    "statusCode": {
                      "type": "number",
                      "example": 500
                    },
                    "message": {
                      "type": "string",
                      "example": "Internal Server Error"
                    },
                    "error": {
                      "type": "string",
                      "example": "Internal Server Error"
                    }
                  },
                  "required": [
                    "statusCode",
                    "message"
                  ]
                }
              }
            },
            "description": ""
          }
        },
        "summary": "Update a course",
        "tags": [
          "Courses"
        ]
      },
      "delete": {
        "description": "This operation permanently deletes a course from the system.\nRequires `ADMIN` role.",
        "operationId": "CoursesController_remove",
        "parameters": [
          {
            "name": "id",
            "required": true,
            "in": "path",
            "schema": {
              "type": "string"
            }
          },
          {
            "name": "directDelete",
            "required": false,
            "in": "query",
            "description": "If set to true, will skip the soft delete process",
            "schema": {
              "type": "boolean"
            }
          }
        ],
        "responses": {
          "200": {
            "description": "",
            "content": {
              "application/json": {
                "schema": {
                  "type": "object",
                  "properties": {
                    "message": {
                      "type": "string",
                      "examples": [
                        "Course marked for deletion",
                        "Course permanently deleted"
                      ]
                    }
                  }
                }
              }
            }
          },
          "404": {
            "content": {
              "application/json": {
                "examples": {
                  "NotFoundException": {
                    "description": "Not Found",
                    "value": {
                      "statusCode": 404,
                      "message": "Not Found",
                      "error": "Not Found"
                    }
                  }
                },
                "schema": {
                  "type": "object",
                  "properties": {
                    "statusCode": {
                      "type": "number",
                      "example": 404
                    },
                    "message": {
                      "type": "string",
                      "example": "Not Found"
                    },
                    "error": {
                      "type": "string",
                      "example": "Not Found"
                    }
                  },
                  "required": [
                    "statusCode",
                    "message"
                  ]
                }
              }
            },
            "description": ""
          },
          "500": {
            "content": {
              "application/json": {
                "examples": {
                  "InternalServerErrorException": {
                    "description": "Internal Server Error",
                    "value": {
                      "statusCode": 500,
                      "message": "Internal Server Error",
                      "error": "Internal Server Error"
                    }
                  }
                },
                "schema": {
                  "type": "object",
                  "properties": {
                    "statusCode": {
                      "type": "number",
                      "example": 500
                    },
                    "message": {
                      "type": "string",
                      "example": "Internal Server Error"
                    },
                    "error": {
                      "type": "string",
                      "example": "Internal Server Error"
                    }
                  },
                  "required": [
                    "statusCode",
                    "message"
                  ]
                }
              }
            },
            "description": ""
          }
        },
        "summary": "Delete a course",
        "tags": [
          "Courses"
        ]
      }
    },
    "/auth/{uid}/metadata": {
      "get": {
        "description": "Retrieves the supabase auth account's metadata based on the uid given",
        "operationId": "AuthController_getMetadata",
        "parameters": [
          {
            "name": "uid",
            "required": true,
            "in": "path",
            "schema": {
              "type": "string"
            }
          }
        ],
        "responses": {
          "200": {
            "description": "",
            "content": {
              "application/json": {
                "schema": {
                  "$ref": "#/components/schemas/AuthMetadataDto"
                }
              }
            }
          },
          "404": {
            "content": {
              "application/json": {
                "examples": {
                  "NotFoundException": {
                    "description": "If the uid provided is invalid",
                    "value": {
                      "statusCode": 404,
                      "message": "Not Found",
                      "error": "Not Found"
                    }
                  }
                },
                "schema": {
                  "type": "object",
                  "description": "If the uid provided is invalid",
                  "properties": {
                    "statusCode": {
                      "type": "number",
                      "example": 404
                    },
                    "message": {
                      "type": "string",
                      "example": "Not Found"
                    },
                    "error": {
                      "type": "string",
                      "example": "Not Found"
                    }
                  },
                  "required": [
                    "statusCode",
                    "message"
                  ]
                }
              }
            },
            "description": ""
          },
          "500": {
            "content": {
              "application/json": {
                "examples": {
                  "InternalServerErrorException": {
                    "description": "If an unexpected server error has occured",
                    "value": {
                      "statusCode": 500,
                      "message": "Internal Server Error",
                      "error": "Internal Server Error"
                    }
                  }
                },
                "schema": {
                  "type": "object",
                  "description": "If an unexpected server error has occured",
                  "properties": {
                    "statusCode": {
                      "type": "number",
                      "example": 500
                    },
                    "message": {
                      "type": "string",
                      "example": "Internal Server Error"
                    },
                    "error": {
                      "type": "string",
                      "example": "Internal Server Error"
                    }
                  },
                  "required": [
                    "statusCode",
                    "message"
                  ]
                }
              }
            },
            "description": ""
          }
        },
        "summary": "Get User Account Metadata",
        "tags": [
          "Auth"
        ]
      }
    },
    "/auth/login": {
      "post": {
        "description": "Login via email & password",
        "operationId": "AuthController_login",
        "parameters": [],
        "requestBody": {
          "required": true,
          "content": {
            "application/json": {
              "schema": {
                "$ref": "#/components/schemas/UserCredentialsDto"
              }
            }
          }
        },
        "responses": {
          "201": {
            "description": "",
            "content": {
              "application/json": {
                "schema": {
                  "type": "string"
                }
              }
            }
          },
          "400": {
            "content": {
              "application/json": {
                "examples": {
                  "BadRequestException": {
                    "description": "Bad Request",
                    "value": {
                      "statusCode": 400,
                      "message": "Bad Request",
                      "error": "Bad Request"
                    }
                  }
                },
                "schema": {
                  "type": "object",
                  "properties": {
                    "statusCode": {
                      "type": "number",
                      "example": 400
                    },
                    "message": {
                      "type": "string",
                      "example": "Bad Request"
                    },
                    "error": {
                      "type": "string",
                      "example": "Bad Request"
                    }
                  },
                  "required": [
                    "statusCode",
                    "message"
                  ]
                }
              }
            },
            "description": ""
          },
          "401": {
            "content": {
              "application/json": {
                "examples": {
                  "UnauthorizedException": {
                    "description": "Unauthorized",
                    "value": {
                      "statusCode": 401,
                      "message": "Unauthorized",
                      "error": "Unauthorized"
                    }
                  }
                },
                "schema": {
                  "type": "object",
                  "properties": {
                    "statusCode": {
                      "type": "number",
                      "example": 401
                    },
                    "message": {
                      "type": "string",
                      "example": "Unauthorized"
                    },
                    "error": {
                      "type": "string",
                      "example": "Unauthorized"
                    }
                  },
                  "required": [
                    "statusCode",
                    "message"
                  ]
                }
              }
            },
            "description": ""
          }
        },
        "summary": "Login Account",
        "tags": [
          "Auth"
        ]
      }
    },
    "/billing": {
      "post": {
        "description": "Creates a new bill item and can optionally attach a user",
        "operationId": "BillingController_create",
        "parameters": [],
        "requestBody": {
          "required": true,
          "content": {
            "application/json": {
              "schema": {
                "$ref": "#/components/schemas/CreateBillingDto"
              }
            }
          }
        },
        "responses": {
          "201": {
            "description": "",
            "content": {
              "application/json": {
                "schema": {
                  "$ref": "#/components/schemas/BillDto"
                }
              }
            }
          },
          "404": {
            "content": {
              "application/json": {
                "examples": {
                  "NotFoundException": {
                    "description": "Not Found",
                    "value": {
                      "statusCode": 404,
                      "message": "Not Found",
                      "error": "Not Found"
                    }
                  }
                },
                "schema": {
                  "type": "object",
                  "properties": {
                    "statusCode": {
                      "type": "number",
                      "example": 404
                    },
                    "message": {
                      "type": "string",
                      "example": "Not Found"
                    },
                    "error": {
                      "type": "string",
                      "example": "Not Found"
                    }
                  },
                  "required": [
                    "statusCode",
                    "message"
                  ]
                }
              }
            },
            "description": ""
          },
          "500": {
            "content": {
              "application/json": {
                "examples": {
                  "InternalServerErrorException": {
                    "description": "Internal Server Error",
                    "value": {
                      "statusCode": 500,
                      "message": "Internal Server Error",
                      "error": "Internal Server Error"
                    }
                  }
                },
                "schema": {
                  "type": "object",
                  "properties": {
                    "statusCode": {
                      "type": "number",
                      "example": 500
                    },
                    "message": {
                      "type": "string",
                      "example": "Internal Server Error"
                    },
                    "error": {
                      "type": "string",
                      "example": "Internal Server Error"
                    }
                  },
                  "required": [
                    "statusCode",
                    "message"
                  ]
                }
              }
            },
            "description": ""
          }
        },
        "security": [
          {
            "bearer": []
          }
        ],
        "summary": "Create a new bill",
        "tags": [
          "Billing"
        ]
      },
      "get": {
        "description": "Fetch bills with the option to filter and sort them.\nContents of the returned list will depend on the user and their role.\nReturns a paginated response.",
        "operationId": "BillingController_findAll",
        "parameters": [
          {
            "name": "search",
            "required": false,
            "in": "query",
            "schema": {
              "type": "string"
            }
          },
          {
            "name": "page",
            "required": false,
            "in": "query",
            "schema": {
              "minimum": 1,
              "default": 1,
              "type": "number"
            }
          },
          {
            "name": "limit",
            "required": false,
            "in": "query",
            "schema": {
              "minimum": 1,
              "default": 10,
              "type": "number"
            }
          },
          {
            "name": "sortOrder",
            "required": false,
            "in": "query",
            "schema": {
              "default": "desc",
              "type": "string",
              "enum": [
                "asc",
                "desc"
              ]
            }
          },
          {
            "name": "scheme",
            "required": false,
            "in": "query",
            "schema": {
              "$ref": "#/components/schemas/PaymentScheme"
            }
          },
          {
            "name": "type",
            "required": false,
            "in": "query",
            "schema": {
              "$ref": "#/components/schemas/BillType"
            }
          },
          {
            "name": "isDeleted",
            "required": false,
            "in": "query",
            "schema": {
              "default": false,
              "type": "boolean"
            }
          },
          {
            "name": "sort",
            "required": false,
            "in": "query",
            "schema": {
              "type": "string",
              "enum": [
                "amountToPay",
                "totalPaid",
                "createdAt"
              ]
            }
          },
          {
            "name": "status",
            "required": false,
            "in": "query",
            "schema": {
              "type": "string",
              "enum": [
                "unpaid",
                "partial",
                "paid",
                "overpaid"
              ]
            }
          }
        ],
        "responses": {
          "200": {
            "description": "",
            "content": {
              "application/json": {
                "schema": {
                  "$ref": "#/components/schemas/PaginatedBillsDto"
                }
              }
            }
          },
          "404": {
            "content": {
              "application/json": {
                "examples": {
                  "NotFoundException": {
                    "description": "Not Found",
                    "value": {
                      "statusCode": 404,
                      "message": "Not Found",
                      "error": "Not Found"
                    }
                  }
                },
                "schema": {
                  "type": "object",
                  "properties": {
                    "statusCode": {
                      "type": "number",
                      "example": 404
                    },
                    "message": {
                      "type": "string",
                      "example": "Not Found"
                    },
                    "error": {
                      "type": "string",
                      "example": "Not Found"
                    }
                  },
                  "required": [
                    "statusCode",
                    "message"
                  ]
                }
              }
            },
            "description": ""
          }
        },
        "security": [
          {
            "bearer": []
          }
        ],
        "summary": "Fetch bills",
        "tags": [
          "Billing"
        ]
      }
    },
    "/billing/{id}": {
      "get": {
        "description": "If the user is not an admin, they are only limited to querying their own bills.",
        "operationId": "BillingController_findOne",
        "parameters": [
          {
            "name": "id",
            "required": true,
            "in": "path",
            "schema": {
              "type": "string"
            }
          }
        ],
        "responses": {
          "200": {
            "description": "",
            "content": {
              "application/json": {
                "schema": {
                  "$ref": "#/components/schemas/DetailedBillDto"
                }
              }
            }
          },
          "404": {
            "content": {
              "application/json": {
                "examples": {
                  "NotFoundException": {
                    "description": "Not Found",
                    "value": {
                      "statusCode": 404,
                      "message": "Not Found",
                      "error": "Not Found"
                    }
                  }
                },
                "schema": {
                  "type": "object",
                  "properties": {
                    "statusCode": {
                      "type": "number",
                      "example": 404
                    },
                    "message": {
                      "type": "string",
                      "example": "Not Found"
                    },
                    "error": {
                      "type": "string",
                      "example": "Not Found"
                    }
                  },
                  "required": [
                    "statusCode",
                    "message"
                  ]
                }
              }
            },
            "description": ""
          }
        },
        "security": [
          {
            "bearer": []
          }
        ],
        "summary": "Fetch a single bill",
        "tags": [
          "Billing"
        ]
      },
      "patch": {
        "description": "Change the bill's details",
        "operationId": "BillingController_update",
        "parameters": [
          {
            "name": "id",
            "required": true,
            "in": "path",
            "schema": {
              "type": "string"
            }
          }
        ],
        "requestBody": {
          "required": true,
          "content": {
            "application/json": {
              "schema": {
                "$ref": "#/components/schemas/UpdateBillDto"
              }
            }
          }
        },
        "responses": {
          "200": {
            "description": "",
            "content": {
              "application/json": {
                "schema": {
                  "$ref": "#/components/schemas/BillDto"
                }
              }
            }
          },
          "404": {
            "content": {
              "application/json": {
                "examples": {
                  "NotFoundException": {
                    "description": "Not Found",
                    "value": {
                      "statusCode": 404,
                      "message": "Not Found",
                      "error": "Not Found"
                    }
                  }
                },
                "schema": {
                  "type": "object",
                  "properties": {
                    "statusCode": {
                      "type": "number",
                      "example": 404
                    },
                    "message": {
                      "type": "string",
                      "example": "Not Found"
                    },
                    "error": {
                      "type": "string",
                      "example": "Not Found"
                    }
                  },
                  "required": [
                    "statusCode",
                    "message"
                  ]
                }
              }
            },
            "description": ""
          },
          "500": {
            "content": {
              "application/json": {
                "examples": {
                  "InternalServerErrorException": {
                    "description": "Internal Server Error",
                    "value": {
                      "statusCode": 500,
                      "message": "Internal Server Error",
                      "error": "Internal Server Error"
                    }
                  }
                },
                "schema": {
                  "type": "object",
                  "properties": {
                    "statusCode": {
                      "type": "number",
                      "example": 500
                    },
                    "message": {
                      "type": "string",
                      "example": "Internal Server Error"
                    },
                    "error": {
                      "type": "string",
                      "example": "Internal Server Error"
                    }
                  },
                  "required": [
                    "statusCode",
                    "message"
                  ]
                }
              }
            },
            "description": ""
          }
        },
        "security": [
          {
            "bearer": []
          }
        ],
        "summary": "Update bill data",
        "tags": [
          "Billing"
        ]
      },
      "delete": {
        "description": "This endpoint performs either a soft delete or a permanent deletion of a bill depending on the current state of the nill or the query parameter provided:\n\n- If `directDelete` is true, the bill is **permanently deleted** without checking if they are already softly deleted.\n- If `directDelete` is not provided or false:\n  - If the bill is not yet softly deleted (`deletedAt` is null), a **soft delete** is performed by setting the `deletedAt` timestamp.\n  - If the bill is already softly deleted, a **permanent delete** is executed.",
        "operationId": "BillingController_remove",
        "parameters": [
          {
            "name": "id",
            "required": true,
            "in": "path",
            "schema": {
              "type": "string"
            }
          },
          {
            "name": "directDelete",
            "required": false,
            "in": "query",
            "description": "If set to true, will skip the soft delete process",
            "schema": {
              "type": "boolean"
            }
          }
        ],
        "responses": {
          "200": {
            "description": ""
          },
          "404": {
            "content": {
              "application/json": {
                "examples": {
                  "NotFoundException": {
                    "description": "Not Found",
                    "value": {
                      "statusCode": 404,
                      "message": "Not Found",
                      "error": "Not Found"
                    }
                  }
                },
                "schema": {
                  "type": "object",
                  "properties": {
                    "statusCode": {
                      "type": "number",
                      "example": 404
                    },
                    "message": {
                      "type": "string",
                      "example": "Not Found"
                    },
                    "error": {
                      "type": "string",
                      "example": "Not Found"
                    }
                  },
                  "required": [
                    "statusCode",
                    "message"
                  ]
                }
              }
            },
            "description": ""
          },
          "500": {
            "content": {
              "application/json": {
                "examples": {
                  "InternalServerErrorException": {
                    "description": "Internal Server Error",
                    "value": {
                      "statusCode": 500,
                      "message": "Internal Server Error",
                      "error": "Internal Server Error"
                    }
                  }
                },
                "schema": {
                  "type": "object",
                  "properties": {
                    "statusCode": {
                      "type": "number",
                      "example": 500
                    },
                    "message": {
                      "type": "string",
                      "example": "Internal Server Error"
                    },
                    "error": {
                      "type": "string",
                      "example": "Internal Server Error"
                    }
                  },
                  "required": [
                    "statusCode",
                    "message"
                  ]
                }
              }
            },
            "description": ""
          }
        },
        "security": [
          {
            "bearer": []
          }
        ],
        "summary": "Deletes a bill (temporary or permanent)",
        "tags": [
          "Billing"
        ]
      }
    },
    "/billing/{billId}/installments": {
      "get": {
        "description": "Fetch installments ordered by descending createdAt date\nContents of the returned list will depend on the user and their role.\nReturns a paginated response.",
        "operationId": "InstallmentController_findAll",
        "parameters": [
          {
            "name": "billId",
            "required": true,
            "in": "path",
            "schema": {
              "type": "string"
            }
          }
        ],
        "responses": {
          "200": {
            "description": "",
            "content": {
              "application/json": {
                "schema": {
                  "type": "array",
                  "items": {
                    "$ref": "#/components/schemas/BillInstallmentItemDto"
                  }
                }
              }
            }
          },
          "404": {
            "content": {
              "application/json": {
                "examples": {
                  "NotFoundException": {
                    "description": "Not Found",
                    "value": {
                      "statusCode": 404,
                      "message": "Not Found",
                      "error": "Not Found"
                    }
                  }
                },
                "schema": {
                  "type": "object",
                  "properties": {
                    "statusCode": {
                      "type": "number",
                      "example": 404
                    },
                    "message": {
                      "type": "string",
                      "example": "Not Found"
                    },
                    "error": {
                      "type": "string",
                      "example": "Not Found"
                    }
                  },
                  "required": [
                    "statusCode",
                    "message"
                  ]
                }
              }
            },
            "description": ""
          }
        },
        "summary": "Fetch installments",
        "tags": [
          "Installment"
        ]
      }
    },
    "/billing/{billId}/installments/{id}": {
      "get": {
        "description": "If the user is not an admin, they are only limited to querying their own installments.",
        "operationId": "InstallmentController_findOne",
        "parameters": [
          {
            "name": "id",
            "required": true,
            "in": "path",
            "schema": {
              "type": "string"
            }
          }
        ],
        "responses": {
          "200": {
            "description": "",
            "content": {
              "application/json": {
                "schema": {
                  "$ref": "#/components/schemas/BillInstallmentItemDto"
                }
              }
            }
          },
          "404": {
            "content": {
              "application/json": {
                "examples": {
                  "NotFoundException": {
                    "description": "Not Found",
                    "value": {
                      "statusCode": 404,
                      "message": "Not Found",
                      "error": "Not Found"
                    }
                  }
                },
                "schema": {
                  "type": "object",
                  "properties": {
                    "statusCode": {
                      "type": "number",
                      "example": 404
                    },
                    "message": {
                      "type": "string",
                      "example": "Not Found"
                    },
                    "error": {
                      "type": "string",
                      "example": "Not Found"
                    }
                  },
                  "required": [
                    "statusCode",
                    "message"
                  ]
                }
              }
            },
            "description": ""
          }
        },
        "summary": "Fetch a single installment",
        "tags": [
          "Installment"
        ]
      }
    },
    "/billing/{billId}/payments/pay": {
      "post": {
        "description": "Handles the payment intent and payment gateway redirect of paymongo",
        "operationId": "PaymentsController_pay",
        "parameters": [
          {
            "name": "billId",
            "required": true,
            "in": "path",
            "schema": {
              "type": "string"
            }
          }
        ],
        "requestBody": {
          "required": true,
          "content": {
            "application/json": {
              "schema": {
                "$ref": "#/components/schemas/InitiatePaymentDto"
              }
            }
          }
        },
        "responses": {
          "201": {
            "description": "",
            "content": {
              "application/json": {
                "schema": {
                  "$ref": "#/components/schemas/PaymentIntentResponseDto"
                }
              }
            }
          },
          "404": {
            "content": {
              "application/json": {
                "examples": {
                  "NotFoundException": {
                    "description": "Not Found",
                    "value": {
                      "statusCode": 404,
                      "message": "Not Found",
                      "error": "Not Found"
                    }
                  }
                },
                "schema": {
                  "type": "object",
                  "properties": {
                    "statusCode": {
                      "type": "number",
                      "example": 404
                    },
                    "message": {
                      "type": "string",
                      "example": "Not Found"
                    },
                    "error": {
                      "type": "string",
                      "example": "Not Found"
                    }
                  },
                  "required": [
                    "statusCode",
                    "message"
                  ]
                }
              }
            },
            "description": ""
          },
          "500": {
            "content": {
              "application/json": {
                "examples": {
                  "InternalServerErrorException": {
                    "description": "Internal Server Error",
                    "value": {
                      "statusCode": 500,
                      "message": "Internal Server Error",
                      "error": "Internal Server Error"
                    }
                  }
                },
                "schema": {
                  "type": "object",
                  "properties": {
                    "statusCode": {
                      "type": "number",
                      "example": 500
                    },
                    "message": {
                      "type": "string",
                      "example": "Internal Server Error"
                    },
                    "error": {
                      "type": "string",
                      "example": "Internal Server Error"
                    }
                  },
                  "required": [
                    "statusCode",
                    "message"
                  ]
                }
              }
            },
            "description": ""
          }
        },
        "summary": "Initiate paymongo payment intent",
        "tags": [
          "Payments"
        ]
      }
    },
    "/billing/{billId}/payments": {
      "post": {
        "description": "Creates a new payment item",
        "operationId": "PaymentsController_create",
        "parameters": [
          {
            "name": "billId",
            "required": true,
            "in": "path",
            "schema": {
              "type": "string"
            }
          }
        ],
        "requestBody": {
          "required": true,
          "content": {
            "application/json": {
              "schema": {
                "$ref": "#/components/schemas/CreatePaymentDto"
              }
            }
          }
        },
        "responses": {
          "201": {
            "description": "",
            "content": {
              "application/json": {
                "schema": {
                  "$ref": "#/components/schemas/BillPaymentDto"
                }
              }
            }
          },
          "404": {
            "content": {
              "application/json": {
                "examples": {
                  "NotFoundException": {
                    "description": "Not Found",
                    "value": {
                      "statusCode": 404,
                      "message": "Not Found",
                      "error": "Not Found"
                    }
                  }
                },
                "schema": {
                  "type": "object",
                  "properties": {
                    "statusCode": {
                      "type": "number",
                      "example": 404
                    },
                    "message": {
                      "type": "string",
                      "example": "Not Found"
                    },
                    "error": {
                      "type": "string",
                      "example": "Not Found"
                    }
                  },
                  "required": [
                    "statusCode",
                    "message"
                  ]
                }
              }
            },
            "description": ""
          },
          "500": {
            "content": {
              "application/json": {
                "examples": {
                  "InternalServerErrorException": {
                    "description": "Internal Server Error",
                    "value": {
                      "statusCode": 500,
                      "message": "Internal Server Error",
                      "error": "Internal Server Error"
                    }
                  }
                },
                "schema": {
                  "type": "object",
                  "properties": {
                    "statusCode": {
                      "type": "number",
                      "example": 500
                    },
                    "message": {
                      "type": "string",
                      "example": "Internal Server Error"
                    },
                    "error": {
                      "type": "string",
                      "example": "Internal Server Error"
                    }
                  },
                  "required": [
                    "statusCode",
                    "message"
                  ]
                }
              }
            },
            "description": ""
          }
        },
        "summary": "Create a new payment",
        "tags": [
          "Payments"
        ]
      },
      "get": {
        "description": "Fetch payments ordered by descending payment date\nContents of the returned list will depend on the user and their role.\nReturns a paginated response.",
        "operationId": "PaymentsController_findAll",
        "parameters": [
          {
            "name": "billId",
            "required": true,
            "in": "path",
            "schema": {
              "type": "string"
            }
          }
        ],
        "responses": {
          "200": {
            "description": "",
            "content": {
              "application/json": {
                "schema": {
                  "type": "array",
                  "items": {
                    "$ref": "#/components/schemas/BillPaymentDto"
                  }
                }
              }
            }
          },
          "404": {
            "content": {
              "application/json": {
                "examples": {
                  "NotFoundException": {
                    "description": "Not Found",
                    "value": {
                      "statusCode": 404,
                      "message": "Not Found",
                      "error": "Not Found"
                    }
                  }
                },
                "schema": {
                  "type": "object",
                  "properties": {
                    "statusCode": {
                      "type": "number",
                      "example": 404
                    },
                    "message": {
                      "type": "string",
                      "example": "Not Found"
                    },
                    "error": {
                      "type": "string",
                      "example": "Not Found"
                    }
                  },
                  "required": [
                    "statusCode",
                    "message"
                  ]
                }
              }
            },
            "description": ""
          }
        },
        "summary": "Fetch payments",
        "tags": [
          "Payments"
        ]
      }
    },
    "/billing/{billId}/payments/{id}": {
      "get": {
        "description": "If the user is not an admin, they are only limited to querying their own payments.",
        "operationId": "PaymentsController_findOne",
        "parameters": [
          {
            "name": "id",
            "required": true,
            "in": "path",
            "schema": {
              "type": "string"
            }
          }
        ],
        "responses": {
          "200": {
            "description": "",
            "content": {
              "application/json": {
                "schema": {
                  "$ref": "#/components/schemas/BillPaymentDto"
                }
              }
            }
          },
          "404": {
            "content": {
              "application/json": {
                "examples": {
                  "NotFoundException": {
                    "description": "Not Found",
                    "value": {
                      "statusCode": 404,
                      "message": "Not Found",
                      "error": "Not Found"
                    }
                  }
                },
                "schema": {
                  "type": "object",
                  "properties": {
                    "statusCode": {
                      "type": "number",
                      "example": 404
                    },
                    "message": {
                      "type": "string",
                      "example": "Not Found"
                    },
                    "error": {
                      "type": "string",
                      "example": "Not Found"
                    }
                  },
                  "required": [
                    "statusCode",
                    "message"
                  ]
                }
              }
            },
            "description": ""
          }
        },
        "summary": "Fetch a single payment",
        "tags": [
          "Payments"
        ]
      },
      "patch": {
        "description": "Change the payment's details",
        "operationId": "PaymentsController_update",
        "parameters": [
          {
            "name": "id",
            "required": true,
            "in": "path",
            "schema": {
              "type": "string"
            }
          }
        ],
        "requestBody": {
          "required": true,
          "content": {
            "application/json": {
              "schema": {
                "$ref": "#/components/schemas/UpdateBillPaymentDto"
              }
            }
          }
        },
        "responses": {
          "200": {
            "description": "",
            "content": {
              "application/json": {
                "schema": {
                  "$ref": "#/components/schemas/BillPaymentDto"
                }
              }
            }
          },
          "404": {
            "content": {
              "application/json": {
                "examples": {
                  "NotFoundException": {
                    "description": "Not Found",
                    "value": {
                      "statusCode": 404,
                      "message": "Not Found",
                      "error": "Not Found"
                    }
                  }
                },
                "schema": {
                  "type": "object",
                  "properties": {
                    "statusCode": {
                      "type": "number",
                      "example": 404
                    },
                    "message": {
                      "type": "string",
                      "example": "Not Found"
                    },
                    "error": {
                      "type": "string",
                      "example": "Not Found"
                    }
                  },
                  "required": [
                    "statusCode",
                    "message"
                  ]
                }
              }
            },
            "description": ""
          },
          "500": {
            "content": {
              "application/json": {
                "examples": {
                  "InternalServerErrorException": {
                    "description": "Internal Server Error",
                    "value": {
                      "statusCode": 500,
                      "message": "Internal Server Error",
                      "error": "Internal Server Error"
                    }
                  }
                },
                "schema": {
                  "type": "object",
                  "properties": {
                    "statusCode": {
                      "type": "number",
                      "example": 500
                    },
                    "message": {
                      "type": "string",
                      "example": "Internal Server Error"
                    },
                    "error": {
                      "type": "string",
                      "example": "Internal Server Error"
                    }
                  },
                  "required": [
                    "statusCode",
                    "message"
                  ]
                }
              }
            },
            "description": ""
          }
        },
        "summary": "Update payment data",
        "tags": [
          "Payments"
        ]
      },
      "delete": {
        "description": "This endpoint performs either a soft delete or a permanent deletion of a payment depending on the current state of the nill or the query parameter provided:\n\n- If `directDelete` is true, the payment is **permanently deleted** without checking if they are already softly deleted.\n- If `directDelete` is not provided or false:\n  - If the payment is not yet softly deleted (`deletedAt` is null), a **soft delete** is performed by setting the `deletedAt` timestamp.\n  - If the payment is already softly deleted, a **permanent delete** is executed.",
        "operationId": "PaymentsController_remove",
        "parameters": [
          {
            "name": "id",
            "required": true,
            "in": "path",
            "schema": {
              "type": "string"
            }
          },
          {
            "name": "directDelete",
            "required": false,
            "in": "query",
            "description": "If set to true, will skip the soft delete process",
            "schema": {
              "type": "boolean"
            }
          }
        ],
        "responses": {
          "200": {
            "description": ""
          },
          "404": {
            "content": {
              "application/json": {
                "examples": {
                  "NotFoundException": {
                    "description": "Not Found",
                    "value": {
                      "statusCode": 404,
                      "message": "Not Found",
                      "error": "Not Found"
                    }
                  }
                },
                "schema": {
                  "type": "object",
                  "properties": {
                    "statusCode": {
                      "type": "number",
                      "example": 404
                    },
                    "message": {
                      "type": "string",
                      "example": "Not Found"
                    },
                    "error": {
                      "type": "string",
                      "example": "Not Found"
                    }
                  },
                  "required": [
                    "statusCode",
                    "message"
                  ]
                }
              }
            },
            "description": ""
          },
          "500": {
            "content": {
              "application/json": {
                "examples": {
                  "InternalServerErrorException": {
                    "description": "Internal Server Error",
                    "value": {
                      "statusCode": 500,
                      "message": "Internal Server Error",
                      "error": "Internal Server Error"
                    }
                  }
                },
                "schema": {
                  "type": "object",
                  "properties": {
                    "statusCode": {
                      "type": "number",
                      "example": 500
                    },
                    "message": {
                      "type": "string",
                      "example": "Internal Server Error"
                    },
                    "error": {
                      "type": "string",
                      "example": "Internal Server Error"
                    }
                  },
                  "required": [
                    "statusCode",
                    "message"
                  ]
                }
              }
            },
            "description": ""
          }
        },
        "summary": "Deletes a payment (temporary or permanent)",
        "tags": [
          "Payments"
        ]
      }
    },
    "/programs": {
      "post": {
        "description": "This operation creates a new academic program.\nRequires `ADMIN` role.",
        "operationId": "ProgramController_create",
        "parameters": [],
        "requestBody": {
          "required": true,
          "content": {
            "application/json": {
              "schema": {
                "$ref": "#/components/schemas/CreateProgramDto"
              }
            }
          }
        },
        "responses": {
          "201": {
            "description": "",
            "content": {
              "application/json": {
                "schema": {
                  "$ref": "#/components/schemas/Program"
                }
              }
            }
          },
          "400": {
            "content": {
              "application/json": {
                "examples": {
                  "BadRequestException": {
                    "description": "Bad Request",
                    "value": {
                      "statusCode": 400,
                      "message": "Bad Request",
                      "error": "Bad Request"
                    }
                  }
                },
                "schema": {
                  "type": "object",
                  "properties": {
                    "statusCode": {
                      "type": "number",
                      "example": 400
                    },
                    "message": {
                      "type": "string",
                      "example": "Bad Request"
                    },
                    "error": {
                      "type": "string",
                      "example": "Bad Request"
                    }
                  },
                  "required": [
                    "statusCode",
                    "message"
                  ]
                }
              }
            },
            "description": ""
          },
          "500": {
            "content": {
              "application/json": {
                "examples": {
                  "InternalServerErrorException": {
                    "description": "Internal Server Error",
                    "value": {
                      "statusCode": 500,
                      "message": "Internal Server Error",
                      "error": "Internal Server Error"
                    }
                  }
                },
                "schema": {
                  "type": "object",
                  "properties": {
                    "statusCode": {
                      "type": "number",
                      "example": 500
                    },
                    "message": {
                      "type": "string",
                      "example": "Internal Server Error"
                    },
                    "error": {
                      "type": "string",
                      "example": "Internal Server Error"
                    }
                  },
                  "required": [
                    "statusCode",
                    "message"
                  ]
                }
              }
            },
            "description": ""
          }
        },
        "summary": "Create a new program",
        "tags": [
          "Program"
        ]
      },
      "get": {
        "description": "Retrieves a paginated list of programs based on the provided filters.\nRequires `ADMIN` role.",
        "operationId": "ProgramController_findAll",
        "parameters": [
          {
            "name": "search",
            "required": false,
            "in": "query",
            "schema": {
              "type": "string"
            }
          },
          {
            "name": "page",
            "required": false,
            "in": "query",
            "schema": {
              "minimum": 1,
              "default": 1,
              "type": "number"
            }
          },
          {
            "name": "limit",
            "required": false,
            "in": "query",
            "schema": {
              "minimum": 1,
              "default": 10,
              "type": "number"
            }
          }
        ],
        "responses": {
          "200": {
            "description": "List of programs retrieved successfully",
            "content": {
              "application/json": {
                "schema": {
                  "$ref": "#/components/schemas/PaginatedProgramsDto"
                }
              }
            }
          },
          "400": {
            "content": {
              "application/json": {
                "examples": {
                  "BadRequestException": {
                    "description": "Bad Request",
                    "value": {
                      "statusCode": 400,
                      "message": "Bad Request",
                      "error": "Bad Request"
                    }
                  }
                },
                "schema": {
                  "type": "object",
                  "properties": {
                    "statusCode": {
                      "type": "number",
                      "example": 400
                    },
                    "message": {
                      "type": "string",
                      "example": "Bad Request"
                    },
                    "error": {
                      "type": "string",
                      "example": "Bad Request"
                    }
                  },
                  "required": [
                    "statusCode",
                    "message"
                  ]
                }
              }
            },
            "description": ""
          },
          "500": {
            "content": {
              "application/json": {
                "examples": {
                  "InternalServerErrorException": {
                    "description": "Internal Server Error",
                    "value": {
                      "statusCode": 500,
                      "message": "Internal Server Error",
                      "error": "Internal Server Error"
                    }
                  }
                },
                "schema": {
                  "type": "object",
                  "properties": {
                    "statusCode": {
                      "type": "number",
                      "example": 500
                    },
                    "message": {
                      "type": "string",
                      "example": "Internal Server Error"
                    },
                    "error": {
                      "type": "string",
                      "example": "Internal Server Error"
                    }
                  },
                  "required": [
                    "statusCode",
                    "message"
                  ]
                }
              }
            },
            "description": ""
          }
        },
        "summary": "Retrieve all programs",
        "tags": [
          "Program"
        ]
      }
    },
    "/programs/{programId}/majors": {
      "get": {
        "description": "Retrieves a paginated list of majors based on the program id and provided filters.\nRequires `ADMIN` role.",
        "operationId": "ProgramController_findAllMajors",
        "parameters": [
          {
            "name": "programId",
            "required": true,
            "in": "path",
            "schema": {
              "type": "string"
            }
          },
          {
            "name": "search",
            "required": false,
            "in": "query",
            "schema": {
              "type": "string"
            }
          },
          {
            "name": "page",
            "required": false,
            "in": "query",
            "schema": {
              "minimum": 1,
              "default": 1,
              "type": "number"
            }
          },
          {
            "name": "limit",
            "required": false,
            "in": "query",
            "schema": {
              "minimum": 1,
              "default": 10,
              "type": "number"
            }
          }
        ],
        "responses": {
          "200": {
            "description": "",
            "content": {
              "application/json": {
                "schema": {
                  "$ref": "#/components/schemas/PaginatedMajorsDto"
                }
              }
            }
          },
          "400": {
            "content": {
              "application/json": {
                "examples": {
                  "BadRequestException": {
                    "description": "Bad Request",
                    "value": {
                      "statusCode": 400,
                      "message": "Bad Request",
                      "error": "Bad Request"
                    }
                  }
                },
                "schema": {
                  "type": "object",
                  "properties": {
                    "statusCode": {
                      "type": "number",
                      "example": 400
                    },
                    "message": {
                      "type": "string",
                      "example": "Bad Request"
                    },
                    "error": {
                      "type": "string",
                      "example": "Bad Request"
                    }
                  },
                  "required": [
                    "statusCode",
                    "message"
                  ]
                }
              }
            },
            "description": ""
          },
          "404": {
            "content": {
              "application/json": {
                "examples": {
                  "NotFoundException": {
                    "description": "Not Found",
                    "value": {
                      "statusCode": 404,
                      "message": "Not Found",
                      "error": "Not Found"
                    }
                  }
                },
                "schema": {
                  "type": "object",
                  "properties": {
                    "statusCode": {
                      "type": "number",
                      "example": 404
                    },
                    "message": {
                      "type": "string",
                      "example": "Not Found"
                    },
                    "error": {
                      "type": "string",
                      "example": "Not Found"
                    }
                  },
                  "required": [
                    "statusCode",
                    "message"
                  ]
                }
              }
            },
            "description": ""
          },
          "500": {
            "content": {
              "application/json": {
                "examples": {
                  "InternalServerErrorException": {
                    "description": "Internal Server Error",
                    "value": {
                      "statusCode": 500,
                      "message": "Internal Server Error",
                      "error": "Internal Server Error"
                    }
                  }
                },
                "schema": {
                  "type": "object",
                  "properties": {
                    "statusCode": {
                      "type": "number",
                      "example": 500
                    },
                    "message": {
                      "type": "string",
                      "example": "Internal Server Error"
                    },
                    "error": {
                      "type": "string",
                      "example": "Internal Server Error"
                    }
                  },
                  "required": [
                    "statusCode",
                    "message"
                  ]
                }
              }
            },
            "description": ""
          }
        },
        "summary": "Retrieve all majors of a program",
        "tags": [
          "Program"
        ]
      }
    },
    "/programs/{id}": {
      "get": {
        "description": "Requires `ADMIN` role.",
        "operationId": "ProgramController_findOne",
        "parameters": [
          {
            "name": "id",
            "required": true,
            "in": "path",
            "schema": {
              "type": "string"
            }
          }
        ],
        "responses": {
          "200": {
            "description": "Program retrieved successfully",
            "content": {
              "application/json": {
                "schema": {
                  "$ref": "#/components/schemas/Program"
                }
              }
            }
          },
          "400": {
            "content": {
              "application/json": {
                "examples": {
                  "BadRequestException": {
                    "description": "Bad Request",
                    "value": {
                      "statusCode": 400,
                      "message": "Bad Request",
                      "error": "Bad Request"
                    }
                  }
                },
                "schema": {
                  "type": "object",
                  "properties": {
                    "statusCode": {
                      "type": "number",
                      "example": 400
                    },
                    "message": {
                      "type": "string",
                      "example": "Bad Request"
                    },
                    "error": {
                      "type": "string",
                      "example": "Bad Request"
                    }
                  },
                  "required": [
                    "statusCode",
                    "message"
                  ]
                }
              }
            },
            "description": ""
          },
          "404": {
            "content": {
              "application/json": {
                "examples": {
                  "NotFoundException": {
                    "description": "Not Found",
                    "value": {
                      "statusCode": 404,
                      "message": "Not Found",
                      "error": "Not Found"
                    }
                  }
                },
                "schema": {
                  "type": "object",
                  "properties": {
                    "statusCode": {
                      "type": "number",
                      "example": 404
                    },
                    "message": {
                      "type": "string",
                      "example": "Not Found"
                    },
                    "error": {
                      "type": "string",
                      "example": "Not Found"
                    }
                  },
                  "required": [
                    "statusCode",
                    "message"
                  ]
                }
              }
            },
            "description": ""
          },
          "500": {
            "content": {
              "application/json": {
                "examples": {
                  "InternalServerErrorException": {
                    "description": "Internal Server Error",
                    "value": {
                      "statusCode": 500,
                      "message": "Internal Server Error",
                      "error": "Internal Server Error"
                    }
                  }
                },
                "schema": {
                  "type": "object",
                  "properties": {
                    "statusCode": {
                      "type": "number",
                      "example": 500
                    },
                    "message": {
                      "type": "string",
                      "example": "Internal Server Error"
                    },
                    "error": {
                      "type": "string",
                      "example": "Internal Server Error"
                    }
                  },
                  "required": [
                    "statusCode",
                    "message"
                  ]
                }
              }
            },
            "description": ""
          }
        },
        "summary": "Retrieve a specific program by ID",
        "tags": [
          "Program"
        ]
      },
      "patch": {
        "description": "This operation updates the details of an existing program.\nRequires `ADMIN` role.",
        "operationId": "ProgramController_update",
        "parameters": [
          {
            "name": "id",
            "required": true,
            "in": "path",
            "schema": {
              "type": "string"
            }
          }
        ],
        "requestBody": {
          "required": true,
          "content": {
            "application/json": {
              "schema": {
                "$ref": "#/components/schemas/UpdateProgramDto"
              }
            }
          }
        },
        "responses": {
          "200": {
            "description": "Program updated successfully",
            "content": {
              "application/json": {
                "schema": {
                  "$ref": "#/components/schemas/Program"
                }
              }
            }
          },
          "400": {
            "content": {
              "application/json": {
                "examples": {
                  "BadRequestException": {
                    "description": "Bad Request",
                    "value": {
                      "statusCode": 400,
                      "message": "Bad Request",
                      "error": "Bad Request"
                    }
                  }
                },
                "schema": {
                  "type": "object",
                  "properties": {
                    "statusCode": {
                      "type": "number",
                      "example": 400
                    },
                    "message": {
                      "type": "string",
                      "example": "Bad Request"
                    },
                    "error": {
                      "type": "string",
                      "example": "Bad Request"
                    }
                  },
                  "required": [
                    "statusCode",
                    "message"
                  ]
                }
              }
            },
            "description": ""
          },
          "500": {
            "content": {
              "application/json": {
                "examples": {
                  "InternalServerErrorException": {
                    "description": "Internal Server Error",
                    "value": {
                      "statusCode": 500,
                      "message": "Internal Server Error",
                      "error": "Internal Server Error"
                    }
                  }
                },
                "schema": {
                  "type": "object",
                  "properties": {
                    "statusCode": {
                      "type": "number",
                      "example": 500
                    },
                    "message": {
                      "type": "string",
                      "example": "Internal Server Error"
                    },
                    "error": {
                      "type": "string",
                      "example": "Internal Server Error"
                    }
                  },
                  "required": [
                    "statusCode",
                    "message"
                  ]
                }
              }
            },
            "description": ""
          }
        },
        "summary": "Update a program",
        "tags": [
          "Program"
        ]
      },
      "delete": {
        "description": "This operation permanently deletes a program from the system.\nRequires `ADMIN` role.",
        "operationId": "ProgramController_remove",
        "parameters": [
          {
            "name": "id",
            "required": true,
            "in": "path",
            "schema": {
              "type": "string"
            }
          },
          {
            "name": "directDelete",
            "required": false,
            "in": "query",
            "description": "If set to true, will skip the soft delete process",
            "schema": {
              "type": "boolean"
            }
          }
        ],
        "responses": {
          "200": {
            "description": "Program deleted successfully",
            "content": {
              "application/json": {
                "schema": {
                  "properties": {
                    "message": {
                      "type": "string",
                      "example": "Program has been permanently deleted."
                    }
                  }
                }
              }
            }
          },
          "404": {
            "content": {
              "application/json": {
                "examples": {
                  "NotFoundException": {
                    "description": "Not Found",
                    "value": {
                      "statusCode": 404,
                      "message": "Not Found",
                      "error": "Not Found"
                    }
                  }
                },
                "schema": {
                  "type": "object",
                  "properties": {
                    "statusCode": {
                      "type": "number",
                      "example": 404
                    },
                    "message": {
                      "type": "string",
                      "example": "Not Found"
                    },
                    "error": {
                      "type": "string",
                      "example": "Not Found"
                    }
                  },
                  "required": [
                    "statusCode",
                    "message"
                  ]
                }
              }
            },
            "description": ""
          },
          "500": {
            "content": {
              "application/json": {
                "examples": {
                  "InternalServerErrorException": {
                    "description": "Internal Server Error",
                    "value": {
                      "statusCode": 500,
                      "message": "Internal Server Error",
                      "error": "Internal Server Error"
                    }
                  }
                },
                "schema": {
                  "type": "object",
                  "properties": {
                    "statusCode": {
                      "type": "number",
                      "example": 500
                    },
                    "message": {
                      "type": "string",
                      "example": "Internal Server Error"
                    },
                    "error": {
                      "type": "string",
                      "example": "Internal Server Error"
                    }
                  },
                  "required": [
                    "statusCode",
                    "message"
                  ]
                }
              }
            },
            "description": ""
          }
        },
        "summary": "Delete a program",
        "tags": [
          "Program"
        ]
      }
    },
    "/chatbot": {
      "post": {
        "operationId": "ChatbotController_prompt",
        "parameters": [],
        "requestBody": {
          "required": true,
          "content": {
            "application/json": {
              "schema": {
                "$ref": "#/components/schemas/PromptDto"
              }
            }
          }
        },
        "responses": {
          "201": {
            "description": "",
            "content": {
              "application/json": {
                "schema": {
                  "$ref": "#/components/schemas/ChatbotResponseDto"
                }
              }
            }
          },
          "400": {
            "content": {
              "application/json": {
                "examples": {
                  "BadRequestException": {
                    "description": "Bad Request",
                    "value": {
                      "statusCode": 400,
                      "message": "Bad Request",
                      "error": "Bad Request"
                    }
                  }
                },
                "schema": {
                  "type": "object",
                  "properties": {
                    "statusCode": {
                      "type": "number",
                      "example": 400
                    },
                    "message": {
                      "type": "string",
                      "example": "Bad Request"
                    },
                    "error": {
                      "type": "string",
                      "example": "Bad Request"
                    }
                  },
                  "required": [
                    "statusCode",
                    "message"
                  ]
                }
              }
            },
            "description": ""
          },
          "500": {
            "content": {
              "application/json": {
                "examples": {
                  "InternalServerErrorException": {
                    "description": "Internal Server Error",
                    "value": {
                      "statusCode": 500,
                      "message": "Internal Server Error",
                      "error": "Internal Server Error"
                    }
                  }
                },
                "schema": {
                  "type": "object",
                  "properties": {
                    "statusCode": {
                      "type": "number",
                      "example": 500
                    },
                    "message": {
                      "type": "string",
                      "example": "Internal Server Error"
                    },
                    "error": {
                      "type": "string",
                      "example": "Internal Server Error"
                    }
                  },
                  "required": [
                    "statusCode",
                    "message"
                  ]
                }
              }
            },
            "description": ""
          }
        },
        "security": [
          {
            "bearer": []
          }
        ],
        "tags": [
          "Chatbot"
        ]
      }
    },
    "/enrollments": {
      "post": {
        "description": "This operation creates a new enrollment period for managing course registrations.\nRequires `ADMIN` role.",
        "operationId": "EnrollmentController_createEnrollment",
        "parameters": [],
        "requestBody": {
          "required": true,
          "content": {
            "application/json": {
              "schema": {
                "$ref": "#/components/schemas/CreateEnrollmentPeriodDto"
              }
            }
          }
        },
        "responses": {
          "201": {
            "description": "",
            "content": {
              "application/json": {
                "schema": {
                  "$ref": "#/components/schemas/EnrollmentPeriodDto"
                }
              }
            }
          },
          "400": {
            "content": {
              "application/json": {
                "examples": {
                  "BadRequestException": {
                    "description": "Bad Request",
                    "value": {
                      "statusCode": 400,
                      "message": "Bad Request",
                      "error": "Bad Request"
                    }
                  }
                },
                "schema": {
                  "type": "object",
                  "properties": {
                    "statusCode": {
                      "type": "number",
                      "example": 400
                    },
                    "message": {
                      "type": "string",
                      "example": "Bad Request"
                    },
                    "error": {
                      "type": "string",
                      "example": "Bad Request"
                    }
                  },
                  "required": [
                    "statusCode",
                    "message"
                  ]
                }
              }
            },
            "description": ""
          }
        },
        "summary": "Creates a new enrollment period",
        "tags": [
          "Enrollment"
        ]
      },
      "get": {
        "description": "Fetches a paginated list of enrollment periods.\nRequires `ADMIN` role.",
        "operationId": "EnrollmentController_findAllEnrollments",
        "parameters": [
          {
            "name": "search",
            "required": false,
            "in": "query",
            "schema": {
              "type": "string"
            }
          },
          {
            "name": "page",
            "required": false,
            "in": "query",
            "schema": {
              "minimum": 1,
              "default": 1,
              "type": "number"
            }
          },
          {
            "name": "limit",
            "required": false,
            "in": "query",
            "schema": {
              "minimum": 1,
              "default": 10,
              "type": "number"
            }
          }
        ],
        "responses": {
          "200": {
            "description": "",
            "content": {
              "application/json": {
                "schema": {
                  "$ref": "#/components/schemas/PaginatedEnrollmentPeriodsDto"
                }
              }
            }
          },
          "400": {
            "content": {
              "application/json": {
                "examples": {
                  "BadRequestException": {
                    "description": "Bad Request",
                    "value": {
                      "statusCode": 400,
                      "message": "Bad Request",
                      "error": "Bad Request"
                    }
                  }
                },
                "schema": {
                  "type": "object",
                  "properties": {
                    "statusCode": {
                      "type": "number",
                      "example": 400
                    },
                    "message": {
                      "type": "string",
                      "example": "Bad Request"
                    },
                    "error": {
                      "type": "string",
                      "example": "Bad Request"
                    }
                  },
                  "required": [
                    "statusCode",
                    "message"
                  ]
                }
              }
            },
            "description": ""
          }
        },
        "summary": "Retrieves all enrollment periods",
        "tags": [
          "Enrollment"
        ]
      }
    },
    "/enrollments/active": {
      "get": {
        "description": "Requires `ADMIN` or `STUDENT` roles.",
        "operationId": "EnrollmentController_findActiveEnrollment",
        "parameters": [],
        "responses": {
          "200": {
            "description": "",
            "content": {
              "application/json": {
                "schema": {
                  "$ref": "#/components/schemas/EnrollmentPeriodDto"
                }
              }
            }
          },
          "404": {
            "content": {
              "application/json": {
                "examples": {
                  "NotFoundException": {
                    "description": "Not Found",
                    "value": {
                      "statusCode": 404,
                      "message": "Not Found",
                      "error": "Not Found"
                    }
                  }
                },
                "schema": {
                  "type": "object",
                  "properties": {
                    "statusCode": {
                      "type": "number",
                      "example": 404
                    },
                    "message": {
                      "type": "string",
                      "example": "Not Found"
                    },
                    "error": {
                      "type": "string",
                      "example": "Not Found"
                    }
                  },
                  "required": [
                    "statusCode",
                    "message"
                  ]
                }
              }
            },
            "description": ""
          }
        },
        "summary": "Retrieves the currently active enrollment period",
        "tags": [
          "Enrollment"
        ]
      }
    },
    "/enrollments/{enrollmentId}": {
      "get": {
        "description": "Requires `ADMIN` role.",
        "operationId": "EnrollmentController_findOneEnrollment",
        "parameters": [
          {
            "name": "enrollmentId",
            "required": true,
            "in": "path",
            "schema": {
              "type": "string"
            }
          }
        ],
        "responses": {
          "200": {
            "description": "",
            "content": {
              "application/json": {
                "schema": {
                  "$ref": "#/components/schemas/EnrollmentPeriodDto"
                }
              }
            }
          },
          "400": {
            "content": {
              "application/json": {
                "examples": {
                  "BadRequestException": {
                    "description": "Bad Request",
                    "value": {
                      "statusCode": 400,
                      "message": "Bad Request",
                      "error": "Bad Request"
                    }
                  }
                },
                "schema": {
                  "type": "object",
                  "properties": {
                    "statusCode": {
                      "type": "number",
                      "example": 400
                    },
                    "message": {
                      "type": "string",
                      "example": "Bad Request"
                    },
                    "error": {
                      "type": "string",
                      "example": "Bad Request"
                    }
                  },
                  "required": [
                    "statusCode",
                    "message"
                  ]
                }
              }
            },
            "description": ""
          },
          "404": {
            "content": {
              "application/json": {
                "examples": {
                  "NotFoundException": {
                    "description": "Not Found",
                    "value": {
                      "statusCode": 404,
                      "message": "Not Found",
                      "error": "Not Found"
                    }
                  }
                },
                "schema": {
                  "type": "object",
                  "properties": {
                    "statusCode": {
                      "type": "number",
                      "example": 404
                    },
                    "message": {
                      "type": "string",
                      "example": "Not Found"
                    },
                    "error": {
                      "type": "string",
                      "example": "Not Found"
                    }
                  },
                  "required": [
                    "statusCode",
                    "message"
                  ]
                }
              }
            },
            "description": ""
          }
        },
        "summary": "Retrieves a specific enrollment period by ID",
        "tags": [
          "Enrollment"
        ]
      },
      "patch": {
        "description": "Requires `ADMIN` role.",
        "operationId": "EnrollmentController_updateEnrollment",
        "parameters": [
          {
            "name": "enrollmentId",
            "required": true,
            "in": "path",
            "schema": {
              "type": "string"
            }
          }
        ],
        "requestBody": {
          "required": true,
          "content": {
            "application/json": {
              "schema": {
                "$ref": "#/components/schemas/UpdateEnrollmentDto"
              }
            }
          }
        },
        "responses": {
          "200": {
            "description": "",
            "content": {
              "application/json": {
                "schema": {
                  "$ref": "#/components/schemas/EnrollmentPeriodDto"
                }
              }
            }
          },
          "400": {
            "content": {
              "application/json": {
                "examples": {
                  "BadRequestException": {
                    "description": "Bad Request",
                    "value": {
                      "statusCode": 400,
                      "message": "Bad Request",
                      "error": "Bad Request"
                    }
                  }
                },
                "schema": {
                  "type": "object",
                  "properties": {
                    "statusCode": {
                      "type": "number",
                      "example": 400
                    },
                    "message": {
                      "type": "string",
                      "example": "Bad Request"
                    },
                    "error": {
                      "type": "string",
                      "example": "Bad Request"
                    }
                  },
                  "required": [
                    "statusCode",
                    "message"
                  ]
                }
              }
            },
            "description": ""
          },
          "404": {
            "content": {
              "application/json": {
                "examples": {
                  "NotFoundException": {
                    "description": "Not Found",
                    "value": {
                      "statusCode": 404,
                      "message": "Not Found",
                      "error": "Not Found"
                    }
                  }
                },
                "schema": {
                  "type": "object",
                  "properties": {
                    "statusCode": {
                      "type": "number",
                      "example": 404
                    },
                    "message": {
                      "type": "string",
                      "example": "Not Found"
                    },
                    "error": {
                      "type": "string",
                      "example": "Not Found"
                    }
                  },
                  "required": [
                    "statusCode",
                    "message"
                  ]
                }
              }
            },
            "description": ""
          }
        },
        "summary": "Updates an enrollment period",
        "tags": [
          "Enrollment"
        ]
      },
      "delete": {
        "description": "Requires `ADMIN` role.",
        "operationId": "EnrollmentController_removeEnrollment",
        "parameters": [
          {
            "name": "enrollmentId",
            "required": true,
            "in": "path",
            "schema": {
              "type": "string"
            }
          },
          {
            "name": "directDelete",
            "required": false,
            "in": "query",
            "description": "If set to true, will skip the soft delete process",
            "schema": {
              "type": "boolean"
            }
          }
        ],
        "responses": {
          "200": {
            "description": "",
            "content": {
              "application/json": {
                "schema": {
                  "type": "object",
                  "properties": {
                    "message": {
                      "type": "string"
                    }
                  }
                }
              }
            }
          },
          "400": {
            "content": {
              "application/json": {
                "examples": {
                  "BadRequestException": {
                    "description": "Bad Request",
                    "value": {
                      "statusCode": 400,
                      "message": "Bad Request",
                      "error": "Bad Request"
                    }
                  }
                },
                "schema": {
                  "type": "object",
                  "properties": {
                    "statusCode": {
                      "type": "number",
                      "example": 400
                    },
                    "message": {
                      "type": "string",
                      "example": "Bad Request"
                    },
                    "error": {
                      "type": "string",
                      "example": "Bad Request"
                    }
                  },
                  "required": [
                    "statusCode",
                    "message"
                  ]
                }
              }
            },
            "description": ""
          },
          "404": {
            "content": {
              "application/json": {
                "examples": {
                  "NotFoundException": {
                    "description": "Not Found",
                    "value": {
                      "statusCode": 404,
                      "message": "Not Found",
                      "error": "Not Found"
                    }
                  }
                },
                "schema": {
                  "type": "object",
                  "properties": {
                    "statusCode": {
                      "type": "number",
                      "example": 404
                    },
                    "message": {
                      "type": "string",
                      "example": "Not Found"
                    },
                    "error": {
                      "type": "string",
                      "example": "Not Found"
                    }
                  },
                  "required": [
                    "statusCode",
                    "message"
                  ]
                }
              }
            },
            "description": ""
          }
        },
        "summary": "Removes (soft or hard deletes) an enrollment period",
        "tags": [
          "Enrollment"
        ]
      }
    },
    "/enrollments/{enrollmentId}/status": {
      "patch": {
        "description": "Requires `ADMIN` role.",
        "operationId": "EnrollmentController_updateEnrollmentStatus",
        "parameters": [
          {
            "name": "enrollmentId",
            "required": true,
            "in": "path",
            "schema": {
              "type": "string"
            }
          }
        ],
        "requestBody": {
          "required": true,
          "content": {
            "application/json": {
              "schema": {
                "$ref": "#/components/schemas/UpdateEnrollmentStatusDto"
              }
            }
          }
        },
        "responses": {
          "200": {
            "description": "",
            "content": {
              "application/json": {
                "schema": {
                  "$ref": "#/components/schemas/EnrollmentPeriodDto"
                }
              }
            }
          },
          "404": {
            "content": {
              "application/json": {
                "examples": {
                  "NotFoundException": {
                    "description": "Not Found",
                    "value": {
                      "statusCode": 404,
                      "message": "Not Found",
                      "error": "Not Found"
                    }
                  }
                },
                "schema": {
                  "type": "object",
                  "properties": {
                    "statusCode": {
                      "type": "number",
                      "example": 404
                    },
                    "message": {
                      "type": "string",
                      "example": "Not Found"
                    },
                    "error": {
                      "type": "string",
                      "example": "Not Found"
                    }
                  },
                  "required": [
                    "statusCode",
                    "message"
                  ]
                }
              }
            },
            "description": ""
          }
        },
        "summary": "Updates the status of an enrollment period",
        "tags": [
          "Enrollment"
        ]
      }
    },
    "/enrollments/{enrollmentId}/offerings": {
      "post": {
        "description": "Requires `ADMIN` role.",
        "operationId": "CourseOfferingController_createCourseOffering",
        "parameters": [
          {
            "name": "enrollmentId",
            "required": true,
            "in": "path",
            "schema": {
              "type": "string"
            }
          }
        ],
        "requestBody": {
          "required": true,
          "content": {
            "application/json": {
              "schema": {
                "$ref": "#/components/schemas/CreateCourseOfferingDto"
              }
            }
          }
        },
        "responses": {
          "201": {
            "description": "",
            "content": {
              "application/json": {
                "schema": {
                  "$ref": "#/components/schemas/CourseOffering"
                }
              }
            }
          },
          "400": {
            "content": {
              "application/json": {
                "examples": {
                  "BadRequestException": {
                    "description": "Bad Request",
                    "value": {
                      "statusCode": 400,
                      "message": "Bad Request",
                      "error": "Bad Request"
                    }
                  }
                },
                "schema": {
                  "type": "object",
                  "properties": {
                    "statusCode": {
                      "type": "number",
                      "example": 400
                    },
                    "message": {
                      "type": "string",
                      "example": "Bad Request"
                    },
                    "error": {
                      "type": "string",
                      "example": "Bad Request"
                    }
                  },
                  "required": [
                    "statusCode",
                    "message"
                  ]
                }
              }
            },
            "description": ""
          },
          "404": {
            "content": {
              "application/json": {
                "examples": {
                  "NotFoundException": {
                    "description": "Not Found",
                    "value": {
                      "statusCode": 404,
                      "message": "Not Found",
                      "error": "Not Found"
                    }
                  }
                },
                "schema": {
                  "type": "object",
                  "properties": {
                    "statusCode": {
                      "type": "number",
                      "example": 404
                    },
                    "message": {
                      "type": "string",
                      "example": "Not Found"
                    },
                    "error": {
                      "type": "string",
                      "example": "Not Found"
                    }
                  },
                  "required": [
                    "statusCode",
                    "message"
                  ]
                }
              }
            },
            "description": ""
          }
        },
        "summary": "Creates a new course offering under a specific enrollment period",
        "tags": [
          "CourseOffering"
        ]
      },
      "get": {
        "description": "Fetches a paginated list of course offerings for the given period.\nRequires `ADMIN` or `STUDENT` role.",
        "operationId": "CourseOfferingController_findCourseOfferingsByPeriod",
        "parameters": [
          {
            "name": "enrollmentId",
            "required": true,
            "in": "path",
            "schema": {
              "type": "string"
            }
          },
          {
            "name": "search",
            "required": false,
            "in": "query",
            "schema": {
              "type": "string"
            }
          },
          {
            "name": "page",
            "required": false,
            "in": "query",
            "schema": {
              "minimum": 1,
              "default": 1,
              "type": "number"
            }
          },
          {
            "name": "limit",
            "required": false,
            "in": "query",
            "schema": {
              "minimum": 1,
              "default": 10,
              "type": "number"
            }
          },
          {
            "name": "periodId",
            "required": false,
            "in": "query",
            "schema": {
              "format": "uuid",
              "type": "string"
            }
          },
          {
            "name": "status",
            "required": false,
            "in": "query",
            "schema": {
              "type": "string",
              "enum": [
                "not enrolled",
                "enrolled"
              ]
            }
          }
        ],
        "responses": {
          "200": {
            "description": "",
            "content": {
              "application/json": {
                "schema": {
                  "$ref": "#/components/schemas/PaginatedCourseOfferingsDto"
                }
              }
            }
          }
        },
        "summary": "Retrieves all course offerings in a specific enrollment period",
        "tags": [
          "CourseOffering"
        ]
      }
    },
    "/enrollments/{enrollmentId}/curriculum": {
      "post": {
        "description": "Requires `ADMIN` role.",
        "operationId": "CourseOfferingController_createCourseOfferingsByCurriculumId",
        "parameters": [
          {
            "name": "enrollmentId",
            "required": true,
            "in": "path",
            "schema": {
              "type": "string"
            }
          }
        ],
        "requestBody": {
          "required": true,
          "content": {
            "application/json": {
              "schema": {
                "$ref": "#/components/schemas/CreateCourseOfferingCurriculumDto"
              }
            }
          }
        },
        "responses": {
          "201": {
            "description": "",
            "content": {
              "application/json": {
                "schema": {
                  "type": "array",
                  "items": {
                    "$ref": "#/components/schemas/CourseOffering"
                  }
                }
              }
            }
          },
          "400": {
            "content": {
              "application/json": {
                "examples": {
                  "BadRequestException": {
                    "description": "Bad Request",
                    "value": {
                      "statusCode": 400,
                      "message": "Bad Request",
                      "error": "Bad Request"
                    }
                  }
                },
                "schema": {
                  "type": "object",
                  "properties": {
                    "statusCode": {
                      "type": "number",
                      "example": 400
                    },
                    "message": {
                      "type": "string",
                      "example": "Bad Request"
                    },
                    "error": {
                      "type": "string",
                      "example": "Bad Request"
                    }
                  },
                  "required": [
                    "statusCode",
                    "message"
                  ]
                }
              }
            },
            "description": ""
          },
          "404": {
            "content": {
              "application/json": {
                "examples": {
                  "NotFoundException": {
                    "description": "Not Found",
                    "value": {
                      "statusCode": 404,
                      "message": "Not Found",
                      "error": "Not Found"
                    }
                  }
                },
                "schema": {
                  "type": "object",
                  "properties": {
                    "statusCode": {
                      "type": "number",
                      "example": 404
                    },
                    "message": {
                      "type": "string",
                      "example": "Not Found"
                    },
                    "error": {
                      "type": "string",
                      "example": "Not Found"
                    }
                  },
                  "required": [
                    "statusCode",
                    "message"
                  ]
                }
              }
            },
            "description": ""
          }
        },
        "summary": "Creates a course offerings given a curriculum",
        "tags": [
          "CourseOffering"
        ]
      }
    },
    "/enrollments/{enrollmentId}/offerings/{offeringId}": {
      "get": {
        "description": "Requires `ADMIN` role.",
        "operationId": "CourseOfferingController_findOneCourseOffering",
        "parameters": [
          {
            "name": "enrollmentId",
            "required": true,
            "in": "path",
            "schema": {
              "type": "string"
            }
          },
          {
            "name": "offeringId",
            "required": true,
            "in": "path",
            "schema": {
              "type": "string"
            }
          }
        ],
        "responses": {
          "200": {
            "description": "",
            "content": {
              "application/json": {
                "schema": {
                  "$ref": "#/components/schemas/CourseOfferingDto"
                }
              }
            }
          },
          "400": {
            "content": {
              "application/json": {
                "examples": {
                  "BadRequestException": {
                    "description": "Bad Request",
                    "value": {
                      "statusCode": 400,
                      "message": "Bad Request",
                      "error": "Bad Request"
                    }
                  }
                },
                "schema": {
                  "type": "object",
                  "properties": {
                    "statusCode": {
                      "type": "number",
                      "example": 400
                    },
                    "message": {
                      "type": "string",
                      "example": "Bad Request"
                    },
                    "error": {
                      "type": "string",
                      "example": "Bad Request"
                    }
                  },
                  "required": [
                    "statusCode",
                    "message"
                  ]
                }
              }
            },
            "description": ""
          },
          "404": {
            "content": {
              "application/json": {
                "examples": {
                  "NotFoundException": {
                    "description": "Not Found",
                    "value": {
                      "statusCode": 404,
                      "message": "Not Found",
                      "error": "Not Found"
                    }
                  }
                },
                "schema": {
                  "type": "object",
                  "properties": {
                    "statusCode": {
                      "type": "number",
                      "example": 404
                    },
                    "message": {
                      "type": "string",
                      "example": "Not Found"
                    },
                    "error": {
                      "type": "string",
                      "example": "Not Found"
                    }
                  },
                  "required": [
                    "statusCode",
                    "message"
                  ]
                }
              }
            },
            "description": ""
          }
        },
        "summary": "Retrieves a specific course offering by ID",
        "tags": [
          "CourseOffering"
        ]
      },
      "delete": {
        "description": "Requires `ADMIN` role.",
        "operationId": "CourseOfferingController_removeCourseOffering",
        "parameters": [
          {
            "name": "enrollmentId",
            "required": true,
            "in": "path",
            "schema": {
              "type": "string"
            }
          },
          {
            "name": "offeringId",
            "required": true,
            "in": "path",
            "schema": {
              "type": "string"
            }
          }
        ],
        "responses": {
          "200": {
            "description": "",
            "content": {
              "application/json": {
                "schema": {
                  "type": "object",
                  "properties": {
                    "message": {
                      "type": "string"
                    }
                  }
                }
              }
            }
          },
          "400": {
            "content": {
              "application/json": {
                "examples": {
                  "BadRequestException": {
                    "description": "Bad Request",
                    "value": {
                      "statusCode": 400,
                      "message": "Bad Request",
                      "error": "Bad Request"
                    }
                  }
                },
                "schema": {
                  "type": "object",
                  "properties": {
                    "statusCode": {
                      "type": "number",
                      "example": 400
                    },
                    "message": {
                      "type": "string",
                      "example": "Bad Request"
                    },
                    "error": {
                      "type": "string",
                      "example": "Bad Request"
                    }
                  },
                  "required": [
                    "statusCode",
                    "message"
                  ]
                }
              }
            },
            "description": ""
          },
          "404": {
            "content": {
              "application/json": {
                "examples": {
                  "NotFoundException": {
                    "description": "Not Found",
                    "value": {
                      "statusCode": 404,
                      "message": "Not Found",
                      "error": "Not Found"
                    }
                  }
                },
                "schema": {
                  "type": "object",
                  "properties": {
                    "statusCode": {
                      "type": "number",
                      "example": 404
                    },
                    "message": {
                      "type": "string",
                      "example": "Not Found"
                    },
                    "error": {
                      "type": "string",
                      "example": "Not Found"
                    }
                  },
                  "required": [
                    "statusCode",
                    "message"
                  ]
                }
              }
            },
            "description": ""
          }
        },
        "summary": "Removes a course offering from a specific enrollment period",
        "tags": [
          "CourseOffering"
        ]
      }
    },
    "/enrollments/{enrollmentId}/sections": {
      "get": {
        "description": "Fetches a paginated list of course sections.\nRequires `ADMIN` role.",
        "operationId": "CourseSectionController_findAllCourseSections",
        "parameters": [
          {
            "name": "enrollmentId",
            "required": true,
            "in": "path",
            "schema": {
              "type": "string"
            }
          },
          {
            "name": "search",
            "required": false,
            "in": "query",
            "schema": {
              "type": "string"
            }
          },
          {
            "name": "page",
            "required": false,
            "in": "query",
            "schema": {
              "minimum": 1,
              "default": 1,
              "type": "number"
            }
          },
          {
            "name": "limit",
            "required": false,
            "in": "query",
            "schema": {
              "minimum": 1,
              "default": 10,
              "type": "number"
            }
          }
        ],
        "responses": {
          "200": {
            "description": "",
            "content": {
              "application/json": {
                "schema": {
                  "$ref": "#/components/schemas/PaginatedCourseSectionsDto"
                }
              }
            }
          },
          "400": {
            "content": {
              "application/json": {
                "examples": {
                  "BadRequestException": {
                    "description": "Bad Request",
                    "value": {
                      "statusCode": 400,
                      "message": "Bad Request",
                      "error": "Bad Request"
                    }
                  }
                },
                "schema": {
                  "type": "object",
                  "properties": {
                    "statusCode": {
                      "type": "number",
                      "example": 400
                    },
                    "message": {
                      "type": "string",
                      "example": "Bad Request"
                    },
                    "error": {
                      "type": "string",
                      "example": "Bad Request"
                    }
                  },
                  "required": [
                    "statusCode",
                    "message"
                  ]
                }
              }
            },
            "description": ""
          }
        },
        "summary": "Retrieves all sections for a specific enrollment period",
        "tags": [
          "CourseSection"
        ]
      }
    },
    "/enrollments/{enrollmentId}/offerings/{offeringId}/sections": {
      "get": {
        "description": "Fetches a paginated list of course sections.\nRequires `ADMIN` role.",
        "operationId": "CourseSectionController_findAllCourseSectionsForOffering",
        "parameters": [
          {
            "name": "enrollmentId",
            "required": true,
            "in": "path",
            "schema": {
              "type": "string"
            }
          },
          {
            "name": "offeringId",
            "required": true,
            "in": "path",
            "schema": {
              "type": "string"
            }
          },
          {
            "name": "search",
            "required": false,
            "in": "query",
            "schema": {
              "type": "string"
            }
          },
          {
            "name": "page",
            "required": false,
            "in": "query",
            "schema": {
              "minimum": 1,
              "default": 1,
              "type": "number"
            }
          },
          {
            "name": "limit",
            "required": false,
            "in": "query",
            "schema": {
              "minimum": 1,
              "default": 10,
              "type": "number"
            }
          }
        ],
        "responses": {
          "200": {
            "description": "",
            "content": {
              "application/json": {
                "schema": {
                  "$ref": "#/components/schemas/PaginatedCourseSectionsDto"
                }
              }
            }
          },
          "400": {
            "content": {
              "application/json": {
                "examples": {
                  "BadRequestException": {
                    "description": "Bad Request",
                    "value": {
                      "statusCode": 400,
                      "message": "Bad Request",
                      "error": "Bad Request"
                    }
                  }
                },
                "schema": {
                  "type": "object",
                  "properties": {
                    "statusCode": {
                      "type": "number",
                      "example": 400
                    },
                    "message": {
                      "type": "string",
                      "example": "Bad Request"
                    },
                    "error": {
                      "type": "string",
                      "example": "Bad Request"
                    }
                  },
                  "required": [
                    "statusCode",
                    "message"
                  ]
                }
              }
            },
            "description": ""
          }
        },
        "summary": "Retrieves all sections for a specific course offering",
        "tags": [
          "CourseSection"
        ]
      },
      "post": {
        "description": "Requires `ADMIN` role.",
        "operationId": "CourseSectionController_createCourseSection",
        "parameters": [
          {
            "name": "enrollmentId",
            "required": true,
            "in": "path",
            "schema": {
              "type": "string"
            }
          },
          {
            "name": "offeringId",
            "required": true,
            "in": "path",
            "schema": {
              "type": "string"
            }
          }
        ],
        "requestBody": {
          "required": true,
          "content": {
            "application/json": {
              "schema": {
                "$ref": "#/components/schemas/CreateCourseSectionFullDto"
              }
            }
          }
        },
        "responses": {
          "201": {
            "description": "",
            "content": {
              "application/json": {
                "schema": {
                  "$ref": "#/components/schemas/CourseSectionDto"
                }
              }
            }
          },
          "400": {
            "content": {
              "application/json": {
                "examples": {
                  "BadRequestException": {
                    "description": "Bad Request",
                    "value": {
                      "statusCode": 400,
                      "message": "Bad Request",
                      "error": "Bad Request"
                    }
                  }
                },
                "schema": {
                  "type": "object",
                  "properties": {
                    "statusCode": {
                      "type": "number",
                      "example": 400
                    },
                    "message": {
                      "type": "string",
                      "example": "Bad Request"
                    },
                    "error": {
                      "type": "string",
                      "example": "Bad Request"
                    }
                  },
                  "required": [
                    "statusCode",
                    "message"
                  ]
                }
              }
            },
            "description": ""
          },
          "404": {
            "content": {
              "application/json": {
                "examples": {
                  "NotFoundException": {
                    "description": "Not Found",
                    "value": {
                      "statusCode": 404,
                      "message": "Not Found",
                      "error": "Not Found"
                    }
                  }
                },
                "schema": {
                  "type": "object",
                  "properties": {
                    "statusCode": {
                      "type": "number",
                      "example": 404
                    },
                    "message": {
                      "type": "string",
                      "example": "Not Found"
                    },
                    "error": {
                      "type": "string",
                      "example": "Not Found"
                    }
                  },
                  "required": [
                    "statusCode",
                    "message"
                  ]
                }
              }
            },
            "description": ""
          }
        },
        "summary": "Creates a new course section under a specific course offering",
        "tags": [
          "CourseSection"
        ]
      }
    },
    "/enrollments/{enrollmentId}/offerings/{offeringId}/sections/{sectionId}": {
      "get": {
        "description": "Requires `ADMIN` role.",
        "operationId": "CourseSectionController_findOneCourseSection",
        "parameters": [
          {
            "name": "enrollmentId",
            "required": true,
            "in": "path",
            "schema": {
              "type": "string"
            }
          },
          {
            "name": "offeringId",
            "required": true,
            "in": "path",
            "schema": {
              "type": "string"
            }
          },
          {
            "name": "sectionId",
            "required": true,
            "in": "path",
            "schema": {
              "type": "string"
            }
          }
        ],
        "responses": {
          "200": {
            "description": "",
            "content": {
              "application/json": {
                "schema": {
                  "$ref": "#/components/schemas/CourseSectionDto"
                }
              }
            }
          },
          "400": {
            "content": {
              "application/json": {
                "examples": {
                  "BadRequestException": {
                    "description": "Bad Request",
                    "value": {
                      "statusCode": 400,
                      "message": "Bad Request",
                      "error": "Bad Request"
                    }
                  }
                },
                "schema": {
                  "type": "object",
                  "properties": {
                    "statusCode": {
                      "type": "number",
                      "example": 400
                    },
                    "message": {
                      "type": "string",
                      "example": "Bad Request"
                    },
                    "error": {
                      "type": "string",
                      "example": "Bad Request"
                    }
                  },
                  "required": [
                    "statusCode",
                    "message"
                  ]
                }
              }
            },
            "description": ""
          },
          "404": {
            "content": {
              "application/json": {
                "examples": {
                  "NotFoundException": {
                    "description": "Not Found",
                    "value": {
                      "statusCode": 404,
                      "message": "Not Found",
                      "error": "Not Found"
                    }
                  }
                },
                "schema": {
                  "type": "object",
                  "properties": {
                    "statusCode": {
                      "type": "number",
                      "example": 404
                    },
                    "message": {
                      "type": "string",
                      "example": "Not Found"
                    },
                    "error": {
                      "type": "string",
                      "example": "Not Found"
                    }
                  },
                  "required": [
                    "statusCode",
                    "message"
                  ]
                }
              }
            },
            "description": ""
          }
        },
        "summary": "Retrieves a specific course section under a course offering",
        "tags": [
          "CourseSection"
        ]
      },
      "patch": {
        "description": "Requires `ADMIN` role.",
        "operationId": "CourseSectionController_updateCourseSection",
        "parameters": [
          {
            "name": "enrollmentId",
            "required": true,
            "in": "path",
            "schema": {
              "type": "string"
            }
          },
          {
            "name": "offeringId",
            "required": true,
            "in": "path",
            "schema": {
              "type": "string"
            }
          },
          {
            "name": "sectionId",
            "required": true,
            "in": "path",
            "schema": {
              "type": "string"
            }
          }
        ],
        "requestBody": {
          "required": true,
          "content": {
            "application/json": {
              "schema": {
                "$ref": "#/components/schemas/UpdateCourseSectionDto"
              }
            }
          }
        },
        "responses": {
          "200": {
            "description": "",
            "content": {
              "application/json": {
                "schema": {
                  "$ref": "#/components/schemas/CourseSectionDto"
                }
              }
            }
          },
          "400": {
            "content": {
              "application/json": {
                "examples": {
                  "BadRequestException": {
                    "description": "Bad Request",
                    "value": {
                      "statusCode": 400,
                      "message": "Bad Request",
                      "error": "Bad Request"
                    }
                  }
                },
                "schema": {
                  "type": "object",
                  "properties": {
                    "statusCode": {
                      "type": "number",
                      "example": 400
                    },
                    "message": {
                      "type": "string",
                      "example": "Bad Request"
                    },
                    "error": {
                      "type": "string",
                      "example": "Bad Request"
                    }
                  },
                  "required": [
                    "statusCode",
                    "message"
                  ]
                }
              }
            },
            "description": ""
          },
          "404": {
            "content": {
              "application/json": {
                "examples": {
                  "NotFoundException": {
                    "description": "Not Found",
                    "value": {
                      "statusCode": 404,
                      "message": "Not Found",
                      "error": "Not Found"
                    }
                  }
                },
                "schema": {
                  "type": "object",
                  "properties": {
                    "statusCode": {
                      "type": "number",
                      "example": 404
                    },
                    "message": {
                      "type": "string",
                      "example": "Not Found"
                    },
                    "error": {
                      "type": "string",
                      "example": "Not Found"
                    }
                  },
                  "required": [
                    "statusCode",
                    "message"
                  ]
                }
              }
            },
            "description": ""
          }
        },
        "summary": "Updates a course section under a specific course offering",
        "tags": [
          "CourseSection"
        ]
      },
      "delete": {
        "description": "Requires `ADMIN` role.",
        "operationId": "CourseSectionController_removeCourseSection",
        "parameters": [
          {
            "name": "enrollmentId",
            "required": true,
            "in": "path",
            "schema": {
              "type": "string"
            }
          },
          {
            "name": "offeringId",
            "required": true,
            "in": "path",
            "schema": {
              "type": "string"
            }
          },
          {
            "name": "sectionId",
            "required": true,
            "in": "path",
            "schema": {
              "type": "string"
            }
          }
        ],
        "responses": {
          "200": {
            "description": "",
            "content": {
              "application/json": {
                "schema": {
                  "type": "object",
                  "properties": {
                    "message": {
                      "type": "string"
                    }
                  }
                }
              }
            }
          },
          "400": {
            "content": {
              "application/json": {
                "examples": {
                  "BadRequestException": {
                    "description": "Bad Request",
                    "value": {
                      "statusCode": 400,
                      "message": "Bad Request",
                      "error": "Bad Request"
                    }
                  }
                },
                "schema": {
                  "type": "object",
                  "properties": {
                    "statusCode": {
                      "type": "number",
                      "example": 400
                    },
                    "message": {
                      "type": "string",
                      "example": "Bad Request"
                    },
                    "error": {
                      "type": "string",
                      "example": "Bad Request"
                    }
                  },
                  "required": [
                    "statusCode",
                    "message"
                  ]
                }
              }
            },
            "description": ""
          },
          "404": {
            "content": {
              "application/json": {
                "examples": {
                  "NotFoundException": {
                    "description": "Not Found",
                    "value": {
                      "statusCode": 404,
                      "message": "Not Found",
                      "error": "Not Found"
                    }
                  }
                },
                "schema": {
                  "type": "object",
                  "properties": {
                    "statusCode": {
                      "type": "number",
                      "example": 404
                    },
                    "message": {
                      "type": "string",
                      "example": "Not Found"
                    },
                    "error": {
                      "type": "string",
                      "example": "Not Found"
                    }
                  },
                  "required": [
                    "statusCode",
                    "message"
                  ]
                }
              }
            },
            "description": ""
          }
        },
        "summary": "Removes a course section from a specific course offering",
        "tags": [
          "CourseSection"
        ]
      }
    },
    "/enrollments/sections/{sectionId}/course": {
      "get": {
        "description": "Accessible by ADMIN, STUDENT, MENTOR",
        "operationId": "CourseSectionController_findOneCourseSectionById",
        "parameters": [
          {
            "name": "sectionId",
            "required": true,
            "in": "path",
            "schema": {
              "type": "string"
            }
          }
        ],
        "responses": {
          "200": {
            "description": "",
            "content": {
              "application/json": {
                "schema": {
                  "$ref": "#/components/schemas/CourseSectionWithCourseOfferingDto"
                }
              }
            }
          },
          "400": {
            "content": {
              "application/json": {
                "examples": {
                  "BadRequestException": {
                    "description": "Bad Request",
                    "value": {
                      "statusCode": 400,
                      "message": "Bad Request",
                      "error": "Bad Request"
                    }
                  }
                },
                "schema": {
                  "type": "object",
                  "properties": {
                    "statusCode": {
                      "type": "number",
                      "example": 400
                    },
                    "message": {
                      "type": "string",
                      "example": "Bad Request"
                    },
                    "error": {
                      "type": "string",
                      "example": "Bad Request"
                    }
                  },
                  "required": [
                    "statusCode",
                    "message"
                  ]
                }
              }
            },
            "description": ""
          },
          "404": {
            "content": {
              "application/json": {
                "examples": {
                  "NotFoundException": {
                    "description": "Not Found",
                    "value": {
                      "statusCode": 404,
                      "message": "Not Found",
                      "error": "Not Found"
                    }
                  }
                },
                "schema": {
                  "type": "object",
                  "properties": {
                    "statusCode": {
                      "type": "number",
                      "example": 404
                    },
                    "message": {
                      "type": "string",
                      "example": "Not Found"
                    },
                    "error": {
                      "type": "string",
                      "example": "Not Found"
                    }
                  },
                  "required": [
                    "statusCode",
                    "message"
                  ]
                }
              }
            },
            "description": ""
          }
        },
        "summary": "Retrieve full course section record by section id (includes course and enrollmentPeriod)",
        "tags": [
          "CourseSection"
        ]
      }
    },
    "/enrollment/student/sections": {
      "post": {
        "description": "- `STUDENT` will receive their own enlisted enrollments for the active enrollment period.\n- `ADMIN` may call this endpoint (typically for inspection); use DTO body to scope to another student when supported.\n- Each returned record includes related course offering, course section and mentor/user data.",
        "operationId": "CourseEnrollmentController_getCourseEnrollments",
        "parameters": [],
        "responses": {
          "201": {
            "description": "",
            "content": {
              "application/json": {
                "schema": {
                  "type": "array",
                  "items": {
                    "$ref": "#/components/schemas/DetailedCourseEnrollmentDto"
                  }
                }
              }
            }
          },
          "400": {
            "content": {
              "application/json": {
                "examples": {
                  "BadRequestException": {
                    "description": "Bad Request",
                    "value": {
                      "statusCode": 400,
                      "message": "Bad Request",
                      "error": "Bad Request"
                    }
                  }
                },
                "schema": {
                  "type": "object",
                  "properties": {
                    "statusCode": {
                      "type": "number",
                      "example": 400
                    },
                    "message": {
                      "type": "string",
                      "example": "Bad Request"
                    },
                    "error": {
                      "type": "string",
                      "example": "Bad Request"
                    }
                  },
                  "required": [
                    "statusCode",
                    "message"
                  ]
                }
              }
            },
            "description": ""
          },
          "404": {
            "content": {
              "application/json": {
                "examples": {
                  "NotFoundException": {
                    "description": "Not Found",
                    "value": {
                      "statusCode": 404,
                      "message": "Not Found",
                      "error": "Not Found"
                    }
                  }
                },
                "schema": {
                  "type": "object",
                  "properties": {
                    "statusCode": {
                      "type": "number",
                      "example": 404
                    },
                    "message": {
                      "type": "string",
                      "example": "Not Found"
                    },
                    "error": {
                      "type": "string",
                      "example": "Not Found"
                    }
                  },
                  "required": [
                    "statusCode",
                    "message"
                  ]
                }
              }
            },
            "description": ""
          }
        },
        "summary": "Retrieve all active (enlisted) course enrollments for the authenticated user.",
        "tags": [
          "CourseEnrollment"
        ]
      }
    },
    "/enrollment/student/sections/{sectionId}": {
      "post": {
        "description": "- `STUDENT` can only enroll themselves.\n- `ADMIN` can enroll on behalf of another student (using `studentId` in body).",
        "operationId": "CourseEnrollmentController_createCourseEnrollment",
        "parameters": [
          {
            "name": "sectionId",
            "required": true,
            "in": "path",
            "schema": {
              "type": "string"
            }
          }
        ],
        "requestBody": {
          "required": true,
          "content": {
            "application/json": {
              "schema": {
                "$ref": "#/components/schemas/StudentIdentifierDto"
              }
            }
          }
        },
        "responses": {
          "201": {
            "description": "",
            "content": {
              "application/json": {
                "schema": {
                  "$ref": "#/components/schemas/CourseEnrollmentDto"
                }
              }
            }
          },
          "400": {
            "content": {
              "application/json": {
                "examples": {
                  "BadRequestException": {
                    "description": "Bad Request",
                    "value": {
                      "statusCode": 400,
                      "message": "Bad Request",
                      "error": "Bad Request"
                    }
                  }
                },
                "schema": {
                  "type": "object",
                  "properties": {
                    "statusCode": {
                      "type": "number",
                      "example": 400
                    },
                    "message": {
                      "type": "string",
                      "example": "Bad Request"
                    },
                    "error": {
                      "type": "string",
                      "example": "Bad Request"
                    }
                  },
                  "required": [
                    "statusCode",
                    "message"
                  ]
                }
              }
            },
            "description": ""
          },
          "404": {
            "content": {
              "application/json": {
                "examples": {
                  "NotFoundException": {
                    "description": "Not Found",
                    "value": {
                      "statusCode": 404,
                      "message": "Not Found",
                      "error": "Not Found"
                    }
                  }
                },
                "schema": {
                  "type": "object",
                  "properties": {
                    "statusCode": {
                      "type": "number",
                      "example": 404
                    },
                    "message": {
                      "type": "string",
                      "example": "Not Found"
                    },
                    "error": {
                      "type": "string",
                      "example": "Not Found"
                    }
                  },
                  "required": [
                    "statusCode",
                    "message"
                  ]
                }
              }
            },
            "description": ""
          }
        },
        "summary": "Enroll a student in a course section.",
        "tags": [
          "CourseEnrollment"
        ]
      },
      "delete": {
        "description": "- `STUDENT` can only drop themselves.\n- `ADMIN` can drop on behalf of another student (using `studentId` in body).",
        "operationId": "CourseEnrollmentController_dropCourseEnrollment",
        "parameters": [
          {
            "name": "sectionId",
            "required": true,
            "in": "path",
            "schema": {
              "type": "string"
            }
          }
        ],
        "requestBody": {
          "required": true,
          "content": {
            "application/json": {
              "schema": {
                "$ref": "#/components/schemas/StudentIdentifierDto"
              }
            }
          }
        },
        "responses": {
          "200": {
            "description": "",
            "content": {
              "application/json": {
                "schema": {
                  "type": "object",
                  "properties": {
                    "message": {
                      "type": "string"
                    }
                  }
                }
              }
            }
          },
          "400": {
            "content": {
              "application/json": {
                "examples": {
                  "BadRequestException": {
                    "description": "Bad Request",
                    "value": {
                      "statusCode": 400,
                      "message": "Bad Request",
                      "error": "Bad Request"
                    }
                  }
                },
                "schema": {
                  "type": "object",
                  "properties": {
                    "statusCode": {
                      "type": "number",
                      "example": 400
                    },
                    "message": {
                      "type": "string",
                      "example": "Bad Request"
                    },
                    "error": {
                      "type": "string",
                      "example": "Bad Request"
                    }
                  },
                  "required": [
                    "statusCode",
                    "message"
                  ]
                }
              }
            },
            "description": ""
          },
          "404": {
            "content": {
              "application/json": {
                "examples": {
                  "NotFoundException": {
                    "description": "Not Found",
                    "value": {
                      "statusCode": 404,
                      "message": "Not Found",
                      "error": "Not Found"
                    }
                  }
                },
                "schema": {
                  "type": "object",
                  "properties": {
                    "statusCode": {
                      "type": "number",
                      "example": 404
                    },
                    "message": {
                      "type": "string",
                      "example": "Not Found"
                    },
                    "error": {
                      "type": "string",
                      "example": "Not Found"
                    }
                  },
                  "required": [
                    "statusCode",
                    "message"
                  ]
                }
              }
            },
            "description": ""
          }
        },
        "summary": "Drop a student from a course section.",
        "tags": [
          "CourseEnrollment"
        ]
      }
    },
    "/enrollment/student/finalize": {
      "post": {
        "description": "- Sets all enrolled courses for the student to `finalized`.\n- `STUDENT` can finalize only their own enrollments.\n- `ADMIN` can finalize for any student by providing `studentId` in the request body.",
        "operationId": "CourseEnrollmentController_finalizeCourseEnrollment",
        "parameters": [],
        "requestBody": {
          "required": false,
          "content": {
            "application/json": {
              "schema": {
                "$ref": "#/components/schemas/StudentIdentifierDto"
              }
            }
          }
        },
        "responses": {
          "200": {
            "description": "",
            "content": {
              "application/json": {
                "schema": {
                  "type": "object",
                  "properties": {
                    "message": {
                      "type": "string"
                    },
                    "studentId": {
                      "type": "string",
                      "format": "uuid"
                    }
                  }
                }
              }
            }
          },
          "201": {
            "description": ""
          },
          "400": {
            "content": {
              "application/json": {
                "examples": {
                  "BadRequestException": {
                    "description": "Bad Request",
                    "value": {
                      "statusCode": 400,
                      "message": "Bad Request",
                      "error": "Bad Request"
                    }
                  }
                },
                "schema": {
                  "type": "object",
                  "properties": {
                    "statusCode": {
                      "type": "number",
                      "example": 400
                    },
                    "message": {
                      "type": "string",
                      "example": "Bad Request"
                    },
                    "error": {
                      "type": "string",
                      "example": "Bad Request"
                    }
                  },
                  "required": [
                    "statusCode",
                    "message"
                  ]
                }
              }
            },
            "description": ""
          }
        },
        "summary": "Finalize all course enrollments for a student.",
        "tags": [
          "CourseEnrollment"
        ]
      }
    },
    "/modules/student": {
      "get": {
        "description": "Returns a paginated list of modules for the current student user.\nOnly modules from courses the student is enrolled in are included.\nRequires `STUDENT` role.",
        "operationId": "LmsController_findAllForStudent",
        "parameters": [
          {
            "name": "search",
            "required": false,
            "in": "query",
            "schema": {
              "type": "string"
            }
          },
          {
            "name": "page",
            "required": false,
            "in": "query",
            "schema": {
              "minimum": 1,
              "default": 1,
              "type": "number"
            }
          },
          {
            "name": "limit",
            "required": false,
            "in": "query",
            "schema": {
              "minimum": 1,
              "default": 10,
              "type": "number"
            }
          },
          {
            "name": "enrollmentPeriodId",
            "required": false,
            "in": "query",
            "description": "Filter modules by enrollment period ID",
            "schema": {
              "format": "uuid",
              "type": "string"
            }
          }
        ],
        "responses": {
          "200": {
            "description": "",
            "content": {
              "application/json": {
                "schema": {
                  "$ref": "#/components/schemas/PaginatedModulesDto"
                }
              }
            }
          },
          "400": {
            "content": {
              "application/json": {
                "examples": {
                  "BadRequestException": {
                    "description": "Bad Request",
                    "value": {
                      "statusCode": 400,
                      "message": "Bad Request",
                      "error": "Bad Request"
                    }
                  }
                },
                "schema": {
                  "type": "object",
                  "properties": {
                    "statusCode": {
                      "type": "number",
                      "example": 400
                    },
                    "message": {
                      "type": "string",
                      "example": "Bad Request"
                    },
                    "error": {
                      "type": "string",
                      "example": "Bad Request"
                    }
                  },
                  "required": [
                    "statusCode",
                    "message"
                  ]
                }
              }
            },
            "description": ""
          },
          "500": {
            "content": {
              "application/json": {
                "examples": {
                  "InternalServerErrorException": {
                    "description": "Internal Server Error",
                    "value": {
                      "statusCode": 500,
                      "message": "Internal Server Error",
                      "error": "Internal Server Error"
                    }
                  }
                },
                "schema": {
                  "type": "object",
                  "properties": {
                    "statusCode": {
                      "type": "number",
                      "example": 500
                    },
                    "message": {
                      "type": "string",
                      "example": "Internal Server Error"
                    },
                    "error": {
                      "type": "string",
                      "example": "Internal Server Error"
                    }
                  },
                  "required": [
                    "statusCode",
                    "message"
                  ]
                }
              }
            },
            "description": ""
          }
        },
        "summary": "Retrieve all modules for students",
        "tags": [
          "Lms"
        ]
      }
    },
    "/modules/mentor": {
      "get": {
        "description": "Returns a paginated list of modules for the current mentor user.\nOnly modules from courses the mentor is assigned to are included.\nRequires `MENTOR` role.",
        "operationId": "LmsController_findAllForMentor",
        "parameters": [
          {
            "name": "search",
            "required": false,
            "in": "query",
            "schema": {
              "type": "string"
            }
          },
          {
            "name": "page",
            "required": false,
            "in": "query",
            "schema": {
              "minimum": 1,
              "default": 1,
              "type": "number"
            }
          },
          {
            "name": "limit",
            "required": false,
            "in": "query",
            "schema": {
              "minimum": 1,
              "default": 10,
              "type": "number"
            }
          },
          {
            "name": "enrollmentPeriodId",
            "required": false,
            "in": "query",
            "description": "Filter modules by enrollment period ID",
            "schema": {
              "format": "uuid",
              "type": "string"
            }
          }
        ],
        "responses": {
          "200": {
            "description": "",
            "content": {
              "application/json": {
                "schema": {
                  "$ref": "#/components/schemas/PaginatedModulesDto"
                }
              }
            }
          },
          "400": {
            "content": {
              "application/json": {
                "examples": {
                  "BadRequestException": {
                    "description": "Bad Request",
                    "value": {
                      "statusCode": 400,
                      "message": "Bad Request",
                      "error": "Bad Request"
                    }
                  }
                },
                "schema": {
                  "type": "object",
                  "properties": {
                    "statusCode": {
                      "type": "number",
                      "example": 400
                    },
                    "message": {
                      "type": "string",
                      "example": "Bad Request"
                    },
                    "error": {
                      "type": "string",
                      "example": "Bad Request"
                    }
                  },
                  "required": [
                    "statusCode",
                    "message"
                  ]
                }
              }
            },
            "description": ""
          },
          "500": {
            "content": {
              "application/json": {
                "examples": {
                  "InternalServerErrorException": {
                    "description": "Internal Server Error",
                    "value": {
                      "statusCode": 500,
                      "message": "Internal Server Error",
                      "error": "Internal Server Error"
                    }
                  }
                },
                "schema": {
                  "type": "object",
                  "properties": {
                    "statusCode": {
                      "type": "number",
                      "example": 500
                    },
                    "message": {
                      "type": "string",
                      "example": "Internal Server Error"
                    },
                    "error": {
                      "type": "string",
                      "example": "Internal Server Error"
                    }
                  },
                  "required": [
                    "statusCode",
                    "message"
                  ]
                }
              }
            },
            "description": ""
          }
        },
        "summary": "Retrieve all modules for mentors",
        "tags": [
          "Lms"
        ]
      }
    },
    "/modules/admin": {
      "get": {
        "description": "Returns a paginated list of all modules across all courses.\nRequires `ADMIN` role.",
        "operationId": "LmsController_findAllForAdmin",
        "parameters": [
          {
            "name": "search",
            "required": false,
            "in": "query",
            "schema": {
              "type": "string"
            }
          },
          {
            "name": "page",
            "required": false,
            "in": "query",
            "schema": {
              "minimum": 1,
              "default": 1,
              "type": "number"
            }
          },
          {
            "name": "limit",
            "required": false,
            "in": "query",
            "schema": {
              "minimum": 1,
              "default": 10,
              "type": "number"
            }
          },
          {
            "name": "enrollmentPeriodId",
            "required": false,
            "in": "query",
            "description": "Filter modules by enrollment period ID",
            "schema": {
              "format": "uuid",
              "type": "string"
            }
          }
        ],
        "responses": {
          "200": {
            "description": "",
            "content": {
              "application/json": {
                "schema": {
                  "$ref": "#/components/schemas/PaginatedModulesDto"
                }
              }
            }
          },
          "400": {
            "content": {
              "application/json": {
                "examples": {
                  "BadRequestException": {
                    "description": "Bad Request",
                    "value": {
                      "statusCode": 400,
                      "message": "Bad Request",
                      "error": "Bad Request"
                    }
                  }
                },
                "schema": {
                  "type": "object",
                  "properties": {
                    "statusCode": {
                      "type": "number",
                      "example": 400
                    },
                    "message": {
                      "type": "string",
                      "example": "Bad Request"
                    },
                    "error": {
                      "type": "string",
                      "example": "Bad Request"
                    }
                  },
                  "required": [
                    "statusCode",
                    "message"
                  ]
                }
              }
            },
            "description": ""
          },
          "500": {
            "content": {
              "application/json": {
                "examples": {
                  "InternalServerErrorException": {
                    "description": "Internal Server Error",
                    "value": {
                      "statusCode": 500,
                      "message": "Internal Server Error",
                      "error": "Internal Server Error"
                    }
                  }
                },
                "schema": {
                  "type": "object",
                  "properties": {
                    "statusCode": {
                      "type": "number",
                      "example": 500
                    },
                    "message": {
                      "type": "string",
                      "example": "Internal Server Error"
                    },
                    "error": {
                      "type": "string",
                      "example": "Internal Server Error"
                    }
                  },
                  "required": [
                    "statusCode",
                    "message"
                  ]
                }
              }
            },
            "description": ""
          }
        },
        "summary": "Retrieve all modules for admins",
        "tags": [
          "Lms"
        ]
      }
    },
    "/modules/{id}": {
      "get": {
        "description": "Response includes the module with its course offering and filtered course sections\nappropriate for the requesting user. Requires `STUDENT`, `MENTOR`, or `ADMIN` role.",
        "operationId": "LmsController_findOne",
        "parameters": [
          {
            "name": "id",
            "required": true,
            "in": "path",
            "schema": {
              "type": "string"
            }
          }
        ],
        "responses": {
          "200": {
            "description": "",
            "content": {
              "application/json": {
                "schema": {
                  "$ref": "#/components/schemas/DetailedModulesDto"
                }
              }
            }
          },
          "400": {
            "content": {
              "application/json": {
                "examples": {
                  "BadRequestException": {
                    "description": "Bad Request",
                    "value": {
                      "statusCode": 400,
                      "message": "Bad Request",
                      "error": "Bad Request"
                    }
                  }
                },
                "schema": {
                  "type": "object",
                  "properties": {
                    "statusCode": {
                      "type": "number",
                      "example": 400
                    },
                    "message": {
                      "type": "string",
                      "example": "Bad Request"
                    },
                    "error": {
                      "type": "string",
                      "example": "Bad Request"
                    }
                  },
                  "required": [
                    "statusCode",
                    "message"
                  ]
                }
              }
            },
            "description": ""
          },
          "404": {
            "content": {
              "application/json": {
                "examples": {
                  "NotFoundException": {
                    "description": "Not Found",
                    "value": {
                      "statusCode": 404,
                      "message": "Not Found",
                      "error": "Not Found"
                    }
                  }
                },
                "schema": {
                  "type": "object",
                  "properties": {
                    "statusCode": {
                      "type": "number",
                      "example": 404
                    },
                    "message": {
                      "type": "string",
                      "example": "Not Found"
                    },
                    "error": {
                      "type": "string",
                      "example": "Not Found"
                    }
                  },
                  "required": [
                    "statusCode",
                    "message"
                  ]
                }
              }
            },
            "description": ""
          },
          "500": {
            "content": {
              "application/json": {
                "examples": {
                  "InternalServerErrorException": {
                    "description": "Internal Server Error",
                    "value": {
                      "statusCode": 500,
                      "message": "Internal Server Error",
                      "error": "Internal Server Error"
                    }
                  }
                },
                "schema": {
                  "type": "object",
                  "properties": {
                    "statusCode": {
                      "type": "number",
                      "example": 500
                    },
                    "message": {
                      "type": "string",
                      "example": "Internal Server Error"
                    },
                    "error": {
                      "type": "string",
                      "example": "Internal Server Error"
                    }
                  },
                  "required": [
                    "statusCode",
                    "message"
                  ]
                }
              }
            },
            "description": ""
          }
        },
        "summary": "Retrieve a single module by id",
        "tags": [
          "Lms"
        ]
      },
      "patch": {
        "description": "This operation updates the details of an existing module.\nRequires `ADMIN` role.",
        "operationId": "LmsController_update",
        "parameters": [
          {
            "name": "id",
            "required": true,
            "in": "path",
            "schema": {
              "type": "string"
            }
          }
        ],
        "requestBody": {
          "required": true,
          "content": {
            "application/json": {
              "schema": {
                "$ref": "#/components/schemas/UpdateModuleDto"
              }
            }
          }
        },
        "responses": {
          "200": {
            "description": "",
            "content": {
              "application/json": {
                "schema": {
                  "$ref": "#/components/schemas/ModuleDto"
                }
              }
            }
          },
          "400": {
            "content": {
              "application/json": {
                "examples": {
                  "BadRequestException": {
                    "description": "Bad Request",
                    "value": {
                      "statusCode": 400,
                      "message": "Bad Request",
                      "error": "Bad Request"
                    }
                  }
                },
                "schema": {
                  "type": "object",
                  "properties": {
                    "statusCode": {
                      "type": "number",
                      "example": 400
                    },
                    "message": {
                      "type": "string",
                      "example": "Bad Request"
                    },
                    "error": {
                      "type": "string",
                      "example": "Bad Request"
                    }
                  },
                  "required": [
                    "statusCode",
                    "message"
                  ]
                }
              }
            },
            "description": ""
          },
          "500": {
            "content": {
              "application/json": {
                "examples": {
                  "InternalServerErrorException": {
                    "description": "Internal Server Error",
                    "value": {
                      "statusCode": 500,
                      "message": "Internal Server Error",
                      "error": "Internal Server Error"
                    }
                  }
                },
                "schema": {
                  "type": "object",
                  "properties": {
                    "statusCode": {
                      "type": "number",
                      "example": 500
                    },
                    "message": {
                      "type": "string",
                      "example": "Internal Server Error"
                    },
                    "error": {
                      "type": "string",
                      "example": "Internal Server Error"
                    }
                  },
                  "required": [
                    "statusCode",
                    "message"
                  ]
                }
              }
            },
            "description": ""
          }
        },
        "summary": "Updates a module",
        "tags": [
          "Lms"
        ]
      },
      "delete": {
        "description": "This operation deletes a module from the system.\nRequires `ADMIN` role.",
        "operationId": "LmsController_remove",
        "parameters": [
          {
            "name": "id",
            "required": true,
            "in": "path",
            "schema": {
              "type": "string"
            }
          },
          {
            "name": "directDelete",
            "required": false,
            "in": "query",
            "description": "If set to true, will skip the soft delete process",
            "schema": {
              "type": "boolean"
            }
          }
        ],
        "responses": {
          "200": {
            "description": "Module deleted successfully",
            "content": {
              "application/json": {
                "schema": {
                  "properties": {
                    "message": {
                      "type": "string"
                    }
                  }
                }
              }
            }
          },
          "404": {
            "content": {
              "application/json": {
                "examples": {
                  "NotFoundException": {
                    "description": "Not Found",
                    "value": {
                      "statusCode": 404,
                      "message": "Not Found",
                      "error": "Not Found"
                    }
                  }
                },
                "schema": {
                  "type": "object",
                  "properties": {
                    "statusCode": {
                      "type": "number",
                      "example": 404
                    },
                    "message": {
                      "type": "string",
                      "example": "Not Found"
                    },
                    "error": {
                      "type": "string",
                      "example": "Not Found"
                    }
                  },
                  "required": [
                    "statusCode",
                    "message"
                  ]
                }
              }
            },
            "description": ""
          },
          "500": {
            "content": {
              "application/json": {
                "examples": {
                  "InternalServerErrorException": {
                    "description": "Internal Server Error",
                    "value": {
                      "statusCode": 500,
                      "message": "Internal Server Error",
                      "error": "Internal Server Error"
                    }
                  }
                },
                "schema": {
                  "type": "object",
                  "properties": {
                    "statusCode": {
                      "type": "number",
                      "example": 500
                    },
                    "message": {
                      "type": "string",
                      "example": "Internal Server Error"
                    },
                    "error": {
                      "type": "string",
                      "example": "Internal Server Error"
                    }
                  },
                  "required": [
                    "statusCode",
                    "message"
                  ]
                }
              }
            },
            "description": ""
          }
        },
        "summary": "Deletes a module",
        "tags": [
          "Lms"
        ]
      }
    },
    "/modules/{id}/publish": {
      "post": {
        "description": "Publishes a module with an optional date.\nRequires `ADMIN` role.",
        "operationId": "LmsController_publish",
        "parameters": [
          {
            "name": "id",
            "required": true,
            "in": "path",
            "schema": {
              "type": "string"
            }
          },
          {
            "name": "toPublishAt",
            "required": false,
            "in": "query",
            "schema": {
              "format": "date-time",
              "nullable": true,
              "type": "string"
            }
          }
        ],
        "responses": {
          "201": {
            "description": ""
          },
          "400": {
            "content": {
              "application/json": {
                "examples": {
                  "BadRequestException": {
                    "description": "Bad Request",
                    "value": {
                      "statusCode": 400,
                      "message": "Bad Request",
                      "error": "Bad Request"
                    }
                  }
                },
                "schema": {
                  "type": "object",
                  "properties": {
                    "statusCode": {
                      "type": "number",
                      "example": 400
                    },
                    "message": {
                      "type": "string",
                      "example": "Bad Request"
                    },
                    "error": {
                      "type": "string",
                      "example": "Bad Request"
                    }
                  },
                  "required": [
                    "statusCode",
                    "message"
                  ]
                }
              }
            },
            "description": ""
          },
          "500": {
            "content": {
              "application/json": {
                "examples": {
                  "InternalServerErrorException": {
                    "description": "Internal Server Error",
                    "value": {
                      "statusCode": 500,
                      "message": "Internal Server Error",
                      "error": "Internal Server Error"
                    }
                  }
                },
                "schema": {
                  "type": "object",
                  "properties": {
                    "statusCode": {
                      "type": "number",
                      "example": 500
                    },
                    "message": {
                      "type": "string",
                      "example": "Internal Server Error"
                    },
                    "error": {
                      "type": "string",
                      "example": "Internal Server Error"
                    }
                  },
                  "required": [
                    "statusCode",
                    "message"
                  ]
                }
              }
            },
            "description": ""
          }
        },
        "summary": "Publishes a module",
        "tags": [
          "Lms"
        ]
      }
    },
    "/modules/{id}/unpublish": {
      "post": {
        "description": "Unpublishes a module.\nRequires `ADMIN` role.",
        "operationId": "LmsController_unpublish",
        "parameters": [
          {
            "name": "id",
            "required": true,
            "in": "path",
            "schema": {
              "type": "string"
            }
          }
        ],
        "responses": {
          "201": {
            "description": ""
          },
          "400": {
            "content": {
              "application/json": {
                "examples": {
                  "BadRequestException": {
                    "description": "Bad Request",
                    "value": {
                      "statusCode": 400,
                      "message": "Bad Request",
                      "error": "Bad Request"
                    }
                  }
                },
                "schema": {
                  "type": "object",
                  "properties": {
                    "statusCode": {
                      "type": "number",
                      "example": 400
                    },
                    "message": {
                      "type": "string",
                      "example": "Bad Request"
                    },
                    "error": {
                      "type": "string",
                      "example": "Bad Request"
                    }
                  },
                  "required": [
                    "statusCode",
                    "message"
                  ]
                }
              }
            },
            "description": ""
          },
          "500": {
            "content": {
              "application/json": {
                "examples": {
                  "InternalServerErrorException": {
                    "description": "Internal Server Error",
                    "value": {
                      "statusCode": 500,
                      "message": "Internal Server Error",
                      "error": "Internal Server Error"
                    }
                  }
                },
                "schema": {
                  "type": "object",
                  "properties": {
                    "statusCode": {
                      "type": "number",
                      "example": 500
                    },
                    "message": {
                      "type": "string",
                      "example": "Internal Server Error"
                    },
                    "error": {
                      "type": "string",
                      "example": "Internal Server Error"
                    }
                  },
                  "required": [
                    "statusCode",
                    "message"
                  ]
                }
              }
            },
            "description": ""
          }
        },
        "summary": "Unpublishes a module",
        "tags": [
          "Lms"
        ]
      }
    },
    "/modules/todo": {
      "get": {
        "description": "Requires `STUDENT` role.",
        "operationId": "LmsController_findTodos",
        "parameters": [
          {
            "name": "search",
            "required": false,
            "in": "query",
            "schema": {
              "type": "string"
            }
          },
          {
            "name": "page",
            "required": false,
            "in": "query",
            "schema": {
              "minimum": 1,
              "default": 1,
              "type": "number"
            }
          },
          {
            "name": "limit",
            "required": false,
            "in": "query",
            "schema": {
              "minimum": 1,
              "default": 10,
              "type": "number"
            }
          },
          {
            "name": "dueDateFrom",
            "required": false,
            "in": "query",
            "schema": {
              "format": "date-time",
              "type": "string"
            }
          },
          {
            "name": "dueDateTo",
            "required": false,
            "in": "query",
            "schema": {
              "format": "date-time",
              "type": "string"
            }
          }
        ],
        "responses": {
          "200": {
            "description": "",
            "content": {
              "application/json": {
                "schema": {
                  "$ref": "#/components/schemas/PaginatedTodosDto"
                }
              }
            }
          },
          "404": {
            "content": {
              "application/json": {
                "examples": {
                  "NotFoundException": {
                    "description": "Not Found",
                    "value": {
                      "statusCode": 404,
                      "message": "Not Found",
                      "error": "Not Found"
                    }
                  }
                },
                "schema": {
                  "type": "object",
                  "properties": {
                    "statusCode": {
                      "type": "number",
                      "example": 404
                    },
                    "message": {
                      "type": "string",
                      "example": "Not Found"
                    },
                    "error": {
                      "type": "string",
                      "example": "Not Found"
                    }
                  },
                  "required": [
                    "statusCode",
                    "message"
                  ]
                }
              }
            },
            "description": ""
          },
          "500": {
            "content": {
              "application/json": {
                "examples": {
                  "InternalServerErrorException": {
                    "description": "Internal Server Error",
                    "value": {
                      "statusCode": 500,
                      "message": "Internal Server Error",
                      "error": "Internal Server Error"
                    }
                  }
                },
                "schema": {
                  "type": "object",
                  "properties": {
                    "statusCode": {
                      "type": "number",
                      "example": 500
                    },
                    "message": {
                      "type": "string",
                      "example": "Internal Server Error"
                    },
                    "error": {
                      "type": "string",
                      "example": "Internal Server Error"
                    }
                  },
                  "required": [
                    "statusCode",
                    "message"
                  ]
                }
              }
            },
            "description": ""
          }
        },
        "summary": "Retrieve multiple todos",
        "tags": [
          "Lms"
        ]
      }
    },
    "/modules/{id}/tree": {
      "get": {
        "description": "Retrieves the complete hierarchical structure of a module including all sections and content items",
        "operationId": "LmsController_findModuleTree",
        "parameters": [
          {
            "name": "id",
            "required": true,
            "in": "path",
            "schema": {
              "type": "string"
            }
          }
        ],
        "responses": {
          "200": {
            "description": "Module tree retrieved successfully",
            "content": {
              "application/json": {
                "schema": {
                  "$ref": "#/components/schemas/ModuleTreeDto"
                }
              }
            }
          },
          "400": {
            "content": {
              "application/json": {
                "examples": {
                  "BadRequestException": {
                    "description": "Bad Request",
                    "value": {
                      "statusCode": 400,
                      "message": "Bad Request",
                      "error": "Bad Request"
                    }
                  }
                },
                "schema": {
                  "type": "object",
                  "properties": {
                    "statusCode": {
                      "type": "number",
                      "example": 400
                    },
                    "message": {
                      "type": "string",
                      "example": "Bad Request"
                    },
                    "error": {
                      "type": "string",
                      "example": "Bad Request"
                    }
                  },
                  "required": [
                    "statusCode",
                    "message"
                  ]
                }
              }
            },
            "description": ""
          },
          "404": {
            "content": {
              "application/json": {
                "examples": {
                  "NotFoundException": {
                    "description": "Not Found",
                    "value": {
                      "statusCode": 404,
                      "message": "Not Found",
                      "error": "Not Found"
                    }
                  }
                },
                "schema": {
                  "type": "object",
                  "properties": {
                    "statusCode": {
                      "type": "number",
                      "example": 404
                    },
                    "message": {
                      "type": "string",
                      "example": "Not Found"
                    },
                    "error": {
                      "type": "string",
                      "example": "Not Found"
                    }
                  },
                  "required": [
                    "statusCode",
                    "message"
                  ]
                }
              }
            },
            "description": ""
          },
          "500": {
            "content": {
              "application/json": {
                "examples": {
                  "InternalServerErrorException": {
                    "description": "Internal Server Error",
                    "value": {
                      "statusCode": 500,
                      "message": "Internal Server Error",
                      "error": "Internal Server Error"
                    }
                  }
                },
                "schema": {
                  "type": "object",
                  "properties": {
                    "statusCode": {
                      "type": "number",
                      "example": 500
                    },
                    "message": {
                      "type": "string",
                      "example": "Internal Server Error"
                    },
                    "error": {
                      "type": "string",
                      "example": "Internal Server Error"
                    }
                  },
                  "required": [
                    "statusCode",
                    "message"
                  ]
                }
              }
            },
            "description": ""
          }
        },
        "summary": "Get module tree structure",
        "tags": [
          "Lms"
        ]
      }
    },
    "/modules/{moduleId}/sections": {
      "post": {
        "description": "Requires `ADMIN` role",
        "operationId": "LmsSectionController_create",
        "parameters": [
          {
            "name": "moduleId",
            "required": true,
            "in": "path",
            "schema": {
              "type": "string"
            }
          }
        ],
        "requestBody": {
          "required": true,
          "content": {
            "application/json": {
              "schema": {
                "$ref": "#/components/schemas/CreateModuleSectionDto"
              }
            }
          }
        },
        "responses": {
          "201": {
            "description": "",
            "content": {
              "application/json": {
                "schema": {
                  "$ref": "#/components/schemas/DetailedModuleSectionDto"
                }
              }
            }
          },
          "400": {
            "content": {
              "application/json": {
                "examples": {
                  "BadRequestException": {
                    "description": "Bad Request",
                    "value": {
                      "statusCode": 400,
                      "message": "Bad Request",
                      "error": "Bad Request"
                    }
                  }
                },
                "schema": {
                  "type": "object",
                  "properties": {
                    "statusCode": {
                      "type": "number",
                      "example": 400
                    },
                    "message": {
                      "type": "string",
                      "example": "Bad Request"
                    },
                    "error": {
                      "type": "string",
                      "example": "Bad Request"
                    }
                  },
                  "required": [
                    "statusCode",
                    "message"
                  ]
                }
              }
            },
            "description": ""
          },
          "500": {
            "content": {
              "application/json": {
                "examples": {
                  "InternalServerErrorException": {
                    "description": "Internal Server Error",
                    "value": {
                      "statusCode": 500,
                      "message": "Internal Server Error",
                      "error": "Internal Server Error"
                    }
                  }
                },
                "schema": {
                  "type": "object",
                  "properties": {
                    "statusCode": {
                      "type": "number",
                      "example": 500
                    },
                    "message": {
                      "type": "string",
                      "example": "Internal Server Error"
                    },
                    "error": {
                      "type": "string",
                      "example": "Internal Server Error"
                    }
                  },
                  "required": [
                    "statusCode",
                    "message"
                  ]
                }
              }
            },
            "description": ""
          }
        },
        "summary": "Creates a new module section",
        "tags": [
          "LmsSection"
        ]
      },
      "get": {
        "operationId": "LmsSectionController_findAllModuleSections",
        "parameters": [
          {
            "name": "moduleId",
            "required": true,
            "in": "path",
            "schema": {
              "type": "string"
            }
          }
        ],
        "responses": {
          "200": {
            "description": "",
            "content": {
              "application/json": {
                "schema": {
                  "type": "array",
                  "items": {
                    "$ref": "#/components/schemas/DetailedModuleSectionDto"
                  }
                }
              }
            }
          },
          "400": {
            "content": {
              "application/json": {
                "examples": {
                  "BadRequestException": {
                    "description": "Bad Request",
                    "value": {
                      "statusCode": 400,
                      "message": "Bad Request",
                      "error": "Bad Request"
                    }
                  }
                },
                "schema": {
                  "type": "object",
                  "properties": {
                    "statusCode": {
                      "type": "number",
                      "example": 400
                    },
                    "message": {
                      "type": "string",
                      "example": "Bad Request"
                    },
                    "error": {
                      "type": "string",
                      "example": "Bad Request"
                    }
                  },
                  "required": [
                    "statusCode",
                    "message"
                  ]
                }
              }
            },
            "description": ""
          },
          "500": {
            "content": {
              "application/json": {
                "examples": {
                  "InternalServerErrorException": {
                    "description": "Internal Server Error",
                    "value": {
                      "statusCode": 500,
                      "message": "Internal Server Error",
                      "error": "Internal Server Error"
                    }
                  }
                },
                "schema": {
                  "type": "object",
                  "properties": {
                    "statusCode": {
                      "type": "number",
                      "example": 500
                    },
                    "message": {
                      "type": "string",
                      "example": "Internal Server Error"
                    },
                    "error": {
                      "type": "string",
                      "example": "Internal Server Error"
                    }
                  },
                  "required": [
                    "statusCode",
                    "message"
                  ]
                }
              }
            },
            "description": ""
          }
        },
        "summary": "Retrieves module sections of the given module id",
        "tags": [
          "LmsSection"
        ]
      }
    },
    "/modules/{moduleId}/sections/{moduleSectionId}": {
      "get": {
        "operationId": "LmsSectionController_findOne",
        "parameters": [
          {
            "name": "moduleSectionId",
            "required": true,
            "in": "path",
            "schema": {
              "type": "string"
            }
          }
        ],
        "responses": {
          "200": {
            "description": "",
            "content": {
              "application/json": {
                "schema": {
                  "$ref": "#/components/schemas/DetailedModuleSectionDto"
                }
              }
            }
          },
          "400": {
            "content": {
              "application/json": {
                "examples": {
                  "BadRequestException": {
                    "description": "Bad Request",
                    "value": {
                      "statusCode": 400,
                      "message": "Bad Request",
                      "error": "Bad Request"
                    }
                  }
                },
                "schema": {
                  "type": "object",
                  "properties": {
                    "statusCode": {
                      "type": "number",
                      "example": 400
                    },
                    "message": {
                      "type": "string",
                      "example": "Bad Request"
                    },
                    "error": {
                      "type": "string",
                      "example": "Bad Request"
                    }
                  },
                  "required": [
                    "statusCode",
                    "message"
                  ]
                }
              }
            },
            "description": ""
          },
          "500": {
            "content": {
              "application/json": {
                "examples": {
                  "InternalServerErrorException": {
                    "description": "Internal Server Error",
                    "value": {
                      "statusCode": 500,
                      "message": "Internal Server Error",
                      "error": "Internal Server Error"
                    }
                  }
                },
                "schema": {
                  "type": "object",
                  "properties": {
                    "statusCode": {
                      "type": "number",
                      "example": 500
                    },
                    "message": {
                      "type": "string",
                      "example": "Internal Server Error"
                    },
                    "error": {
                      "type": "string",
                      "example": "Internal Server Error"
                    }
                  },
                  "required": [
                    "statusCode",
                    "message"
                  ]
                }
              }
            },
            "description": ""
          }
        },
        "summary": "Retrieves a module section by its ID",
        "tags": [
          "LmsSection"
        ]
      },
      "patch": {
        "description": "Requires `ADMIN` role",
        "operationId": "LmsSectionController_update",
        "parameters": [
          {
            "name": "moduleSectionId",
            "required": true,
            "in": "path",
            "schema": {
              "type": "string"
            }
          }
        ],
        "requestBody": {
          "required": true,
          "content": {
            "application/json": {
              "schema": {
                "$ref": "#/components/schemas/UpdateModuleSectionDto"
              }
            }
          }
        },
        "responses": {
          "200": {
            "description": "",
            "content": {
              "application/json": {
                "schema": {
                  "$ref": "#/components/schemas/DetailedModuleSectionDto"
                }
              }
            }
          },
          "400": {
            "content": {
              "application/json": {
                "examples": {
                  "BadRequestException": {
                    "description": "Bad Request",
                    "value": {
                      "statusCode": 400,
                      "message": "Bad Request",
                      "error": "Bad Request"
                    }
                  }
                },
                "schema": {
                  "type": "object",
                  "properties": {
                    "statusCode": {
                      "type": "number",
                      "example": 400
                    },
                    "message": {
                      "type": "string",
                      "example": "Bad Request"
                    },
                    "error": {
                      "type": "string",
                      "example": "Bad Request"
                    }
                  },
                  "required": [
                    "statusCode",
                    "message"
                  ]
                }
              }
            },
            "description": ""
          },
          "500": {
            "content": {
              "application/json": {
                "examples": {
                  "InternalServerErrorException": {
                    "description": "Internal Server Error",
                    "value": {
                      "statusCode": 500,
                      "message": "Internal Server Error",
                      "error": "Internal Server Error"
                    }
                  }
                },
                "schema": {
                  "type": "object",
                  "properties": {
                    "statusCode": {
                      "type": "number",
                      "example": 500
                    },
                    "message": {
                      "type": "string",
                      "example": "Internal Server Error"
                    },
                    "error": {
                      "type": "string",
                      "example": "Internal Server Error"
                    }
                  },
                  "required": [
                    "statusCode",
                    "message"
                  ]
                }
              }
            },
            "description": ""
          }
        },
        "summary": "Updates a module section",
        "tags": [
          "LmsSection"
        ]
      },
      "delete": {
        "description": "Requires `ADMIN` role",
        "operationId": "LmsSectionController_remove",
        "parameters": [
          {
            "name": "moduleSectionId",
            "required": true,
            "in": "path",
            "schema": {
              "type": "string"
            }
          },
          {
            "name": "directDelete",
            "required": false,
            "in": "query",
            "description": "If set to true, will skip the soft delete process",
            "schema": {
              "type": "boolean"
            }
          }
        ],
        "responses": {
          "200": {
            "description": ""
          },
          "400": {
            "content": {
              "application/json": {
                "examples": {
                  "BadRequestException": {
                    "description": "Bad Request",
                    "value": {
                      "statusCode": 400,
                      "message": "Bad Request",
                      "error": "Bad Request"
                    }
                  }
                },
                "schema": {
                  "type": "object",
                  "properties": {
                    "statusCode": {
                      "type": "number",
                      "example": 400
                    },
                    "message": {
                      "type": "string",
                      "example": "Bad Request"
                    },
                    "error": {
                      "type": "string",
                      "example": "Bad Request"
                    }
                  },
                  "required": [
                    "statusCode",
                    "message"
                  ]
                }
              }
            },
            "description": ""
          },
          "500": {
            "content": {
              "application/json": {
                "examples": {
                  "InternalServerErrorException": {
                    "description": "Internal Server Error",
                    "value": {
                      "statusCode": 500,
                      "message": "Internal Server Error",
                      "error": "Internal Server Error"
                    }
                  }
                },
                "schema": {
                  "type": "object",
                  "properties": {
                    "statusCode": {
                      "type": "number",
                      "example": 500
                    },
                    "message": {
                      "type": "string",
                      "example": "Internal Server Error"
                    },
                    "error": {
                      "type": "string",
                      "example": "Internal Server Error"
                    }
                  },
                  "required": [
                    "statusCode",
                    "message"
                  ]
                }
              }
            },
            "description": ""
          }
        },
        "summary": "Deletes a module section",
        "tags": [
          "LmsSection"
        ]
      }
    },
    "/modules/{moduleId}/sections/{id}/publish": {
      "post": {
        "description": "Publishes a section with an optional date.\nRequires `ADMIN` role.",
        "operationId": "LmsSectionController_publishSection",
        "parameters": [
          {
            "name": "id",
            "required": true,
            "in": "path",
            "schema": {
              "type": "string"
            }
          },
          {
            "name": "toPublishAt",
            "required": false,
            "in": "query",
            "schema": {
              "format": "date-time",
              "nullable": true,
              "type": "string"
            }
          }
        ],
        "responses": {
          "201": {
            "description": ""
          },
          "400": {
            "content": {
              "application/json": {
                "examples": {
                  "BadRequestException": {
                    "description": "Bad Request",
                    "value": {
                      "statusCode": 400,
                      "message": "Bad Request",
                      "error": "Bad Request"
                    }
                  }
                },
                "schema": {
                  "type": "object",
                  "properties": {
                    "statusCode": {
                      "type": "number",
                      "example": 400
                    },
                    "message": {
                      "type": "string",
                      "example": "Bad Request"
                    },
                    "error": {
                      "type": "string",
                      "example": "Bad Request"
                    }
                  },
                  "required": [
                    "statusCode",
                    "message"
                  ]
                }
              }
            },
            "description": ""
          },
          "500": {
            "content": {
              "application/json": {
                "examples": {
                  "InternalServerErrorException": {
                    "description": "Internal Server Error",
                    "value": {
                      "statusCode": 500,
                      "message": "Internal Server Error",
                      "error": "Internal Server Error"
                    }
                  }
                },
                "schema": {
                  "type": "object",
                  "properties": {
                    "statusCode": {
                      "type": "number",
                      "example": 500
                    },
                    "message": {
                      "type": "string",
                      "example": "Internal Server Error"
                    },
                    "error": {
                      "type": "string",
                      "example": "Internal Server Error"
                    }
                  },
                  "required": [
                    "statusCode",
                    "message"
                  ]
                }
              }
            },
            "description": ""
          }
        },
        "summary": "Publishes a section",
        "tags": [
          "LmsSection"
        ]
      }
    },
    "/modules/{moduleId}/sections/{id}/unpublish": {
      "post": {
        "description": "Unpublishes a section.\nRequires `ADMIN` role.",
        "operationId": "LmsSectionController_unpublishSection",
        "parameters": [
          {
            "name": "id",
            "required": true,
            "in": "path",
            "schema": {
              "type": "string"
            }
          }
        ],
        "responses": {
          "201": {
            "description": ""
          },
          "400": {
            "content": {
              "application/json": {
                "examples": {
                  "BadRequestException": {
                    "description": "Bad Request",
                    "value": {
                      "statusCode": 400,
                      "message": "Bad Request",
                      "error": "Bad Request"
                    }
                  }
                },
                "schema": {
                  "type": "object",
                  "properties": {
                    "statusCode": {
                      "type": "number",
                      "example": 400
                    },
                    "message": {
                      "type": "string",
                      "example": "Bad Request"
                    },
                    "error": {
                      "type": "string",
                      "example": "Bad Request"
                    }
                  },
                  "required": [
                    "statusCode",
                    "message"
                  ]
                }
              }
            },
            "description": ""
          },
          "500": {
            "content": {
              "application/json": {
                "examples": {
                  "InternalServerErrorException": {
                    "description": "Internal Server Error",
                    "value": {
                      "statusCode": 500,
                      "message": "Internal Server Error",
                      "error": "Internal Server Error"
                    }
                  }
                },
                "schema": {
                  "type": "object",
                  "properties": {
                    "statusCode": {
                      "type": "number",
                      "example": 500
                    },
                    "message": {
                      "type": "string",
                      "example": "Internal Server Error"
                    },
                    "error": {
                      "type": "string",
                      "example": "Internal Server Error"
                    }
                  },
                  "required": [
                    "statusCode",
                    "message"
                  ]
                }
              }
            },
            "description": ""
          }
        },
        "summary": "Unpublishes a section",
        "tags": [
          "LmsSection"
        ]
      }
    },
    "/modules/{moduleId}/contents": {
      "post": {
        "description": "This operation creates a new module content.\nRequires `ADMIN` role.",
        "operationId": "LmsContentController_create",
        "parameters": [
          {
            "name": "moduleId",
            "required": true,
            "in": "path",
            "schema": {
              "type": "string"
            }
          }
        ],
        "requestBody": {
          "required": true,
          "content": {
            "application/json": {
              "schema": {
                "$ref": "#/components/schemas/CreateContentDto"
              }
            }
          }
        },
        "responses": {
          "201": {
            "description": "",
            "content": {
              "application/json": {
                "schema": {
                  "$ref": "#/components/schemas/OmitTypeClass"
                }
              }
            }
          },
          "409": {
            "content": {
              "application/json": {
                "examples": {
                  "ConflictException": {
                    "description": "Conflict",
                    "value": {
                      "statusCode": 409,
                      "message": "Conflict",
                      "error": "Conflict"
                    }
                  }
                },
                "schema": {
                  "type": "object",
                  "properties": {
                    "statusCode": {
                      "type": "number",
                      "example": 409
                    },
                    "message": {
                      "type": "string",
                      "example": "Conflict"
                    },
                    "error": {
                      "type": "string",
                      "example": "Conflict"
                    }
                  },
                  "required": [
                    "statusCode",
                    "message"
                  ]
                }
              }
            },
            "description": ""
          },
          "500": {
            "content": {
              "application/json": {
                "examples": {
                  "InternalServerErrorException": {
                    "description": "Internal Server Error",
                    "value": {
                      "statusCode": 500,
                      "message": "Internal Server Error",
                      "error": "Internal Server Error"
                    }
                  }
                },
                "schema": {
                  "type": "object",
                  "properties": {
                    "statusCode": {
                      "type": "number",
                      "example": 500
                    },
                    "message": {
                      "type": "string",
                      "example": "Internal Server Error"
                    },
                    "error": {
                      "type": "string",
                      "example": "Internal Server Error"
                    }
                  },
                  "required": [
                    "statusCode",
                    "message"
                  ]
                }
              }
            },
            "description": ""
          }
        },
        "summary": "Creates a module content",
        "tags": [
          "LmsContent"
        ]
      },
      "get": {
        "operationId": "LmsContentController_findAll",
        "parameters": [
          {
            "name": "search",
            "required": false,
            "in": "query",
            "schema": {
              "type": "string"
            }
          },
          {
            "name": "page",
            "required": false,
            "in": "query",
            "schema": {
              "minimum": 1,
              "default": 1,
              "type": "number"
            }
          },
          {
            "name": "limit",
            "required": false,
            "in": "query",
            "schema": {
              "minimum": 1,
              "default": 10,
              "type": "number"
            }
          },
          {
            "name": "enrollmentPeriod",
            "required": false,
            "in": "query",
            "schema": {
              "$ref": "#/components/schemas/EnrollmentPeriodFilterDto"
            }
          },
          {
            "name": "contentType",
            "required": false,
            "in": "query",
            "schema": {
              "$ref": "#/components/schemas/ContentType"
            }
          },
          {
            "name": "progress",
            "required": false,
            "in": "query",
            "schema": {
              "$ref": "#/components/schemas/ProgressStatus"
            }
          }
        ],
        "responses": {
          "200": {
            "description": "",
            "content": {
              "application/json": {
                "schema": {
                  "$ref": "#/components/schemas/PaginatedModuleContentDto"
                }
              }
            }
          },
          "404": {
            "content": {
              "application/json": {
                "examples": {
                  "NotFoundException": {
                    "description": "Not Found",
                    "value": {
                      "statusCode": 404,
                      "message": "Not Found",
                      "error": "Not Found"
                    }
                  }
                },
                "schema": {
                  "type": "object",
                  "properties": {
                    "statusCode": {
                      "type": "number",
                      "example": 404
                    },
                    "message": {
                      "type": "string",
                      "example": "Not Found"
                    },
                    "error": {
                      "type": "string",
                      "example": "Not Found"
                    }
                  },
                  "required": [
                    "statusCode",
                    "message"
                  ]
                }
              }
            },
            "description": ""
          },
          "500": {
            "content": {
              "application/json": {
                "examples": {
                  "InternalServerErrorException": {
                    "description": "Internal Server Error",
                    "value": {
                      "statusCode": 500,
                      "message": "Internal Server Error",
                      "error": "Internal Server Error"
                    }
                  }
                },
                "schema": {
                  "type": "object",
                  "properties": {
                    "statusCode": {
                      "type": "number",
                      "example": 500
                    },
                    "message": {
                      "type": "string",
                      "example": "Internal Server Error"
                    },
                    "error": {
                      "type": "string",
                      "example": "Internal Server Error"
                    }
                  },
                  "required": [
                    "statusCode",
                    "message"
                  ]
                }
              }
            },
            "description": ""
          }
        },
        "summary": "Retrieve multiple module contents based on filters",
        "tags": [
          "LmsContent"
        ]
      }
    },
    "/modules/{moduleId}/contents/{moduleContentId}": {
      "get": {
        "description": "Requires `ADMIN` or `MENTOR` role.",
        "operationId": "LmsContentController_findOne",
        "parameters": [
          {
            "name": "moduleContentId",
            "required": true,
            "in": "path",
            "schema": {
              "type": "string"
            }
          }
        ],
        "responses": {
          "200": {
            "description": "",
            "content": {
              "application/json": {
                "schema": {
                  "$ref": "#/components/schemas/ModuleContent"
                }
              }
            }
          },
          "404": {
            "content": {
              "application/json": {
                "examples": {
                  "NotFoundException": {
                    "description": "Not Found",
                    "value": {
                      "statusCode": 404,
                      "message": "Not Found",
                      "error": "Not Found"
                    }
                  }
                },
                "schema": {
                  "type": "object",
                  "properties": {
                    "statusCode": {
                      "type": "number",
                      "example": 404
                    },
                    "message": {
                      "type": "string",
                      "example": "Not Found"
                    },
                    "error": {
                      "type": "string",
                      "example": "Not Found"
                    }
                  },
                  "required": [
                    "statusCode",
                    "message"
                  ]
                }
              }
            },
            "description": ""
          },
          "500": {
            "content": {
              "application/json": {
                "examples": {
                  "InternalServerErrorException": {
                    "description": "Internal Server Error",
                    "value": {
                      "statusCode": 500,
                      "message": "Internal Server Error",
                      "error": "Internal Server Error"
                    }
                  }
                },
                "schema": {
                  "type": "object",
                  "properties": {
                    "statusCode": {
                      "type": "number",
                      "example": 500
                    },
                    "message": {
                      "type": "string",
                      "example": "Internal Server Error"
                    },
                    "error": {
                      "type": "string",
                      "example": "Internal Server Error"
                    }
                  },
                  "required": [
                    "statusCode",
                    "message"
                  ]
                }
              }
            },
            "description": ""
          }
        },
        "summary": "Retrieve a specific module content by ID",
        "tags": [
          "LmsContent"
        ]
      },
      "patch": {
        "description": "This operation updates the details of an existing module content.\nRequires `ADMIN` role.",
        "operationId": "LmsContentController_update",
        "parameters": [
          {
            "name": "moduleContentId",
            "required": true,
            "in": "path",
            "schema": {
              "type": "string"
            }
          }
        ],
        "requestBody": {
          "required": true,
          "content": {
            "application/json": {
              "schema": {
                "$ref": "#/components/schemas/UpdateContentDto"
              }
            }
          }
        },
        "responses": {
          "200": {
            "description": "",
            "content": {
              "application/json": {
                "schema": {
                  "$ref": "#/components/schemas/OmitTypeClass"
                }
              }
            }
          },
          "404": {
            "content": {
              "application/json": {
                "examples": {
                  "NotFoundException": {
                    "description": "Not Found",
                    "value": {
                      "statusCode": 404,
                      "message": "Not Found",
                      "error": "Not Found"
                    }
                  }
                },
                "schema": {
                  "type": "object",
                  "properties": {
                    "statusCode": {
                      "type": "number",
                      "example": 404
                    },
                    "message": {
                      "type": "string",
                      "example": "Not Found"
                    },
                    "error": {
                      "type": "string",
                      "example": "Not Found"
                    }
                  },
                  "required": [
                    "statusCode",
                    "message"
                  ]
                }
              }
            },
            "description": ""
          },
          "409": {
            "content": {
              "application/json": {
                "examples": {
                  "ConflictException": {
                    "description": "Conflict",
                    "value": {
                      "statusCode": 409,
                      "message": "Conflict",
                      "error": "Conflict"
                    }
                  }
                },
                "schema": {
                  "type": "object",
                  "properties": {
                    "statusCode": {
                      "type": "number",
                      "example": 409
                    },
                    "message": {
                      "type": "string",
                      "example": "Conflict"
                    },
                    "error": {
                      "type": "string",
                      "example": "Conflict"
                    }
                  },
                  "required": [
                    "statusCode",
                    "message"
                  ]
                }
              }
            },
            "description": ""
          },
          "500": {
            "content": {
              "application/json": {
                "examples": {
                  "InternalServerErrorException": {
                    "description": "Internal Server Error",
                    "value": {
                      "statusCode": 500,
                      "message": "Internal Server Error",
                      "error": "Internal Server Error"
                    }
                  }
                },
                "schema": {
                  "type": "object",
                  "properties": {
                    "statusCode": {
                      "type": "number",
                      "example": 500
                    },
                    "message": {
                      "type": "string",
                      "example": "Internal Server Error"
                    },
                    "error": {
                      "type": "string",
                      "example": "Internal Server Error"
                    }
                  },
                  "required": [
                    "statusCode",
                    "message"
                  ]
                }
              }
            },
            "description": ""
          }
        },
        "summary": "Update a module content",
        "tags": [
          "LmsContent"
        ]
      },
      "delete": {
        "description": "This operation deletes a module content from the system.\nRequires `ADMIN` role.",
        "operationId": "LmsContentController_remove",
        "parameters": [
          {
            "name": "moduleContentId",
            "required": true,
            "in": "path",
            "schema": {
              "type": "string"
            }
          },
          {
            "name": "directDelete",
            "required": false,
            "in": "query",
            "description": "If set to true, will skip the soft delete process",
            "schema": {
              "type": "boolean"
            }
          }
        ],
        "responses": {
          "200": {
            "description": "",
            "content": {
              "application/json": {
                "schema": {
                  "type": "object",
                  "properties": {
                    "message": {
                      "type": "string",
                      "examples": [
                        "Module content marked for deletion",
                        "Module content permanently deleted"
                      ]
                    }
                  }
                }
              }
            }
          },
          "404": {
            "content": {
              "application/json": {
                "examples": {
                  "NotFoundException": {
                    "description": "Not Found",
                    "value": {
                      "statusCode": 404,
                      "message": "Not Found",
                      "error": "Not Found"
                    }
                  }
                },
                "schema": {
                  "type": "object",
                  "properties": {
                    "statusCode": {
                      "type": "number",
                      "example": 404
                    },
                    "message": {
                      "type": "string",
                      "example": "Not Found"
                    },
                    "error": {
                      "type": "string",
                      "example": "Not Found"
                    }
                  },
                  "required": [
                    "statusCode",
                    "message"
                  ]
                }
              }
            },
            "description": ""
          },
          "500": {
            "content": {
              "application/json": {
                "examples": {
                  "InternalServerErrorException": {
                    "description": "Internal Server Error",
                    "value": {
                      "statusCode": 500,
                      "message": "Internal Server Error",
                      "error": "Internal Server Error"
                    }
                  }
                },
                "schema": {
                  "type": "object",
                  "properties": {
                    "statusCode": {
                      "type": "number",
                      "example": 500
                    },
                    "message": {
                      "type": "string",
                      "example": "Internal Server Error"
                    },
                    "error": {
                      "type": "string",
                      "example": "Internal Server Error"
                    }
                  },
                  "required": [
                    "statusCode",
                    "message"
                  ]
                }
              }
            },
            "description": ""
          }
        },
        "summary": "Delete a module content",
        "tags": [
          "LmsContent"
        ]
      }
    },
    "/modules/{moduleId}/contents/{moduleContentId}/publish": {
      "patch": {
        "description": "This operation publishes a module content.\nRequires `ADMIN` role.",
        "operationId": "LmsContentController_publish",
        "parameters": [
          {
            "name": "moduleContentId",
            "required": true,
            "in": "path",
            "schema": {
              "type": "string"
            }
          },
          {
            "name": "toPublishAt",
            "required": false,
            "in": "query",
            "schema": {
              "format": "date-time",
              "nullable": true,
              "type": "string"
            }
          }
        ],
        "responses": {
          "200": {
            "description": ""
          },
          "404": {
            "content": {
              "application/json": {
                "examples": {
                  "NotFoundException": {
                    "description": "Not Found",
                    "value": {
                      "statusCode": 404,
                      "message": "Not Found",
                      "error": "Not Found"
                    }
                  }
                },
                "schema": {
                  "type": "object",
                  "properties": {
                    "statusCode": {
                      "type": "number",
                      "example": 404
                    },
                    "message": {
                      "type": "string",
                      "example": "Not Found"
                    },
                    "error": {
                      "type": "string",
                      "example": "Not Found"
                    }
                  },
                  "required": [
                    "statusCode",
                    "message"
                  ]
                }
              }
            },
            "description": ""
          },
          "409": {
            "content": {
              "application/json": {
                "examples": {
                  "ConflictException": {
                    "description": "Conflict",
                    "value": {
                      "statusCode": 409,
                      "message": "Conflict",
                      "error": "Conflict"
                    }
                  }
                },
                "schema": {
                  "type": "object",
                  "properties": {
                    "statusCode": {
                      "type": "number",
                      "example": 409
                    },
                    "message": {
                      "type": "string",
                      "example": "Conflict"
                    },
                    "error": {
                      "type": "string",
                      "example": "Conflict"
                    }
                  },
                  "required": [
                    "statusCode",
                    "message"
                  ]
                }
              }
            },
            "description": ""
          },
          "500": {
            "content": {
              "application/json": {
                "examples": {
                  "InternalServerErrorException": {
                    "description": "Internal Server Error",
                    "value": {
                      "statusCode": 500,
                      "message": "Internal Server Error",
                      "error": "Internal Server Error"
                    }
                  }
                },
                "schema": {
                  "type": "object",
                  "properties": {
                    "statusCode": {
                      "type": "number",
                      "example": 500
                    },
                    "message": {
                      "type": "string",
                      "example": "Internal Server Error"
                    },
                    "error": {
                      "type": "string",
                      "example": "Internal Server Error"
                    }
                  },
                  "required": [
                    "statusCode",
                    "message"
                  ]
                }
              }
            },
            "description": ""
          }
        },
        "summary": "Publish a module content",
        "tags": [
          "LmsContent"
        ]
      }
    },
    "/modules/{moduleId}/contents/{moduleContentId}/unpublish": {
      "patch": {
        "description": "This operation unpublishes a module content\nRequires `ADMIN` role.",
        "operationId": "LmsContentController_unpublish",
        "parameters": [
          {
            "name": ":moduleContentId",
            "required": true,
            "in": "path",
            "schema": {
              "type": "string"
            }
          }
        ],
        "responses": {
          "200": {
            "description": ""
          },
          "404": {
            "content": {
              "application/json": {
                "examples": {
                  "NotFoundException": {
                    "description": "Not Found",
                    "value": {
                      "statusCode": 404,
                      "message": "Not Found",
                      "error": "Not Found"
                    }
                  }
                },
                "schema": {
                  "type": "object",
                  "properties": {
                    "statusCode": {
                      "type": "number",
                      "example": 404
                    },
                    "message": {
                      "type": "string",
                      "example": "Not Found"
                    },
                    "error": {
                      "type": "string",
                      "example": "Not Found"
                    }
                  },
                  "required": [
                    "statusCode",
                    "message"
                  ]
                }
              }
            },
            "description": ""
          },
          "409": {
            "content": {
              "application/json": {
                "examples": {
                  "ConflictException": {
                    "description": "Conflict",
                    "value": {
                      "statusCode": 409,
                      "message": "Conflict",
                      "error": "Conflict"
                    }
                  }
                },
                "schema": {
                  "type": "object",
                  "properties": {
                    "statusCode": {
                      "type": "number",
                      "example": 409
                    },
                    "message": {
                      "type": "string",
                      "example": "Conflict"
                    },
                    "error": {
                      "type": "string",
                      "example": "Conflict"
                    }
                  },
                  "required": [
                    "statusCode",
                    "message"
                  ]
                }
              }
            },
            "description": ""
          },
          "500": {
            "content": {
              "application/json": {
                "examples": {
                  "InternalServerErrorException": {
                    "description": "Internal Server Error",
                    "value": {
                      "statusCode": 500,
                      "message": "Internal Server Error",
                      "error": "Internal Server Error"
                    }
                  }
                },
                "schema": {
                  "type": "object",
                  "properties": {
                    "statusCode": {
                      "type": "number",
                      "example": 500
                    },
                    "message": {
                      "type": "string",
                      "example": "Internal Server Error"
                    },
                    "error": {
                      "type": "string",
                      "example": "Internal Server Error"
                    }
                  },
                  "required": [
                    "statusCode",
                    "message"
                  ]
                }
              }
            },
            "description": ""
          }
        },
        "summary": "Unpublish a module content",
        "tags": [
          "LmsContent"
        ]
      }
    },
    "/modules/{moduleId}/contents/{moduleContentId}/progress": {
      "post": {
        "description": "Requires `STUDENT` role",
        "operationId": "LmsContentController_createContentProgress",
        "parameters": [
          {
            "name": "moduleId",
            "required": true,
            "in": "path",
            "schema": {
              "type": "string"
            }
          },
          {
            "name": "moduleContentId",
            "required": true,
            "in": "path",
            "schema": {
              "type": "string"
            }
          }
        ],
        "responses": {
          "201": {
            "description": "",
            "content": {
              "application/json": {
                "schema": {
                  "$ref": "#/components/schemas/DetailedContentProgressDto"
                }
              }
            }
          },
          "400": {
            "content": {
              "application/json": {
                "examples": {
                  "BadRequestException": {
                    "description": "Bad Request",
                    "value": {
                      "statusCode": 400,
                      "message": "Bad Request",
                      "error": "Bad Request"
                    }
                  }
                },
                "schema": {
                  "type": "object",
                  "properties": {
                    "statusCode": {
                      "type": "number",
                      "example": 400
                    },
                    "message": {
                      "type": "string",
                      "example": "Bad Request"
                    },
                    "error": {
                      "type": "string",
                      "example": "Bad Request"
                    }
                  },
                  "required": [
                    "statusCode",
                    "message"
                  ]
                }
              }
            },
            "description": ""
          },
          "404": {
            "content": {
              "application/json": {
                "examples": {
                  "NotFoundException": {
                    "description": "Not Found",
                    "value": {
                      "statusCode": 404,
                      "message": "Not Found",
                      "error": "Not Found"
                    }
                  }
                },
                "schema": {
                  "type": "object",
                  "properties": {
                    "statusCode": {
                      "type": "number",
                      "example": 404
                    },
                    "message": {
                      "type": "string",
                      "example": "Not Found"
                    },
                    "error": {
                      "type": "string",
                      "example": "Not Found"
                    }
                  },
                  "required": [
                    "statusCode",
                    "message"
                  ]
                }
              }
            },
            "description": ""
          },
          "500": {
            "content": {
              "application/json": {
                "examples": {
                  "InternalServerErrorException": {
                    "description": "Internal Server Error",
                    "value": {
                      "statusCode": 500,
                      "message": "Internal Server Error",
                      "error": "Internal Server Error"
                    }
                  }
                },
                "schema": {
                  "type": "object",
                  "properties": {
                    "statusCode": {
                      "type": "number",
                      "example": 500
                    },
                    "message": {
                      "type": "string",
                      "example": "Internal Server Error"
                    },
                    "error": {
                      "type": "string",
                      "example": "Internal Server Error"
                    }
                  },
                  "required": [
                    "statusCode",
                    "message"
                  ]
                }
              }
            },
            "description": ""
          }
        },
        "summary": "Creates or updates a content progress",
        "tags": [
          "LmsContent"
        ]
      },
      "get": {
        "description": "- Mentors can fetch progress for a specific student (provide `studentId` query param).\n- Students can fetch their own progress.",
        "operationId": "LmsContentController_findAllContentProgress",
        "parameters": [
          {
            "name": "moduleId",
            "required": true,
            "in": "path",
            "schema": {
              "type": "string"
            }
          }
        ],
        "responses": {
          "200": {
            "description": "",
            "content": {
              "application/json": {
                "schema": {
                  "type": "array",
                  "items": {
                    "$ref": "#/components/schemas/DetailedContentProgressDto"
                  }
                }
              }
            }
          },
          "400": {
            "content": {
              "application/json": {
                "examples": {
                  "BadRequestException": {
                    "description": "Bad Request",
                    "value": {
                      "statusCode": 400,
                      "message": "Bad Request",
                      "error": "Bad Request"
                    }
                  }
                },
                "schema": {
                  "type": "object",
                  "properties": {
                    "statusCode": {
                      "type": "number",
                      "example": 400
                    },
                    "message": {
                      "type": "string",
                      "example": "Bad Request"
                    },
                    "error": {
                      "type": "string",
                      "example": "Bad Request"
                    }
                  },
                  "required": [
                    "statusCode",
                    "message"
                  ]
                }
              }
            },
            "description": ""
          },
          "404": {
            "content": {
              "application/json": {
                "examples": {
                  "NotFoundException": {
                    "description": "Not Found",
                    "value": {
                      "statusCode": 404,
                      "message": "Not Found",
                      "error": "Not Found"
                    }
                  }
                },
                "schema": {
                  "type": "object",
                  "properties": {
                    "statusCode": {
                      "type": "number",
                      "example": 404
                    },
                    "message": {
                      "type": "string",
                      "example": "Not Found"
                    },
                    "error": {
                      "type": "string",
                      "example": "Not Found"
                    }
                  },
                  "required": [
                    "statusCode",
                    "message"
                  ]
                }
              }
            },
            "description": ""
          },
          "500": {
            "content": {
              "application/json": {
                "examples": {
                  "InternalServerErrorException": {
                    "description": "Internal Server Error",
                    "value": {
                      "statusCode": 500,
                      "message": "Internal Server Error",
                      "error": "Internal Server Error"
                    }
                  }
                },
                "schema": {
                  "type": "object",
                  "properties": {
                    "statusCode": {
                      "type": "number",
                      "example": 500
                    },
                    "message": {
                      "type": "string",
                      "example": "Internal Server Error"
                    },
                    "error": {
                      "type": "string",
                      "example": "Internal Server Error"
                    }
                  },
                  "required": [
                    "statusCode",
                    "message"
                  ]
                }
              }
            },
            "description": ""
          }
        },
        "summary": "Retrieves all content progress records for a specific module and user.",
        "tags": [
          "LmsContent"
        ]
      }
    },
    "/modules/{moduleId}/groups": {
      "post": {
        "description": "Requires `ADMIN` or `MENTOR` role",
        "operationId": "GroupController_create",
        "parameters": [
          {
            "name": "moduleId",
            "required": true,
            "in": "path",
            "schema": {
              "type": "string"
            }
          }
        ],
        "requestBody": {
          "required": true,
          "content": {
            "application/json": {
              "schema": {
                "$ref": "#/components/schemas/CreateDetailedGroupDto"
              }
            }
          }
        },
        "responses": {
          "201": {
            "description": "",
            "content": {
              "application/json": {
                "schema": {
                  "$ref": "#/components/schemas/DetailedGroupDto"
                }
              }
            }
          },
          "404": {
            "content": {
              "application/json": {
                "examples": {
                  "NotFoundException": {
                    "description": "Not Found",
                    "value": {
                      "statusCode": 404,
                      "message": "Not Found",
                      "error": "Not Found"
                    }
                  }
                },
                "schema": {
                  "type": "object",
                  "properties": {
                    "statusCode": {
                      "type": "number",
                      "example": 404
                    },
                    "message": {
                      "type": "string",
                      "example": "Not Found"
                    },
                    "error": {
                      "type": "string",
                      "example": "Not Found"
                    }
                  },
                  "required": [
                    "statusCode",
                    "message"
                  ]
                }
              }
            },
            "description": ""
          },
          "500": {
            "content": {
              "application/json": {
                "examples": {
                  "InternalServerErrorException": {
                    "description": "Internal Server Error",
                    "value": {
                      "statusCode": 500,
                      "message": "Internal Server Error",
                      "error": "Internal Server Error"
                    }
                  }
                },
                "schema": {
                  "type": "object",
                  "properties": {
                    "statusCode": {
                      "type": "number",
                      "example": 500
                    },
                    "message": {
                      "type": "string",
                      "example": "Internal Server Error"
                    },
                    "error": {
                      "type": "string",
                      "example": "Internal Server Error"
                    }
                  },
                  "required": [
                    "statusCode",
                    "message"
                  ]
                }
              }
            },
            "description": ""
          }
        },
        "summary": "Creates a new group",
        "tags": [
          "Group"
        ]
      },
      "get": {
        "description": "Requires `ADMIN` or `MENTOR` role",
        "operationId": "GroupController_findAll",
        "parameters": [
          {
            "name": "moduleId",
            "required": true,
            "in": "path",
            "schema": {
              "type": "string"
            }
          }
        ],
        "responses": {
          "200": {
            "description": "",
            "content": {
              "application/json": {
                "schema": {
                  "type": "array",
                  "items": {
                    "$ref": "#/components/schemas/DetailedGroupDto"
                  }
                }
              }
            }
          },
          "404": {
            "content": {
              "application/json": {
                "examples": {
                  "NotFoundException": {
                    "description": "Not Found",
                    "value": {
                      "statusCode": 404,
                      "message": "Not Found",
                      "error": "Not Found"
                    }
                  }
                },
                "schema": {
                  "type": "object",
                  "properties": {
                    "statusCode": {
                      "type": "number",
                      "example": 404
                    },
                    "message": {
                      "type": "string",
                      "example": "Not Found"
                    },
                    "error": {
                      "type": "string",
                      "example": "Not Found"
                    }
                  },
                  "required": [
                    "statusCode",
                    "message"
                  ]
                }
              }
            },
            "description": ""
          },
          "500": {
            "content": {
              "application/json": {
                "examples": {
                  "InternalServerErrorException": {
                    "description": "Internal Server Error",
                    "value": {
                      "statusCode": 500,
                      "message": "Internal Server Error",
                      "error": "Internal Server Error"
                    }
                  }
                },
                "schema": {
                  "type": "object",
                  "properties": {
                    "statusCode": {
                      "type": "number",
                      "example": 500
                    },
                    "message": {
                      "type": "string",
                      "example": "Internal Server Error"
                    },
                    "error": {
                      "type": "string",
                      "example": "Internal Server Error"
                    }
                  },
                  "required": [
                    "statusCode",
                    "message"
                  ]
                }
              }
            },
            "description": ""
          }
        },
        "summary": "Retrieves groups of the given module id",
        "tags": [
          "Group"
        ]
      }
    },
    "/modules/{moduleId}/groups/{id}": {
      "patch": {
        "description": "Requires `ADMIN` or `MENTOR` role",
        "operationId": "GroupController_update",
        "parameters": [
          {
            "name": "id",
            "required": true,
            "in": "path",
            "schema": {
              "type": "string"
            }
          }
        ],
        "requestBody": {
          "required": true,
          "content": {
            "application/json": {
              "schema": {
                "$ref": "#/components/schemas/UpdateGroupDto"
              }
            }
          }
        },
        "responses": {
          "200": {
            "description": "",
            "content": {
              "application/json": {
                "schema": {
                  "$ref": "#/components/schemas/DetailedGroupDto"
                }
              }
            }
          },
          "404": {
            "content": {
              "application/json": {
                "examples": {
                  "NotFoundException": {
                    "description": "Not Found",
                    "value": {
                      "statusCode": 404,
                      "message": "Not Found",
                      "error": "Not Found"
                    }
                  }
                },
                "schema": {
                  "type": "object",
                  "properties": {
                    "statusCode": {
                      "type": "number",
                      "example": 404
                    },
                    "message": {
                      "type": "string",
                      "example": "Not Found"
                    },
                    "error": {
                      "type": "string",
                      "example": "Not Found"
                    }
                  },
                  "required": [
                    "statusCode",
                    "message"
                  ]
                }
              }
            },
            "description": ""
          },
          "500": {
            "content": {
              "application/json": {
                "examples": {
                  "InternalServerErrorException": {
                    "description": "Internal Server Error",
                    "value": {
                      "statusCode": 500,
                      "message": "Internal Server Error",
                      "error": "Internal Server Error"
                    }
                  }
                },
                "schema": {
                  "type": "object",
                  "properties": {
                    "statusCode": {
                      "type": "number",
                      "example": 500
                    },
                    "message": {
                      "type": "string",
                      "example": "Internal Server Error"
                    },
                    "error": {
                      "type": "string",
                      "example": "Internal Server Error"
                    }
                  },
                  "required": [
                    "statusCode",
                    "message"
                  ]
                }
              }
            },
            "description": ""
          }
        },
        "summary": "Updates a group",
        "tags": [
          "Group"
        ]
      },
      "delete": {
        "description": "Requires `ADMIN` or `MENTOR` role",
        "operationId": "GroupController_remove",
        "parameters": [
          {
            "name": "id",
            "required": true,
            "in": "path",
            "schema": {
              "type": "string"
            }
          }
        ],
        "responses": {
          "200": {
            "description": ""
          },
          "404": {
            "content": {
              "application/json": {
                "examples": {
                  "NotFoundException": {
                    "description": "Not Found",
                    "value": {
                      "statusCode": 404,
                      "message": "Not Found",
                      "error": "Not Found"
                    }
                  }
                },
                "schema": {
                  "type": "object",
                  "properties": {
                    "statusCode": {
                      "type": "number",
                      "example": 404
                    },
                    "message": {
                      "type": "string",
                      "example": "Not Found"
                    },
                    "error": {
                      "type": "string",
                      "example": "Not Found"
                    }
                  },
                  "required": [
                    "statusCode",
                    "message"
                  ]
                }
              }
            },
            "description": ""
          },
          "500": {
            "content": {
              "application/json": {
                "examples": {
                  "InternalServerErrorException": {
                    "description": "Internal Server Error",
                    "value": {
                      "statusCode": 500,
                      "message": "Internal Server Error",
                      "error": "Internal Server Error"
                    }
                  }
                },
                "schema": {
                  "type": "object",
                  "properties": {
                    "statusCode": {
                      "type": "number",
                      "example": 500
                    },
                    "message": {
                      "type": "string",
                      "example": "Internal Server Error"
                    },
                    "error": {
                      "type": "string",
                      "example": "Internal Server Error"
                    }
                  },
                  "required": [
                    "statusCode",
                    "message"
                  ]
                }
              }
            },
            "description": ""
          }
        },
        "summary": "Deletes a group",
        "tags": [
          "Group"
        ]
      }
    },
    "/majors": {
      "post": {
        "description": "This operation creates a new academic major.\nRequries `ADMIN` role.",
        "operationId": "MajorController_create",
        "parameters": [],
        "requestBody": {
          "required": true,
          "content": {
            "application/json": {
              "schema": {
                "$ref": "#/components/schemas/CreateProgramMajorDto"
              }
            }
          }
        },
        "responses": {
          "201": {
            "description": "",
            "content": {
              "application/json": {
                "schema": {
                  "$ref": "#/components/schemas/MajorDto"
                }
              }
            }
          },
          "409": {
            "content": {
              "application/json": {
                "examples": {
                  "ConflictException #1": {
                    "description": "Conflict",
                    "value": {
                      "statusCode": 409,
                      "message": "Conflict",
                      "error": "Conflict"
                    }
                  },
                  "ConflictException #2": {
                    "description": "Conflict",
                    "value": {
                      "statusCode": 409,
                      "message": "Conflict",
                      "error": "Conflict"
                    }
                  }
                },
                "schema": {
                  "type": "object",
                  "properties": {
                    "statusCode": {
                      "type": "number",
                      "example": 409
                    },
                    "message": {
                      "type": "string",
                      "example": "Conflict"
                    },
                    "error": {
                      "type": "string",
                      "example": "Conflict"
                    }
                  },
                  "required": [
                    "statusCode",
                    "message"
                  ]
                }
              }
            },
            "description": ""
          },
          "500": {
            "content": {
              "application/json": {
                "examples": {
                  "InternalServerErrorException": {
                    "description": "Internal Server Error",
                    "value": {
                      "statusCode": 500,
                      "message": "Internal Server Error",
                      "error": "Internal Server Error"
                    }
                  }
                },
                "schema": {
                  "type": "object",
                  "properties": {
                    "statusCode": {
                      "type": "number",
                      "example": 500
                    },
                    "message": {
                      "type": "string",
                      "example": "Internal Server Error"
                    },
                    "error": {
                      "type": "string",
                      "example": "Internal Server Error"
                    }
                  },
                  "required": [
                    "statusCode",
                    "message"
                  ]
                }
              }
            },
            "description": ""
          }
        },
        "summary": "Creates a major.",
        "tags": [
          "Major"
        ]
      },
      "get": {
        "description": "Retrives a paginated list of majors based on the provided filters.\nRequires `ADMIN` role.",
        "operationId": "MajorController_findAll",
        "parameters": [
          {
            "name": "search",
            "required": false,
            "in": "query",
            "schema": {
              "type": "string"
            }
          },
          {
            "name": "page",
            "required": false,
            "in": "query",
            "schema": {
              "minimum": 1,
              "default": 1,
              "type": "number"
            }
          },
          {
            "name": "limit",
            "required": false,
            "in": "query",
            "schema": {
              "minimum": 1,
              "default": 10,
              "type": "number"
            }
          }
        ],
        "responses": {
          "200": {
            "description": "",
            "content": {
              "application/json": {
                "schema": {
                  "$ref": "#/components/schemas/PaginatedMajorsDto"
                }
              }
            }
          },
          "400": {
            "content": {
              "application/json": {
                "examples": {
                  "BadRequestException": {
                    "description": "Bad Request",
                    "value": {
                      "statusCode": 400,
                      "message": "Bad Request",
                      "error": "Bad Request"
                    }
                  }
                },
                "schema": {
                  "type": "object",
                  "properties": {
                    "statusCode": {
                      "type": "number",
                      "example": 400
                    },
                    "message": {
                      "type": "string",
                      "example": "Bad Request"
                    },
                    "error": {
                      "type": "string",
                      "example": "Bad Request"
                    }
                  },
                  "required": [
                    "statusCode",
                    "message"
                  ]
                }
              }
            },
            "description": ""
          },
          "404": {
            "content": {
              "application/json": {
                "examples": {
                  "NotFoundException": {
                    "description": "Not Found",
                    "value": {
                      "statusCode": 404,
                      "message": "Not Found",
                      "error": "Not Found"
                    }
                  }
                },
                "schema": {
                  "type": "object",
                  "properties": {
                    "statusCode": {
                      "type": "number",
                      "example": 404
                    },
                    "message": {
                      "type": "string",
                      "example": "Not Found"
                    },
                    "error": {
                      "type": "string",
                      "example": "Not Found"
                    }
                  },
                  "required": [
                    "statusCode",
                    "message"
                  ]
                }
              }
            },
            "description": ""
          },
          "500": {
            "content": {
              "application/json": {
                "examples": {
                  "InternalServerErrorException": {
                    "description": "Internal Server Error",
                    "value": {
                      "statusCode": 500,
                      "message": "Internal Server Error",
                      "error": "Internal Server Error"
                    }
                  }
                },
                "schema": {
                  "type": "object",
                  "properties": {
                    "statusCode": {
                      "type": "number",
                      "example": 500
                    },
                    "message": {
                      "type": "string",
                      "example": "Internal Server Error"
                    },
                    "error": {
                      "type": "string",
                      "example": "Internal Server Error"
                    }
                  },
                  "required": [
                    "statusCode",
                    "message"
                  ]
                }
              }
            },
            "description": ""
          }
        },
        "summary": "Retrive all majors",
        "tags": [
          "Major"
        ]
      }
    },
    "/majors/{id}": {
      "get": {
        "description": "Requires `ADMIN` role.",
        "operationId": "MajorController_findOne",
        "parameters": [
          {
            "name": "id",
            "required": true,
            "in": "path",
            "schema": {
              "type": "string"
            }
          }
        ],
        "responses": {
          "200": {
            "description": "",
            "content": {
              "application/json": {
                "schema": {
                  "$ref": "#/components/schemas/MajorItemDto"
                }
              }
            }
          },
          "404": {
            "content": {
              "application/json": {
                "examples": {
                  "NotFoundException": {
                    "description": "Not Found",
                    "value": {
                      "statusCode": 404,
                      "message": "Not Found",
                      "error": "Not Found"
                    }
                  }
                },
                "schema": {
                  "type": "object",
                  "properties": {
                    "statusCode": {
                      "type": "number",
                      "example": 404
                    },
                    "message": {
                      "type": "string",
                      "example": "Not Found"
                    },
                    "error": {
                      "type": "string",
                      "example": "Not Found"
                    }
                  },
                  "required": [
                    "statusCode",
                    "message"
                  ]
                }
              }
            },
            "description": ""
          },
          "500": {
            "content": {
              "application/json": {
                "examples": {
                  "InternalServerErrorException": {
                    "description": "Internal Server Error",
                    "value": {
                      "statusCode": 500,
                      "message": "Internal Server Error",
                      "error": "Internal Server Error"
                    }
                  }
                },
                "schema": {
                  "type": "object",
                  "properties": {
                    "statusCode": {
                      "type": "number",
                      "example": 500
                    },
                    "message": {
                      "type": "string",
                      "example": "Internal Server Error"
                    },
                    "error": {
                      "type": "string",
                      "example": "Internal Server Error"
                    }
                  },
                  "required": [
                    "statusCode",
                    "message"
                  ]
                }
              }
            },
            "description": ""
          }
        },
        "summary": "Retrieve a specific major by ID",
        "tags": [
          "Major"
        ]
      },
      "patch": {
        "description": "This operation updates the details of an existing major.\nRequires `ADMIN` role.",
        "operationId": "MajorController_update",
        "parameters": [
          {
            "name": "id",
            "required": true,
            "in": "path",
            "schema": {
              "type": "string"
            }
          }
        ],
        "requestBody": {
          "required": true,
          "content": {
            "application/json": {
              "schema": {
                "$ref": "#/components/schemas/UpdateMajorDto"
              }
            }
          }
        },
        "responses": {
          "200": {
            "description": "",
            "content": {
              "application/json": {
                "schema": {
                  "$ref": "#/components/schemas/Major"
                }
              }
            }
          },
          "404": {
            "content": {
              "application/json": {
                "examples": {
                  "NotFoundException": {
                    "description": "Not Found",
                    "value": {
                      "statusCode": 404,
                      "message": "Not Found",
                      "error": "Not Found"
                    }
                  }
                },
                "schema": {
                  "type": "object",
                  "properties": {
                    "statusCode": {
                      "type": "number",
                      "example": 404
                    },
                    "message": {
                      "type": "string",
                      "example": "Not Found"
                    },
                    "error": {
                      "type": "string",
                      "example": "Not Found"
                    }
                  },
                  "required": [
                    "statusCode",
                    "message"
                  ]
                }
              }
            },
            "description": ""
          },
          "409": {
            "content": {
              "application/json": {
                "examples": {
                  "ConflictException": {
                    "description": "Conflict",
                    "value": {
                      "statusCode": 409,
                      "message": "Conflict",
                      "error": "Conflict"
                    }
                  }
                },
                "schema": {
                  "type": "object",
                  "properties": {
                    "statusCode": {
                      "type": "number",
                      "example": 409
                    },
                    "message": {
                      "type": "string",
                      "example": "Conflict"
                    },
                    "error": {
                      "type": "string",
                      "example": "Conflict"
                    }
                  },
                  "required": [
                    "statusCode",
                    "message"
                  ]
                }
              }
            },
            "description": ""
          },
          "500": {
            "content": {
              "application/json": {
                "examples": {
                  "InternalServerErrorException": {
                    "description": "Internal Server Error",
                    "value": {
                      "statusCode": 500,
                      "message": "Internal Server Error",
                      "error": "Internal Server Error"
                    }
                  }
                },
                "schema": {
                  "type": "object",
                  "properties": {
                    "statusCode": {
                      "type": "number",
                      "example": 500
                    },
                    "message": {
                      "type": "string",
                      "example": "Internal Server Error"
                    },
                    "error": {
                      "type": "string",
                      "example": "Internal Server Error"
                    }
                  },
                  "required": [
                    "statusCode",
                    "message"
                  ]
                }
              }
            },
            "description": ""
          }
        },
        "summary": "Update a major",
        "tags": [
          "Major"
        ]
      },
      "delete": {
        "description": "This operation permanently deletes a major from the system.\nRequires `ADMIN` role.",
        "operationId": "MajorController_remove",
        "parameters": [
          {
            "name": "id",
            "required": true,
            "in": "path",
            "schema": {
              "type": "string"
            }
          },
          {
            "name": "directDelete",
            "required": false,
            "in": "query",
            "description": "If set to true, will skip the soft delete process",
            "schema": {
              "type": "boolean"
            }
          }
        ],
        "responses": {
          "200": {
            "description": "",
            "content": {
              "application/json": {
                "schema": {
                  "properties": {
                    "message": {
                      "type": "string",
                      "example": "Major has been permanently deleted."
                    }
                  }
                }
              }
            }
          },
          "404": {
            "content": {
              "application/json": {
                "examples": {
                  "NotFoundException": {
                    "description": "Not Found",
                    "value": {
                      "statusCode": 404,
                      "message": "Not Found",
                      "error": "Not Found"
                    }
                  }
                },
                "schema": {
                  "type": "object",
                  "properties": {
                    "statusCode": {
                      "type": "number",
                      "example": 404
                    },
                    "message": {
                      "type": "string",
                      "example": "Not Found"
                    },
                    "error": {
                      "type": "string",
                      "example": "Not Found"
                    }
                  },
                  "required": [
                    "statusCode",
                    "message"
                  ]
                }
              }
            },
            "description": ""
          },
          "500": {
            "content": {
              "application/json": {
                "examples": {
                  "InternalServerErrorException": {
                    "description": "Internal Server Error",
                    "value": {
                      "statusCode": 500,
                      "message": "Internal Server Error",
                      "error": "Internal Server Error"
                    }
                  }
                },
                "schema": {
                  "type": "object",
                  "properties": {
                    "statusCode": {
                      "type": "number",
                      "example": 500
                    },
                    "message": {
                      "type": "string",
                      "example": "Internal Server Error"
                    },
                    "error": {
                      "type": "string",
                      "example": "Internal Server Error"
                    }
                  },
                  "required": [
                    "statusCode",
                    "message"
                  ]
                }
              }
            },
            "description": ""
          }
        },
        "summary": "Delete a major",
        "tags": [
          "Major"
        ]
      }
    },
    "/curriculum": {
      "post": {
        "description": "Creates a new curriculum with attached course plan",
        "operationId": "CurriculumController_create",
        "parameters": [],
        "requestBody": {
          "required": true,
          "content": {
            "application/json": {
              "schema": {
                "$ref": "#/components/schemas/CreateCurriculumWithCoursesDto"
              }
            }
          }
        },
        "responses": {
          "201": {
            "description": "",
            "content": {
              "application/json": {
                "schema": {
                  "$ref": "#/components/schemas/CurriculumDto"
                }
              }
            }
          },
          "404": {
            "content": {
              "application/json": {
                "examples": {
                  "NotFoundException": {
                    "description": "Not Found",
                    "value": {
                      "statusCode": 404,
                      "message": "Not Found",
                      "error": "Not Found"
                    }
                  }
                },
                "schema": {
                  "type": "object",
                  "properties": {
                    "statusCode": {
                      "type": "number",
                      "example": 404
                    },
                    "message": {
                      "type": "string",
                      "example": "Not Found"
                    },
                    "error": {
                      "type": "string",
                      "example": "Not Found"
                    }
                  },
                  "required": [
                    "statusCode",
                    "message"
                  ]
                }
              }
            },
            "description": ""
          },
          "500": {
            "content": {
              "application/json": {
                "examples": {
                  "InternalServerErrorException": {
                    "description": "Internal Server Error",
                    "value": {
                      "statusCode": 500,
                      "message": "Internal Server Error",
                      "error": "Internal Server Error"
                    }
                  }
                },
                "schema": {
                  "type": "object",
                  "properties": {
                    "statusCode": {
                      "type": "number",
                      "example": 500
                    },
                    "message": {
                      "type": "string",
                      "example": "Internal Server Error"
                    },
                    "error": {
                      "type": "string",
                      "example": "Internal Server Error"
                    }
                  },
                  "required": [
                    "statusCode",
                    "message"
                  ]
                }
              }
            },
            "description": ""
          }
        },
        "security": [
          {
            "bearer": []
          }
        ],
        "summary": "Create a new curriculum",
        "tags": [
          "Curriculum"
        ]
      },
      "get": {
        "description": "Fetches all of the curriculums\nReturns a list",
        "operationId": "CurriculumController_findAll",
        "parameters": [],
        "responses": {
          "200": {
            "description": "",
            "content": {
              "application/json": {
                "schema": {
                  "type": "array",
                  "items": {
                    "$ref": "#/components/schemas/CurriculumItemDto"
                  }
                }
              }
            }
          },
          "404": {
            "content": {
              "application/json": {
                "examples": {
                  "NotFoundException": {
                    "description": "Not Found",
                    "value": {
                      "statusCode": 404,
                      "message": "Not Found",
                      "error": "Not Found"
                    }
                  }
                },
                "schema": {
                  "type": "object",
                  "properties": {
                    "statusCode": {
                      "type": "number",
                      "example": 404
                    },
                    "message": {
                      "type": "string",
                      "example": "Not Found"
                    },
                    "error": {
                      "type": "string",
                      "example": "Not Found"
                    }
                  },
                  "required": [
                    "statusCode",
                    "message"
                  ]
                }
              }
            },
            "description": ""
          },
          "500": {
            "content": {
              "application/json": {
                "examples": {
                  "InternalServerErrorException": {
                    "description": "Internal Server Error",
                    "value": {
                      "statusCode": 500,
                      "message": "Internal Server Error",
                      "error": "Internal Server Error"
                    }
                  }
                },
                "schema": {
                  "type": "object",
                  "properties": {
                    "statusCode": {
                      "type": "number",
                      "example": 500
                    },
                    "message": {
                      "type": "string",
                      "example": "Internal Server Error"
                    },
                    "error": {
                      "type": "string",
                      "example": "Internal Server Error"
                    }
                  },
                  "required": [
                    "statusCode",
                    "message"
                  ]
                }
              }
            },
            "description": ""
          }
        },
        "security": [
          {
            "bearer": []
          }
        ],
        "summary": "Fetch curriculums",
        "tags": [
          "Curriculum"
        ]
      }
    },
    "/curriculum/{id}": {
      "get": {
        "description": "Fetch the curriculum details and the courses attached to it.\nCan find by id or find by code with a format of (programCode-majorCode)",
        "operationId": "CurriculumController_findOne",
        "parameters": [
          {
            "name": "id",
            "required": true,
            "in": "path",
            "schema": {
              "type": "string"
            }
          }
        ],
        "responses": {
          "200": {
            "description": "",
            "content": {
              "application/json": {
                "schema": {
                  "$ref": "#/components/schemas/CurriculumWithCoursesDto"
                }
              }
            }
          },
          "400": {
            "content": {
              "application/json": {
                "examples": {
                  "BadRequestException": {
                    "description": "Bad Request",
                    "value": {
                      "statusCode": 400,
                      "message": "Bad Request",
                      "error": "Bad Request"
                    }
                  }
                },
                "schema": {
                  "type": "object",
                  "properties": {
                    "statusCode": {
                      "type": "number",
                      "example": 400
                    },
                    "message": {
                      "type": "string",
                      "example": "Bad Request"
                    },
                    "error": {
                      "type": "string",
                      "example": "Bad Request"
                    }
                  },
                  "required": [
                    "statusCode",
                    "message"
                  ]
                }
              }
            },
            "description": ""
          },
          "404": {
            "content": {
              "application/json": {
                "examples": {
                  "NotFoundException": {
                    "description": "Not Found",
                    "value": {
                      "statusCode": 404,
                      "message": "Not Found",
                      "error": "Not Found"
                    }
                  }
                },
                "schema": {
                  "type": "object",
                  "properties": {
                    "statusCode": {
                      "type": "number",
                      "example": 404
                    },
                    "message": {
                      "type": "string",
                      "example": "Not Found"
                    },
                    "error": {
                      "type": "string",
                      "example": "Not Found"
                    }
                  },
                  "required": [
                    "statusCode",
                    "message"
                  ]
                }
              }
            },
            "description": ""
          },
          "500": {
            "content": {
              "application/json": {
                "examples": {
                  "InternalServerErrorException": {
                    "description": "Internal Server Error",
                    "value": {
                      "statusCode": 500,
                      "message": "Internal Server Error",
                      "error": "Internal Server Error"
                    }
                  }
                },
                "schema": {
                  "type": "object",
                  "properties": {
                    "statusCode": {
                      "type": "number",
                      "example": 500
                    },
                    "message": {
                      "type": "string",
                      "example": "Internal Server Error"
                    },
                    "error": {
                      "type": "string",
                      "example": "Internal Server Error"
                    }
                  },
                  "required": [
                    "statusCode",
                    "message"
                  ]
                }
              }
            },
            "description": ""
          }
        },
        "security": [
          {
            "bearer": []
          }
        ],
        "summary": "Fetch a single curriculum",
        "tags": [
          "Curriculum"
        ]
      },
      "patch": {
        "description": "Updates an existing curriculum and course plan",
        "operationId": "CurriculumController_update",
        "parameters": [
          {
            "name": "id",
            "required": true,
            "in": "path",
            "schema": {
              "type": "string"
            }
          }
        ],
        "requestBody": {
          "required": true,
          "content": {
            "application/json": {
              "schema": {
                "$ref": "#/components/schemas/UpdateCurriculumWithCourseDto"
              }
            }
          }
        },
        "responses": {
          "200": {
            "description": "",
            "content": {
              "application/json": {
                "schema": {
                  "$ref": "#/components/schemas/CurriculumDto"
                }
              }
            }
          },
          "404": {
            "content": {
              "application/json": {
                "examples": {
                  "NotFoundException": {
                    "description": "Not Found",
                    "value": {
                      "statusCode": 404,
                      "message": "Not Found",
                      "error": "Not Found"
                    }
                  }
                },
                "schema": {
                  "type": "object",
                  "properties": {
                    "statusCode": {
                      "type": "number",
                      "example": 404
                    },
                    "message": {
                      "type": "string",
                      "example": "Not Found"
                    },
                    "error": {
                      "type": "string",
                      "example": "Not Found"
                    }
                  },
                  "required": [
                    "statusCode",
                    "message"
                  ]
                }
              }
            },
            "description": ""
          },
          "500": {
            "content": {
              "application/json": {
                "examples": {
                  "InternalServerErrorException": {
                    "description": "Internal Server Error",
                    "value": {
                      "statusCode": 500,
                      "message": "Internal Server Error",
                      "error": "Internal Server Error"
                    }
                  }
                },
                "schema": {
                  "type": "object",
                  "properties": {
                    "statusCode": {
                      "type": "number",
                      "example": 500
                    },
                    "message": {
                      "type": "string",
                      "example": "Internal Server Error"
                    },
                    "error": {
                      "type": "string",
                      "example": "Internal Server Error"
                    }
                  },
                  "required": [
                    "statusCode",
                    "message"
                  ]
                }
              }
            },
            "description": ""
          }
        },
        "security": [
          {
            "bearer": []
          }
        ],
        "summary": "Update curriculum",
        "tags": [
          "Curriculum"
        ]
      },
      "delete": {
        "description": "This endpoint performs either a soft delete or a permanent deletion of a curriculum depending on the current state of the nill or the query parameter provided:\n\n- If `directDelete` is true, the curriculum is **permanently deleted** without checking if they are already softly deleted.\n- If `directDelete` is not provided or false:\n  - If the curriculum is not yet softly deleted (`deletedAt` is null), a **soft delete** is performed by setting the `deletedAt` timestamp.\n  - If the curriculum is already softly deleted, a **permanent delete** is executed.",
        "operationId": "CurriculumController_remove",
        "parameters": [
          {
            "name": "id",
            "required": true,
            "in": "path",
            "schema": {
              "type": "string"
            }
          },
          {
            "name": "directDelete",
            "required": false,
            "in": "query",
            "description": "If set to true, will skip the soft delete process",
            "schema": {
              "type": "boolean"
            }
          }
        ],
        "responses": {
          "200": {
            "description": ""
          },
          "404": {
            "content": {
              "application/json": {
                "examples": {
                  "NotFoundException": {
                    "description": "Not Found",
                    "value": {
                      "statusCode": 404,
                      "message": "Not Found",
                      "error": "Not Found"
                    }
                  }
                },
                "schema": {
                  "type": "object",
                  "properties": {
                    "statusCode": {
                      "type": "number",
                      "example": 404
                    },
                    "message": {
                      "type": "string",
                      "example": "Not Found"
                    },
                    "error": {
                      "type": "string",
                      "example": "Not Found"
                    }
                  },
                  "required": [
                    "statusCode",
                    "message"
                  ]
                }
              }
            },
            "description": ""
          },
          "500": {
            "content": {
              "application/json": {
                "examples": {
                  "InternalServerErrorException": {
                    "description": "Internal Server Error",
                    "value": {
                      "statusCode": 500,
                      "message": "Internal Server Error",
                      "error": "Internal Server Error"
                    }
                  }
                },
                "schema": {
                  "type": "object",
                  "properties": {
                    "statusCode": {
                      "type": "number",
                      "example": 500
                    },
                    "message": {
                      "type": "string",
                      "example": "Internal Server Error"
                    },
                    "error": {
                      "type": "string",
                      "example": "Internal Server Error"
                    }
                  },
                  "required": [
                    "statusCode",
                    "message"
                  ]
                }
              }
            },
            "description": ""
          }
        },
        "security": [
          {
            "bearer": []
          }
        ],
        "summary": "Deletes a curriculum (temporary or permanent)",
        "tags": [
          "Curriculum"
        ]
      }
    },
    "/swaggy": {
      "get": {
        "operationId": "SwaggerController_downloadAllSpecs",
        "parameters": [],
        "responses": {
          "200": {
            "description": ""
          }
        },
        "tags": [
          "Swagger"
        ]
      }
    }
  },
  "info": {
    "title": "API",
    "description": "Description",
    "version": "1.0",
    "contact": {}
  },
  "tags": [
    {
      "name": "api",
      "description": ""
    }
  ],
  "servers": [],
  "components": {
    "securitySchemes": {
      "bearer": {
        "scheme": "bearer",
        "bearerFormat": "JWT",
        "type": "http"
      }
    },
    "schemas": {
      "TestBodyNestDto": {
        "type": "object",
        "properties": {
          "name": {
            "type": "string"
          }
        },
        "required": [
          "name"
        ]
      },
      "TestBodyDto": {
        "type": "object",
        "properties": {
          "id": {
            "type": "number",
            "description": "The id shit"
          },
          "nested": {
            "$ref": "#/components/schemas/TestBodyNestDto"
          }
        },
        "required": [
          "id",
          "nested"
        ]
      },
      "Role": {
        "type": "string",
        "enum": [
          "student",
          "mentor",
          "admin"
        ]
      },
      "CreateUserDto": {
        "type": "object",
        "properties": {
          "firstName": {
            "type": "string"
          },
          "middleName": {
            "type": "string",
            "nullable": true
          },
          "lastName": {
            "type": "string"
          }
        },
        "required": [
          "firstName",
          "lastName"
        ]
      },
      "UserCredentialsDto": {
        "type": "object",
        "properties": {
          "email": {
            "type": "string",
            "format": "email"
          },
          "password": {
            "type": "string"
          }
        },
        "required": [
          "email"
        ]
      },
      "CreateUserDetailsDto": {
        "type": "object",
        "properties": {
          "dateJoined": {
            "type": "string",
            "format": "date-time"
          },
          "dob": {
            "type": "string",
            "nullable": true,
            "format": "date-time"
          },
          "gender": {
            "type": "string",
            "nullable": true
          }
        },
        "required": [
          "dateJoined"
        ]
      },
      "CreateUserFullDto": {
        "type": "object",
        "properties": {
          "role": {
            "allOf": [
              {
                "$ref": "#/components/schemas/Role"
              }
            ]
          },
          "user": {
            "$ref": "#/components/schemas/CreateUserDto"
          },
          "credentials": {
            "$ref": "#/components/schemas/UserCredentialsDto"
          },
          "userDetails": {
            "$ref": "#/components/schemas/CreateUserDetailsDto"
          }
        },
        "required": [
          "role",
          "user",
          "credentials"
        ]
      },
      "User": {
        "type": "object",
        "properties": {
          "id": {
            "type": "string"
          },
          "firstName": {
            "type": "string"
          },
          "middleName": {
            "type": "string",
            "nullable": true
          },
          "lastName": {
            "type": "string"
          },
          "role": {
            "allOf": [
              {
                "$ref": "#/components/schemas/Role"
              }
            ]
          },
          "createdAt": {
            "type": "string",
            "format": "date-time"
          },
          "updatedAt": {
            "type": "string",
            "format": "date-time"
          },
          "disabledAt": {
            "type": "string",
            "nullable": true,
            "format": "date-time"
          },
          "deletedAt": {
            "type": "string",
            "nullable": true,
            "format": "date-time"
          }
        },
        "required": [
          "id",
          "firstName",
          "middleName",
          "lastName",
          "role",
          "createdAt",
          "updatedAt",
          "disabledAt",
          "deletedAt"
        ]
      },
      "StudentType": {
        "type": "string",
        "enum": [
          "new",
          "regular",
          "irregular",
          "transfer",
          "returnee",
          "graduate",
          "special"
        ]
      },
      "CreateStudentDetailsDto": {
        "type": "object",
        "properties": {
          "studentNumber": {
            "type": "string"
          },
          "studentType": {
            "allOf": [
              {
                "$ref": "#/components/schemas/StudentType"
              }
            ]
          },
          "admissionDate": {
            "type": "string",
            "format": "date-time"
          },
          "otherDetails": {
            "type": "object"
          }
        },
        "required": [
          "studentNumber",
          "studentType",
          "admissionDate",
          "otherDetails"
        ]
      },
      "CreateUserStudentDto": {
        "type": "object",
        "properties": {
          "specificDetails": {
            "$ref": "#/components/schemas/CreateStudentDetailsDto"
          },
          "user": {
            "$ref": "#/components/schemas/CreateUserDto"
          },
          "credentials": {
            "$ref": "#/components/schemas/UserCredentialsDto"
          },
          "userDetails": {
            "$ref": "#/components/schemas/CreateUserDetailsDto"
          }
        },
        "required": [
          "specificDetails",
          "user",
          "credentials"
        ]
      },
      "StaffRole": {
        "type": "string",
        "enum": [
          "mentor",
          "admin"
        ]
      },
      "CreateStaffDetailsDto": {
        "type": "object",
        "properties": {
          "employeeNumber": {
            "type": "integer",
            "format": "int32"
          },
          "department": {
            "type": "string"
          },
          "position": {
            "type": "string"
          },
          "otherDetails": {
            "type": "object"
          }
        },
        "required": [
          "employeeNumber",
          "department",
          "position",
          "otherDetails"
        ]
      },
      "CreateUserStaffDto": {
        "type": "object",
        "properties": {
          "role": {
            "allOf": [
              {
                "$ref": "#/components/schemas/StaffRole"
              }
            ]
          },
          "specificDetails": {
            "$ref": "#/components/schemas/CreateStaffDetailsDto"
          },
          "user": {
            "$ref": "#/components/schemas/CreateUserDto"
          },
          "credentials": {
            "$ref": "#/components/schemas/UserCredentialsDto"
          },
          "userDetails": {
            "$ref": "#/components/schemas/CreateUserDetailsDto"
          }
        },
        "required": [
          "role",
          "specificDetails",
          "user",
          "credentials"
        ]
      },
      "InviteUserDto": {
        "type": "object",
        "properties": {
          "firstName": {
            "type": "string"
          },
          "middleName": {
            "type": "string",
            "nullable": true
          },
          "lastName": {
            "type": "string"
          },
          "role": {
            "allOf": [
              {
                "$ref": "#/components/schemas/Role"
              }
            ]
          },
          "email": {
            "type": "string",
            "format": "email"
          }
        },
        "required": [
          "firstName",
          "lastName",
          "role",
          "email"
        ]
      },
      "UserDetailsDto": {
        "type": "object",
        "properties": {
          "id": {
            "type": "string"
          },
          "dateJoined": {
            "type": "string",
            "format": "date-time"
          },
          "dob": {
            "type": "string",
            "nullable": true,
            "format": "date-time"
          },
          "gender": {
            "type": "string",
            "nullable": true
          },
          "createdAt": {
            "type": "string",
            "format": "date-time"
          },
          "updatedAt": {
            "type": "string",
            "format": "date-time"
          },
          "deletedAt": {
            "type": "string",
            "nullable": true,
            "format": "date-time"
          }
        },
        "required": [
          "id",
          "dateJoined",
          "dob",
          "gender",
          "createdAt",
          "updatedAt",
          "deletedAt"
        ]
      },
      "UserDetailsFullDto": {
        "type": "object",
        "properties": {
          "id": {
            "type": "string"
          },
          "email": {
            "type": "string",
            "nullable": true
          },
          "firstName": {
            "type": "string"
          },
          "middleName": {
            "type": "string",
            "nullable": true
          },
          "lastName": {
            "type": "string"
          },
          "role": {
            "type": "string",
            "enum": [
              "student",
              "mentor",
              "admin"
            ]
          },
          "userDetails": {
            "nullable": true,
            "allOf": [
              {
                "$ref": "#/components/schemas/UserDetailsDto"
              }
            ]
          }
        },
        "required": [
          "id",
          "email",
          "firstName",
          "middleName",
          "lastName",
          "role",
          "userDetails"
        ]
      },
      "StudentDetailsDto": {
        "type": "object",
        "properties": {
          "id": {
            "type": "string"
          },
          "studentNumber": {
            "type": "string"
          },
          "studentType": {
            "allOf": [
              {
                "$ref": "#/components/schemas/StudentType"
              }
            ]
          },
          "admissionDate": {
            "type": "string",
            "format": "date-time"
          },
          "otherDetails": {
            "type": "object"
          },
          "createdAt": {
            "type": "string",
            "format": "date-time"
          },
          "updatedAt": {
            "type": "string",
            "format": "date-time"
          },
          "deletedAt": {
            "type": "string",
            "nullable": true,
            "format": "date-time"
          }
        },
        "required": [
          "id",
          "studentNumber",
          "studentType",
          "admissionDate",
          "otherDetails",
          "createdAt",
          "updatedAt",
          "deletedAt"
        ]
      },
      "UserStudentDetailsDto": {
        "type": "object",
        "properties": {
          "id": {
            "type": "string"
          },
          "email": {
            "type": "string",
            "nullable": true
          },
          "firstName": {
            "type": "string"
          },
          "middleName": {
            "type": "string",
            "nullable": true
          },
          "lastName": {
            "type": "string"
          },
          "role": {
            "type": "string",
            "enum": [
              "student",
              "mentor",
              "admin"
            ]
          },
          "userDetails": {
            "nullable": true,
            "allOf": [
              {
                "$ref": "#/components/schemas/UserDetailsDto"
              }
            ]
          },
          "studentDetails": {
            "nullable": true,
            "allOf": [
              {
                "$ref": "#/components/schemas/StudentDetailsDto"
              }
            ]
          }
        },
        "required": [
          "id",
          "email",
          "firstName",
          "middleName",
          "lastName",
          "role",
          "userDetails",
          "studentDetails"
        ]
      },
      "StaffDetailsDto": {
        "type": "object",
        "properties": {
          "id": {
            "type": "string"
          },
          "employeeNumber": {
            "type": "integer",
            "format": "int32"
          },
          "department": {
            "type": "string"
          },
          "position": {
            "type": "string"
          },
          "otherDetails": {
            "type": "object"
          },
          "createdAt": {
            "type": "string",
            "format": "date-time"
          },
          "updatedAt": {
            "type": "string",
            "format": "date-time"
          },
          "deletedAt": {
            "type": "string",
            "nullable": true,
            "format": "date-time"
          }
        },
        "required": [
          "id",
          "employeeNumber",
          "department",
          "position",
          "otherDetails",
          "createdAt",
          "updatedAt",
          "deletedAt"
        ]
      },
      "UserStaffDetailsDto": {
        "type": "object",
        "properties": {
          "id": {
            "type": "string"
          },
          "email": {
            "type": "string",
            "nullable": true
          },
          "firstName": {
            "type": "string"
          },
          "middleName": {
            "type": "string",
            "nullable": true
          },
          "lastName": {
            "type": "string"
          },
          "role": {
            "type": "string",
            "enum": [
              "student",
              "mentor",
              "admin"
            ]
          },
          "userDetails": {
            "nullable": true,
            "allOf": [
              {
                "$ref": "#/components/schemas/UserDetailsDto"
              }
            ]
          },
          "staffDetails": {
            "nullable": true,
            "allOf": [
              {
                "$ref": "#/components/schemas/StaffDetailsDto"
              }
            ]
          }
        },
        "required": [
          "id",
          "email",
          "firstName",
          "middleName",
          "lastName",
          "role",
          "userDetails",
          "staffDetails"
        ]
      },
      "UpdateStudentDetailsDto": {
        "type": "object",
        "properties": {
          "studentNumber": {
            "type": "string"
          },
          "studentType": {
            "allOf": [
              {
                "$ref": "#/components/schemas/StudentType"
              }
            ]
          },
          "admissionDate": {
            "type": "string",
            "format": "date-time"
          },
          "otherDetails": {
            "type": "object"
          }
        }
      },
      "UpdateUserDto": {
        "type": "object",
        "properties": {
          "firstName": {
            "type": "string"
          },
          "middleName": {
            "type": "string",
            "nullable": true
          },
          "lastName": {
            "type": "string"
          }
        }
      },
      "UpdateUserDetailsDto": {
        "type": "object",
        "properties": {
          "dateJoined": {
            "type": "string",
            "format": "date-time"
          },
          "dob": {
            "type": "string",
            "nullable": true,
            "format": "date-time"
          },
          "gender": {
            "type": "string",
            "nullable": true
          }
        }
      },
      "UpdateUserStudentDto": {
        "type": "object",
        "properties": {
          "specificDetails": {
            "$ref": "#/components/schemas/UpdateStudentDetailsDto"
          },
          "user": {
            "$ref": "#/components/schemas/UpdateUserDto"
          },
          "userDetails": {
            "$ref": "#/components/schemas/UpdateUserDetailsDto"
          }
        }
      },
      "UpdateStaffDetailsDto": {
        "type": "object",
        "properties": {
          "employeeNumber": {
            "type": "integer",
            "format": "int32"
          },
          "department": {
            "type": "string"
          },
          "position": {
            "type": "string"
          },
          "otherDetails": {
            "type": "object"
          }
        }
      },
      "UpdateUserStaffDto": {
        "type": "object",
        "properties": {
          "specificDetails": {
            "$ref": "#/components/schemas/UpdateStaffDetailsDto"
          },
          "user": {
            "$ref": "#/components/schemas/UpdateUserDto"
          },
          "userDetails": {
            "$ref": "#/components/schemas/UpdateUserDetailsDto"
          }
        }
      },
      "UpdateUserBaseDto": {
        "type": "object",
        "properties": {
          "user": {
            "$ref": "#/components/schemas/UpdateUserDto"
          },
          "userDetails": {
            "$ref": "#/components/schemas/UpdateUserDetailsDto"
          }
        }
      },
      "PaginationMetaDto": {
        "type": "object",
        "properties": {
          "isFirstPage": {
            "type": "boolean",
            "example": true
          },
          "isLastPage": {
            "type": "boolean",
            "example": true
          },
          "currentPage": {
            "type": "number",
            "example": 1
          },
          "previousPage": {
            "type": "number",
            "nullable": true,
            "example": null
          },
          "nextPage": {
            "type": "number",
            "nullable": true,
            "example": null
          },
          "pageCount": {
            "type": "number",
            "example": 1
          },
          "totalCount": {
            "type": "number",
            "example": 42
          }
        },
        "required": [
          "isFirstPage",
          "isLastPage",
          "currentPage",
          "previousPage",
          "nextPage",
          "pageCount",
          "totalCount"
        ]
      },
      "UserAccountDto": {
        "type": "object",
        "properties": {
          "id": {
            "type": "string"
          },
          "authUid": {
            "type": "string"
          },
          "email": {
            "type": "string",
            "nullable": true
          },
          "createdAt": {
            "type": "string",
            "format": "date-time"
          },
          "updatedAt": {
            "type": "string",
            "format": "date-time"
          },
          "deletedAt": {
            "type": "string",
            "nullable": true,
            "format": "date-time"
          }
        },
        "required": [
          "id",
          "authUid",
          "email",
          "createdAt",
          "updatedAt",
          "deletedAt"
        ]
      },
      "UserWithRelations": {
        "type": "object",
        "properties": {
          "id": {
            "type": "string"
          },
          "firstName": {
            "type": "string"
          },
          "middleName": {
            "type": "string",
            "nullable": true
          },
          "lastName": {
            "type": "string"
          },
          "role": {
            "allOf": [
              {
                "$ref": "#/components/schemas/Role"
              }
            ]
          },
          "createdAt": {
            "type": "string",
            "format": "date-time"
          },
          "updatedAt": {
            "type": "string",
            "format": "date-time"
          },
          "disabledAt": {
            "type": "string",
            "nullable": true,
            "format": "date-time"
          },
          "deletedAt": {
            "type": "string",
            "nullable": true,
            "format": "date-time"
          },
          "userAccount": {
            "nullable": true,
            "allOf": [
              {
                "$ref": "#/components/schemas/UserAccountDto"
              }
            ]
          },
          "userDetails": {
            "nullable": true,
            "allOf": [
              {
                "$ref": "#/components/schemas/UserDetailsDto"
              }
            ]
          }
        },
        "required": [
          "id",
          "firstName",
          "middleName",
          "lastName",
          "role",
          "createdAt",
          "updatedAt",
          "disabledAt",
          "deletedAt",
          "userAccount",
          "userDetails"
        ]
      },
      "PaginatedUsersDto": {
        "type": "object",
        "properties": {
          "meta": {
            "additionalProperties": true,
            "nullable": false,
            "allOf": [
              {
                "$ref": "#/components/schemas/PaginationMetaDto"
              }
            ]
          },
          "users": {
            "type": "array",
            "items": {
              "$ref": "#/components/schemas/UserWithRelations"
            }
          }
        },
        "required": [
          "meta",
          "users"
        ]
      },
      "CreateCourseDto": {
        "type": "object",
        "properties": {
          "courseCode": {
            "type": "string"
          },
          "name": {
            "type": "string"
          },
          "description": {
            "type": "string"
          },
          "units": {
            "type": "integer",
            "format": "int32"
          },
          "type": {
            "type": "string"
          },
          "majorIds": {
            "type": "array",
            "items": {
              "type": "string",
              "format": "uuid"
            }
          },
          "prereqIds": {
            "type": "array",
            "items": {
              "type": "string",
              "format": "uuid"
            }
          },
          "coreqIds": {
            "type": "array",
            "items": {
              "type": "string",
              "format": "uuid"
            }
          }
        },
        "required": [
          "courseCode",
          "name",
          "description",
          "units",
          "type"
        ]
      },
      "CourseRelationDto": {
        "type": "object",
        "properties": {
          "id": {
            "type": "string"
          },
          "courseCode": {
            "type": "string"
          },
          "name": {
            "type": "string"
          }
        },
        "required": [
          "id",
          "courseCode",
          "name"
        ]
      },
      "CourseDto": {
        "type": "object",
        "properties": {
          "id": {
            "type": "string"
          },
          "courseCode": {
            "type": "string"
          },
          "name": {
            "type": "string"
          },
          "description": {
            "type": "string"
          },
          "units": {
            "type": "integer",
            "format": "int32"
          },
          "type": {
            "type": "string"
          },
          "isActive": {
            "type": "boolean"
          },
          "createdAt": {
            "type": "string",
            "format": "date-time"
          },
          "updatedAt": {
            "type": "string",
            "format": "date-time"
          },
          "deletedAt": {
            "type": "string",
            "nullable": true,
            "format": "date-time"
          },
          "prereqs": {
            "type": "array",
            "items": {
              "$ref": "#/components/schemas/CourseRelationDto"
            }
          },
          "prereqFor": {
            "type": "array",
            "items": {
              "$ref": "#/components/schemas/CourseRelationDto"
            }
          },
          "coreqs": {
            "type": "array",
            "items": {
              "$ref": "#/components/schemas/CourseRelationDto"
            }
          },
          "coreqFor": {
            "type": "array",
            "items": {
              "$ref": "#/components/schemas/CourseRelationDto"
            }
          }
        },
        "required": [
          "id",
          "courseCode",
          "name",
          "description",
          "units",
          "type",
          "isActive",
          "createdAt",
          "updatedAt",
          "deletedAt",
          "prereqs",
          "prereqFor",
          "coreqs",
          "coreqFor"
        ]
      },
      "PaginatedCoursesDto": {
        "type": "object",
        "properties": {
          "meta": {
            "additionalProperties": true,
            "nullable": false,
            "allOf": [
              {
                "$ref": "#/components/schemas/PaginationMetaDto"
              }
            ]
          },
          "courses": {
            "description": "List of courses for the current page",
            "type": "array",
            "items": {
              "$ref": "#/components/schemas/CourseDto"
            }
          }
        },
        "required": [
          "meta",
          "courses"
        ]
      },
      "UpdateCourseDto": {
        "type": "object",
        "properties": {
          "courseCode": {
            "type": "string"
          },
          "name": {
            "type": "string"
          },
          "description": {
            "type": "string"
          },
          "units": {
            "type": "integer",
            "format": "int32"
          },
          "type": {
            "type": "string"
          },
          "majorIds": {
            "type": "array",
            "items": {
              "type": "string",
              "format": "uuid"
            }
          },
          "prereqIds": {
            "type": "array",
            "items": {
              "type": "string",
              "format": "uuid"
            }
          },
          "coreqIds": {
            "type": "array",
            "items": {
              "type": "string",
              "format": "uuid"
            }
          }
        }
      },
      "UserStatus": {
        "type": "string",
        "enum": [
          "active",
          "disabled",
          "deleted"
        ]
      },
      "AuthMetadataDto": {
        "type": "object",
        "properties": {
          "role": {
            "allOf": [
              {
                "$ref": "#/components/schemas/Role"
              }
            ]
          },
          "status": {
            "allOf": [
              {
                "$ref": "#/components/schemas/UserStatus"
              }
            ]
          },
          "user_id": {
            "type": "string"
          }
        }
      },
      "BillType": {
        "type": "string",
        "enum": [
          "academic",
          "administrative",
          "facilities",
          "studentServices",
          "activities",
          "penalties"
        ]
      },
      "PaymentScheme": {
        "type": "string",
        "enum": [
          "full",
          "installment1",
          "installment2"
        ]
      },
      "BillingCostBreakdown": {
        "type": "object",
        "properties": {
          "cost": {
            "type": "string",
            "format": "Decimal.js"
          },
          "name": {
            "type": "string"
          },
          "category": {
            "type": "string"
          }
        },
        "required": [
          "cost",
          "name",
          "category"
        ]
      },
      "CreateBillingTypedBreakdownDto": {
        "type": "object",
        "properties": {
          "payerName": {
            "type": "string"
          },
          "payerEmail": {
            "type": "string"
          },
          "billType": {
            "allOf": [
              {
                "$ref": "#/components/schemas/BillType"
              }
            ]
          },
          "paymentScheme": {
            "allOf": [
              {
                "$ref": "#/components/schemas/PaymentScheme"
              }
            ]
          },
          "totalAmount": {
            "type": "string",
            "format": "Decimal.js"
          },
          "costBreakdown": {
            "type": "array",
            "items": {
              "$ref": "#/components/schemas/BillingCostBreakdown"
            }
          }
        },
        "required": [
          "payerName",
          "payerEmail",
          "billType",
          "paymentScheme",
          "totalAmount",
          "costBreakdown"
        ]
      },
      "CreateBillingDto": {
        "type": "object",
        "properties": {
          "dueDates": {
            "example": [
              "2025-01-01T00:00:00Z",
              "2025-02-01T12:30:00Z",
              "2025-03-01T12:30:00Z"
            ],
            "type": "array",
            "items": {
              "type": "string",
              "format": "date-time"
            }
          },
          "bill": {
            "$ref": "#/components/schemas/CreateBillingTypedBreakdownDto"
          },
          "userId": {
            "type": "string",
            "format": "uuid"
          }
        },
        "required": [
          "dueDates",
          "bill"
        ]
      },
      "BillDto": {
        "type": "object",
        "properties": {
          "id": {
            "type": "string"
          },
          "invoiceId": {
            "type": "integer",
            "format": "int32"
          },
          "payerName": {
            "type": "string"
          },
          "payerEmail": {
            "type": "string"
          },
          "billType": {
            "allOf": [
              {
                "$ref": "#/components/schemas/BillType"
              }
            ]
          },
          "paymentScheme": {
            "allOf": [
              {
                "$ref": "#/components/schemas/PaymentScheme"
              }
            ]
          },
          "totalAmount": {
            "type": "string",
            "format": "Decimal.js"
          },
          "costBreakdown": {
            "type": "object"
          },
          "createdAt": {
            "type": "string",
            "format": "date-time"
          },
          "updatedAt": {
            "type": "string",
            "format": "date-time"
          },
          "deletedAt": {
            "type": "string",
            "nullable": true,
            "format": "date-time"
          }
        },
        "required": [
          "id",
          "invoiceId",
          "payerName",
          "payerEmail",
          "billType",
          "paymentScheme",
          "totalAmount",
          "costBreakdown",
          "createdAt",
          "updatedAt",
          "deletedAt"
        ]
      },
      "BillItemDto": {
        "type": "object",
        "properties": {
          "id": {
            "type": "string"
          },
          "invoiceId": {
            "type": "integer",
            "format": "int32"
          },
          "payerName": {
            "type": "string"
          },
          "payerEmail": {
            "type": "string"
          },
          "billType": {
            "allOf": [
              {
                "$ref": "#/components/schemas/BillType"
              }
            ]
          },
          "paymentScheme": {
            "allOf": [
              {
                "$ref": "#/components/schemas/PaymentScheme"
              }
            ]
          },
          "totalAmount": {
            "type": "string",
            "format": "Decimal.js"
          },
          "createdAt": {
            "type": "string",
            "format": "date-time"
          },
          "updatedAt": {
            "type": "string",
            "format": "date-time"
          },
          "deletedAt": {
            "type": "string",
            "nullable": true,
            "format": "date-time"
          },
          "totalPaid": {
            "type": "string",
            "format": "Decimal.js"
          },
          "status": {
            "type": "string",
            "enum": [
              "unpaid",
              "partial",
              "paid",
              "overpaid"
            ]
          },
          "totalInstallments": {
            "type": "number"
          },
          "paidInstallments": {
            "type": "number"
          },
          "installmentDueDates": {
            "type": "array",
            "items": {
              "format": "date-time",
              "type": "string"
            }
          }
        },
        "required": [
          "id",
          "invoiceId",
          "payerName",
          "payerEmail",
          "billType",
          "paymentScheme",
          "totalAmount",
          "createdAt",
          "updatedAt",
          "deletedAt",
          "totalPaid",
          "status",
          "totalInstallments",
          "paidInstallments",
          "installmentDueDates"
        ]
      },
      "PaginatedBillsDto": {
        "type": "object",
        "properties": {
          "meta": {
            "additionalProperties": true,
            "nullable": false,
            "allOf": [
              {
                "$ref": "#/components/schemas/PaginationMetaDto"
              }
            ]
          },
          "bills": {
            "type": "array",
            "items": {
              "$ref": "#/components/schemas/BillItemDto"
            }
          }
        },
        "required": [
          "meta",
          "bills"
        ]
      },
      "DetailedBillDto": {
        "type": "object",
        "properties": {
          "id": {
            "type": "string"
          },
          "invoiceId": {
            "type": "integer",
            "format": "int32"
          },
          "payerName": {
            "type": "string"
          },
          "payerEmail": {
            "type": "string"
          },
          "billType": {
            "allOf": [
              {
                "$ref": "#/components/schemas/BillType"
              }
            ]
          },
          "paymentScheme": {
            "allOf": [
              {
                "$ref": "#/components/schemas/PaymentScheme"
              }
            ]
          },
          "totalAmount": {
            "type": "string",
            "format": "Decimal.js"
          },
          "createdAt": {
            "type": "string",
            "format": "date-time"
          },
          "updatedAt": {
            "type": "string",
            "format": "date-time"
          },
          "deletedAt": {
            "type": "string",
            "nullable": true,
            "format": "date-time"
          },
          "totalPaid": {
            "type": "string",
            "format": "Decimal.js"
          },
          "status": {
            "type": "string",
            "enum": [
              "unpaid",
              "partial",
              "paid",
              "overpaid"
            ]
          },
          "costBreakdown": {
            "type": "array",
            "items": {
              "$ref": "#/components/schemas/BillingCostBreakdown"
            }
          }
        },
        "required": [
          "id",
          "invoiceId",
          "payerName",
          "payerEmail",
          "billType",
          "paymentScheme",
          "totalAmount",
          "createdAt",
          "updatedAt",
          "deletedAt",
          "totalPaid",
          "status",
          "costBreakdown"
        ]
      },
      "UpdateBillDto": {
        "type": "object",
        "properties": {
          "payerName": {
            "type": "string"
          },
          "payerEmail": {
            "type": "string"
          },
          "billType": {
            "allOf": [
              {
                "$ref": "#/components/schemas/BillType"
              }
            ]
          },
          "paymentScheme": {
            "allOf": [
              {
                "$ref": "#/components/schemas/PaymentScheme"
              }
            ]
          },
          "totalAmount": {
            "type": "string",
            "format": "Decimal.js"
          },
          "costBreakdown": {
            "type": "object"
          }
        }
      },
      "BillInstallmentItemDto": {
        "type": "object",
        "properties": {
          "id": {
            "type": "string"
          },
          "name": {
            "type": "string"
          },
          "installmentOrder": {
            "type": "integer",
            "format": "int32"
          },
          "amountToPay": {
            "type": "string",
            "format": "Decimal.js"
          },
          "dueAt": {
            "type": "string",
            "format": "date-time"
          },
          "createdAt": {
            "type": "string",
            "format": "date-time"
          },
          "updatedAt": {
            "type": "string",
            "format": "date-time"
          },
          "deletedAt": {
            "type": "string",
            "nullable": true,
            "format": "date-time"
          },
          "totalPaid": {
            "type": "string",
            "format": "Decimal.js"
          },
          "status": {
            "enum": [
              "unpaid",
              "partial",
              "paid",
              "overpaid"
            ],
            "type": "string"
          }
        },
        "required": [
          "id",
          "name",
          "installmentOrder",
          "amountToPay",
          "dueAt",
          "createdAt",
          "updatedAt",
          "deletedAt",
          "totalPaid",
          "status"
        ]
      },
      "InitiatePaymentDto": {
        "type": "object",
        "properties": {
          "installmentId": {
            "type": "string",
            "format": "uuid"
          },
          "installmentOrder": {
            "type": "number"
          },
          "description": {
            "type": "string"
          },
          "statementDescriptor": {
            "type": "string"
          },
          "amount": {
            "type": "number"
          }
        },
        "required": [
          "installmentId",
          "installmentOrder",
          "amount"
        ]
      },
      "PaymentIntentAttributesDto": {
        "type": "object",
        "properties": {
          "amount": {
            "type": "number"
          },
          "capture_type": {
            "type": "string"
          },
          "client_key": {
            "type": "string"
          },
          "created_at": {
            "type": "number"
          },
          "currency": {
            "type": "string"
          },
          "description": {
            "type": "string"
          },
          "last_payment_error": {
            "type": "string",
            "nullable": true
          },
          "livemode": {
            "type": "boolean"
          },
          "metadata": {
            "type": "object",
            "nullable": true
          },
          "next_action": {
            "type": "object",
            "nullable": true
          },
          "original_amount": {
            "type": "number"
          },
          "payment_method_allowed": {
            "type": "array",
            "items": {
              "type": "string"
            }
          },
          "payment_method_options": {
            "type": "object",
            "nullable": true
          },
          "payments": {
            "type": "array",
            "items": {
              "type": "object"
            }
          },
          "setup_future_usage": {
            "type": "string",
            "nullable": true
          },
          "statement_descriptor": {
            "type": "string"
          },
          "status": {
            "type": "string"
          },
          "updated_at": {
            "type": "number"
          }
        },
        "required": [
          "amount",
          "capture_type",
          "client_key",
          "created_at",
          "currency",
          "description",
          "livemode",
          "original_amount",
          "payment_method_allowed",
          "payments",
          "statement_descriptor",
          "status",
          "updated_at"
        ]
      },
      "PaymentIntentDataDto": {
        "type": "object",
        "properties": {
          "id": {
            "type": "string"
          },
          "type": {
            "type": "string"
          },
          "attributes": {
            "$ref": "#/components/schemas/PaymentIntentAttributesDto"
          }
        },
        "required": [
          "id",
          "type",
          "attributes"
        ]
      },
      "PaymentIntentResponseDto": {
        "type": "object",
        "properties": {
          "data": {
            "$ref": "#/components/schemas/PaymentIntentDataDto"
          }
        },
        "required": [
          "data"
        ]
      },
      "PaymentType": {
        "type": "string",
        "enum": [
          "card",
          "paymaya",
          "gcash",
          "qrph",
          "manual"
        ]
      },
      "CreatePayment": {
        "type": "object",
        "properties": {
          "amountPaid": {
            "type": "string",
            "format": "Decimal.js"
          },
          "paymentType": {
            "allOf": [
              {
                "$ref": "#/components/schemas/PaymentType"
              }
            ]
          },
          "notes": {
            "type": "string"
          },
          "paymentDate": {
            "type": "string",
            "format": "date-time"
          },
          "paymongoData": {
            "type": "object",
            "nullable": true
          }
        },
        "required": [
          "amountPaid",
          "paymentType",
          "notes",
          "paymentDate"
        ]
      },
      "CreatePaymentDto": {
        "type": "object",
        "properties": {
          "payment": {
            "$ref": "#/components/schemas/CreatePayment"
          },
          "installmentId": {
            "type": "string",
            "format": "uuid"
          },
          "description": {
            "type": "string"
          },
          "statementDescriptor": {
            "type": "string"
          }
        },
        "required": [
          "payment"
        ]
      },
      "BillPaymentDto": {
        "type": "object",
        "properties": {
          "id": {
            "type": "string"
          },
          "installmentOrder": {
            "type": "integer",
            "format": "int32"
          },
          "amountPaid": {
            "type": "string",
            "format": "Decimal.js"
          },
          "paymentType": {
            "allOf": [
              {
                "$ref": "#/components/schemas/PaymentType"
              }
            ]
          },
          "notes": {
            "type": "string"
          },
          "paymentDate": {
            "type": "string",
            "format": "date-time"
          },
          "paymongoData": {
            "type": "object",
            "nullable": true
          },
          "createdAt": {
            "type": "string",
            "format": "date-time"
          },
          "updatedAt": {
            "type": "string",
            "format": "date-time"
          },
          "deletedAt": {
            "type": "string",
            "nullable": true,
            "format": "date-time"
          }
        },
        "required": [
          "id",
          "installmentOrder",
          "amountPaid",
          "paymentType",
          "notes",
          "paymentDate",
          "paymongoData",
          "createdAt",
          "updatedAt",
          "deletedAt"
        ]
      },
      "UpdateBillPaymentDto": {
        "type": "object",
        "properties": {
          "installmentOrder": {
            "type": "integer",
            "format": "int32"
          },
          "amountPaid": {
            "type": "string",
            "format": "Decimal.js"
          },
          "paymentType": {
            "allOf": [
              {
                "$ref": "#/components/schemas/PaymentType"
              }
            ]
          },
          "notes": {
            "type": "string"
          },
          "paymentDate": {
            "type": "string",
            "format": "date-time"
          },
          "paymongoData": {
            "type": "object",
            "nullable": true
          }
        }
      },
      "CreateProgramDto": {
        "type": "object",
        "properties": {
          "programCode": {
            "type": "string"
          },
          "name": {
            "type": "string"
          },
          "description": {
            "type": "string"
          },
          "yearDuration": {
            "type": "integer",
            "format": "int32"
          }
        },
        "required": [
          "programCode",
          "name",
          "description",
          "yearDuration"
        ]
      },
      "Program": {
        "type": "object",
        "properties": {
          "id": {
            "type": "string"
          },
          "programCode": {
            "type": "string"
          },
          "name": {
            "type": "string"
          },
          "description": {
            "type": "string"
          },
          "yearDuration": {
            "type": "integer",
            "format": "int32"
          },
          "isActive": {
            "type": "boolean"
          },
          "createdAt": {
            "type": "string",
            "format": "date-time"
          },
          "updatedAt": {
            "type": "string",
            "format": "date-time"
          },
          "deletedAt": {
            "type": "string",
            "nullable": true,
            "format": "date-time"
          }
        },
        "required": [
          "id",
          "programCode",
          "name",
          "description",
          "yearDuration",
          "isActive",
          "createdAt",
          "updatedAt",
          "deletedAt"
        ]
      },
      "ProgramDto": {
        "type": "object",
        "properties": {
          "id": {
            "type": "string"
          },
          "programCode": {
            "type": "string"
          },
          "name": {
            "type": "string"
          },
          "description": {
            "type": "string"
          },
          "yearDuration": {
            "type": "integer",
            "format": "int32"
          },
          "isActive": {
            "type": "boolean"
          },
          "createdAt": {
            "type": "string",
            "format": "date-time"
          },
          "updatedAt": {
            "type": "string",
            "format": "date-time"
          },
          "deletedAt": {
            "type": "string",
            "nullable": true,
            "format": "date-time"
          }
        },
        "required": [
          "id",
          "programCode",
          "name",
          "description",
          "yearDuration",
          "isActive",
          "createdAt",
          "updatedAt",
          "deletedAt"
        ]
      },
      "PaginatedProgramsDto": {
        "type": "object",
        "properties": {
          "meta": {
            "additionalProperties": true,
            "nullable": false,
            "allOf": [
              {
                "$ref": "#/components/schemas/PaginationMetaDto"
              }
            ]
          },
          "programs": {
            "type": "array",
            "items": {
              "$ref": "#/components/schemas/ProgramDto"
            }
          }
        },
        "required": [
          "meta",
          "programs"
        ]
      },
      "MajorItemDto": {
        "type": "object",
        "properties": {
          "id": {
            "type": "string"
          },
          "majorCode": {
            "type": "string"
          },
          "name": {
            "type": "string"
          },
          "description": {
            "type": "string"
          },
          "isActive": {
            "type": "boolean"
          },
          "createdAt": {
            "type": "string",
            "format": "date-time"
          },
          "updatedAt": {
            "type": "string",
            "format": "date-time"
          },
          "deletedAt": {
            "type": "string",
            "nullable": true,
            "format": "date-time"
          },
          "programId": {
            "type": "string"
          }
        },
        "required": [
          "id",
          "majorCode",
          "name",
          "description",
          "isActive",
          "createdAt",
          "updatedAt",
          "deletedAt",
          "programId"
        ]
      },
      "PaginatedMajorsDto": {
        "type": "object",
        "properties": {
          "meta": {
            "additionalProperties": true,
            "nullable": false,
            "allOf": [
              {
                "$ref": "#/components/schemas/PaginationMetaDto"
              }
            ]
          },
          "majors": {
            "type": "array",
            "items": {
              "$ref": "#/components/schemas/MajorItemDto"
            }
          }
        },
        "required": [
          "meta",
          "majors"
        ]
      },
      "UpdateProgramDto": {
        "type": "object",
        "properties": {
          "programCode": {
            "type": "string"
          },
          "name": {
            "type": "string"
          },
          "description": {
            "type": "string"
          },
          "yearDuration": {
            "type": "integer",
            "format": "int32"
          }
        }
      },
      "Turn": {
        "type": "object",
        "properties": {
          "role": {
            "enum": [
              "user",
              "model"
            ],
            "type": "string"
          },
          "content": {
            "type": "string"
          }
        },
        "required": [
          "role",
          "content"
        ]
      },
      "PromptDto": {
        "type": "object",
        "properties": {
          "question": {
            "type": "string",
            "example": "What is the current semester?"
          },
          "sessionHistory": {
            "example": [
              {
                "role": "user",
                "content": "What is the current semester?"
              },
              {
                "role": "model",
                "content": "The current semester is 2024-2025."
              }
            ],
            "type": "array",
            "items": {
              "$ref": "#/components/schemas/Turn"
            }
          }
        },
        "required": [
          "question"
        ]
      },
      "ChatbotResponseDto": {
        "type": "object",
        "properties": {
          "response": {
            "type": "string"
          }
        },
        "required": [
          "response"
        ]
      },
      "EnrollmentStatus": {
        "type": "string",
        "enum": [
          "draft",
          "upcoming",
          "active",
          "extended",
          "closed",
          "canceled",
          "archived"
        ]
      },
      "CreateEnrollmentPeriodDto": {
        "type": "object",
        "properties": {
          "startYear": {
            "type": "integer",
            "format": "int32"
          },
          "endYear": {
            "type": "integer",
            "format": "int32"
          },
          "term": {
            "type": "integer",
            "format": "int32"
          },
          "startDate": {
            "type": "string",
            "format": "date-time"
          },
          "endDate": {
            "type": "string",
            "format": "date-time"
          },
          "status": {
            "allOf": [
              {
                "$ref": "#/components/schemas/EnrollmentStatus"
              }
            ]
          }
        },
        "required": [
          "startYear",
          "endYear",
          "term",
          "startDate",
          "endDate",
          "status"
        ]
      },
      "EnrollmentPeriodDto": {
        "type": "object",
        "properties": {
          "id": {
            "type": "string"
          },
          "startYear": {
            "type": "integer",
            "format": "int32"
          },
          "endYear": {
            "type": "integer",
            "format": "int32"
          },
          "term": {
            "type": "integer",
            "format": "int32"
          },
          "startDate": {
            "type": "string",
            "format": "date-time"
          },
          "endDate": {
            "type": "string",
            "format": "date-time"
          },
          "status": {
            "allOf": [
              {
                "$ref": "#/components/schemas/EnrollmentStatus"
              }
            ]
          },
          "createdAt": {
            "type": "string",
            "format": "date-time"
          },
          "updatedAt": {
            "type": "string",
            "format": "date-time"
          },
          "deletedAt": {
            "type": "string",
            "nullable": true,
            "format": "date-time"
          }
        },
        "required": [
          "id",
          "startYear",
          "endYear",
          "term",
          "startDate",
          "endDate",
          "status",
          "createdAt",
          "updatedAt",
          "deletedAt"
        ]
      },
      "PaginatedEnrollmentPeriodsDto": {
        "type": "object",
        "properties": {
          "meta": {
            "additionalProperties": true,
            "nullable": false,
            "allOf": [
              {
                "$ref": "#/components/schemas/PaginationMetaDto"
              }
            ]
          },
          "enrollments": {
            "description": "List of enrollment periods for the current page",
            "type": "array",
            "items": {
              "$ref": "#/components/schemas/EnrollmentPeriodDto"
            }
          }
        },
        "required": [
          "meta",
          "enrollments"
        ]
      },
      "UpdateEnrollmentDto": {
        "type": "object",
        "properties": {
          "startYear": {
            "type": "integer",
            "format": "int32"
          },
          "endYear": {
            "type": "integer",
            "format": "int32"
          },
          "term": {
            "type": "integer",
            "format": "int32"
          },
          "startDate": {
            "type": "string",
            "format": "date-time"
          },
          "endDate": {
            "type": "string",
            "format": "date-time"
          }
        }
      },
      "UpdateEnrollmentStatusDto": {
        "type": "object",
        "properties": {
          "status": {
            "allOf": [
              {
                "$ref": "#/components/schemas/EnrollmentStatus"
              }
            ]
          }
        },
        "required": [
          "status"
        ]
      },
      "CreateCourseOfferingDto": {
        "type": "object",
        "properties": {
          "courseId": {
            "type": "string",
            "format": "uuid"
          }
        },
        "required": [
          "courseId"
        ]
      },
      "CourseOffering": {
        "type": "object",
        "properties": {
          "id": {
            "type": "string"
          },
          "courseId": {
            "type": "string"
          },
          "periodId": {
            "type": "string"
          },
          "createdAt": {
            "type": "string",
            "format": "date-time"
          },
          "updatedAt": {
            "type": "string",
            "format": "date-time"
          },
          "deletedAt": {
            "type": "string",
            "nullable": true,
            "format": "date-time"
          }
        },
        "required": [
          "id",
          "courseId",
          "periodId",
          "createdAt",
          "updatedAt",
          "deletedAt"
        ]
      },
      "CreateCourseOfferingCurriculumDto": {
        "type": "object",
        "properties": {
          "curriculumId": {
            "type": "string",
            "format": "uuid"
          }
        },
        "required": [
          "curriculumId"
        ]
      },
      "Days": {
        "type": "string",
        "enum": [
          "monday",
          "tuesday",
          "wednesday",
          "thursday",
          "friday",
          "saturday"
        ]
      },
      "UserDto": {
        "type": "object",
        "properties": {
          "id": {
            "type": "string"
          },
          "firstName": {
            "type": "string"
          },
          "middleName": {
            "type": "string",
            "nullable": true
          },
          "lastName": {
            "type": "string"
          },
          "role": {
            "allOf": [
              {
                "$ref": "#/components/schemas/Role"
              }
            ]
          },
          "createdAt": {
            "type": "string",
            "format": "date-time"
          },
          "updatedAt": {
            "type": "string",
            "format": "date-time"
          },
          "disabledAt": {
            "type": "string",
            "nullable": true,
            "format": "date-time"
          },
          "deletedAt": {
            "type": "string",
            "nullable": true,
            "format": "date-time"
          }
        },
        "required": [
          "id",
          "firstName",
          "middleName",
          "lastName",
          "role",
          "createdAt",
          "updatedAt",
          "disabledAt",
          "deletedAt"
        ]
      },
      "DetailedCourseSectionDto": {
        "type": "object",
        "properties": {
          "id": {
            "type": "string"
          },
          "name": {
            "type": "string"
          },
          "maxSlot": {
            "type": "integer",
            "format": "int32"
          },
          "startSched": {
            "type": "string"
          },
          "endSched": {
            "type": "string"
          },
          "days": {
            "type": "array",
            "items": {
              "$ref": "#/components/schemas/Days"
            }
          },
          "createdAt": {
            "type": "string",
            "format": "date-time"
          },
          "updatedAt": {
            "type": "string",
            "format": "date-time"
          },
          "deletedAt": {
            "type": "string",
            "nullable": true,
            "format": "date-time"
          },
          "user": {
            "nullable": true,
            "allOf": [
              {
                "$ref": "#/components/schemas/UserDto"
              }
            ]
          },
          "mentorId": {
            "type": "string",
            "nullable": true,
            "format": "uuid"
          }
        },
        "required": [
          "id",
          "name",
          "maxSlot",
          "startSched",
          "endSched",
          "days",
          "createdAt",
          "updatedAt",
          "deletedAt",
          "user",
          "mentorId"
        ]
      },
      "CourseEnrollmentStatus": {
        "type": "string",
        "enum": [
          "enlisted",
          "finalized",
          "enrolled",
          "completed",
          "incomplete",
          "dropped",
          "failed"
        ]
      },
      "DetailedCourseOfferingSubsetDto": {
        "type": "object",
        "properties": {
          "course": {
            "$ref": "#/components/schemas/CourseDto"
          }
        },
        "required": [
          "course"
        ]
      },
      "DetailedCourseEnrollmentDto": {
        "type": "object",
        "properties": {
          "id": {
            "type": "string"
          },
          "status": {
            "allOf": [
              {
                "$ref": "#/components/schemas/CourseEnrollmentStatus"
              }
            ]
          },
          "startedAt": {
            "type": "string",
            "format": "date-time"
          },
          "completedAt": {
            "type": "string",
            "nullable": true,
            "format": "date-time"
          },
          "createdAt": {
            "type": "string",
            "format": "date-time"
          },
          "updatedAt": {
            "type": "string",
            "format": "date-time"
          },
          "deletedAt": {
            "type": "string",
            "nullable": true,
            "format": "date-time"
          },
          "studentId": {
            "type": "string",
            "format": "uuid"
          },
          "courseOfferingId": {
            "type": "string",
            "format": "uuid"
          },
          "courseSectionId": {
            "type": "string",
            "format": "uuid"
          },
          "courseSection": {
            "$ref": "#/components/schemas/DetailedCourseSectionDto"
          },
          "courseOffering": {
            "$ref": "#/components/schemas/DetailedCourseOfferingSubsetDto"
          }
        },
        "required": [
          "id",
          "status",
          "startedAt",
          "completedAt",
          "createdAt",
          "updatedAt",
          "deletedAt",
          "studentId",
          "courseOfferingId",
          "courseSectionId"
        ]
      },
      "DetailedCourseOfferingDto": {
        "type": "object",
        "properties": {
          "id": {
            "type": "string"
          },
          "createdAt": {
            "type": "string",
            "format": "date-time"
          },
          "updatedAt": {
            "type": "string",
            "format": "date-time"
          },
          "deletedAt": {
            "type": "string",
            "nullable": true,
            "format": "date-time"
          },
          "course": {
            "$ref": "#/components/schemas/CourseDto"
          },
          "courseSections": {
            "type": "array",
            "items": {
              "$ref": "#/components/schemas/DetailedCourseSectionDto"
            }
          },
          "courseEnrollments": {
            "type": "array",
            "items": {
              "$ref": "#/components/schemas/DetailedCourseEnrollmentDto"
            }
          },
          "periodId": {
            "type": "string"
          }
        },
        "required": [
          "id",
          "createdAt",
          "updatedAt",
          "deletedAt",
          "course",
          "courseSections",
          "courseEnrollments",
          "periodId"
        ]
      },
      "PaginatedCourseOfferingsDto": {
        "type": "object",
        "properties": {
          "meta": {
            "additionalProperties": true,
            "nullable": false,
            "allOf": [
              {
                "$ref": "#/components/schemas/PaginationMetaDto"
              }
            ]
          },
          "courseOfferings": {
            "description": "List of course offerings for the current page",
            "type": "array",
            "items": {
              "$ref": "#/components/schemas/DetailedCourseOfferingDto"
            }
          }
        },
        "required": [
          "meta",
          "courseOfferings"
        ]
      },
      "CourseOfferingDto": {
        "type": "object",
        "properties": {
          "id": {
            "type": "string"
          },
          "createdAt": {
            "type": "string",
            "format": "date-time"
          },
          "updatedAt": {
            "type": "string",
            "format": "date-time"
          },
          "deletedAt": {
            "type": "string",
            "nullable": true,
            "format": "date-time"
          }
        },
        "required": [
          "id",
          "createdAt",
          "updatedAt",
          "deletedAt"
        ]
      },
      "CourseSectionDto": {
        "type": "object",
        "properties": {
          "id": {
            "type": "string"
          },
          "name": {
            "type": "string"
          },
          "maxSlot": {
            "type": "integer",
            "format": "int32"
          },
          "startSched": {
            "type": "string"
          },
          "endSched": {
            "type": "string"
          },
          "days": {
            "type": "array",
            "items": {
              "$ref": "#/components/schemas/Days"
            }
          },
          "createdAt": {
            "type": "string",
            "format": "date-time"
          },
          "updatedAt": {
            "type": "string",
            "format": "date-time"
          },
          "deletedAt": {
            "type": "string",
            "nullable": true,
            "format": "date-time"
          }
        },
        "required": [
          "id",
          "name",
          "maxSlot",
          "startSched",
          "endSched",
          "days",
          "createdAt",
          "updatedAt",
          "deletedAt"
        ]
      },
      "PaginatedCourseSectionsDto": {
        "type": "object",
        "properties": {
          "meta": {
            "additionalProperties": true,
            "nullable": false,
            "allOf": [
              {
                "$ref": "#/components/schemas/PaginationMetaDto"
              }
            ]
          },
          "courseSections": {
            "description": "List of course sections for the current page",
            "type": "array",
            "items": {
              "$ref": "#/components/schemas/CourseSectionDto"
            }
          }
        },
        "required": [
          "meta",
          "courseSections"
        ]
      },
      "CreateCourseSectionFullDto": {
        "type": "object",
        "properties": {
          "name": {
            "type": "string"
          },
          "maxSlot": {
            "type": "integer",
            "format": "int32"
          },
          "days": {
            "type": "array",
            "items": {
              "$ref": "#/components/schemas/Days"
            }
          },
          "startSched": {
            "type": "string",
            "pattern": "/^([01]\\d|2[0-3]):([0-5]\\d)$/"
          },
          "endSched": {
            "type": "string",
            "pattern": "/^([01]\\d|2[0-3]):([0-5]\\d)$/"
          },
          "mentorId": {
            "type": "string",
            "format": "uuid"
          }
        },
        "required": [
          "name",
          "maxSlot",
          "days",
          "startSched",
          "endSched"
        ]
      },
      "CourseOfferingWithCourseAndPeriod": {
        "type": "object",
        "properties": {
          "id": {
            "type": "string"
          },
          "createdAt": {
            "type": "string",
            "format": "date-time"
          },
          "updatedAt": {
            "type": "string",
            "format": "date-time"
          },
          "deletedAt": {
            "type": "string",
            "nullable": true,
            "format": "date-time"
          },
          "course": {
            "$ref": "#/components/schemas/CourseDto"
          },
          "enrollmentPeriod": {
            "$ref": "#/components/schemas/EnrollmentPeriodDto"
          }
        },
        "required": [
          "id",
          "createdAt",
          "updatedAt",
          "deletedAt",
          "course",
          "enrollmentPeriod"
        ]
      },
      "CourseSectionWithCourseOfferingDto": {
        "type": "object",
        "properties": {
          "id": {
            "type": "string"
          },
          "name": {
            "type": "string"
          },
          "maxSlot": {
            "type": "integer",
            "format": "int32"
          },
          "startSched": {
            "type": "string"
          },
          "endSched": {
            "type": "string"
          },
          "days": {
            "type": "array",
            "items": {
              "$ref": "#/components/schemas/Days"
            }
          },
          "createdAt": {
            "type": "string",
            "format": "date-time"
          },
          "updatedAt": {
            "type": "string",
            "format": "date-time"
          },
          "deletedAt": {
            "type": "string",
            "nullable": true,
            "format": "date-time"
          },
          "courseOffering": {
            "$ref": "#/components/schemas/CourseOfferingWithCourseAndPeriod"
          }
        },
        "required": [
          "id",
          "name",
          "maxSlot",
          "startSched",
          "endSched",
          "days",
          "createdAt",
          "updatedAt",
          "deletedAt",
          "courseOffering"
        ]
      },
      "UpdateCourseSectionDto": {
        "type": "object",
        "properties": {}
      },
      "StudentIdentifierDto": {
        "type": "object",
        "properties": {
          "studentId": {
            "type": "string",
            "format": "uuid"
          }
        }
      },
      "CourseEnrollmentDto": {
        "type": "object",
        "properties": {
          "id": {
            "type": "string"
          },
          "status": {
            "allOf": [
              {
                "$ref": "#/components/schemas/CourseEnrollmentStatus"
              }
            ]
          },
          "startedAt": {
            "type": "string",
            "format": "date-time"
          },
          "completedAt": {
            "type": "string",
            "nullable": true,
            "format": "date-time"
          },
          "createdAt": {
            "type": "string",
            "format": "date-time"
          },
          "updatedAt": {
            "type": "string",
            "format": "date-time"
          },
          "deletedAt": {
            "type": "string",
            "nullable": true,
            "format": "date-time"
          }
        },
        "required": [
          "id",
          "status",
          "startedAt",
          "completedAt",
          "createdAt",
          "updatedAt",
          "deletedAt"
        ]
      },
      "CustomDetailedCourseOfferingDto": {
        "type": "object",
        "properties": {
          "id": {
            "type": "string"
          },
          "createdAt": {
            "type": "string",
            "format": "date-time"
          },
          "updatedAt": {
            "type": "string",
            "format": "date-time"
          },
          "deletedAt": {
            "type": "string",
            "nullable": true,
            "format": "date-time"
          },
          "enrollmentPeriod": {
            "nullable": true,
            "allOf": [
              {
                "$ref": "#/components/schemas/EnrollmentPeriodDto"
              }
            ]
          },
          "course": {
            "$ref": "#/components/schemas/CourseDto"
          },
          "courseSections": {
            "type": "array",
            "items": {
              "$ref": "#/components/schemas/DetailedCourseSectionDto"
            }
          },
          "periodId": {
            "type": "string"
          }
        },
        "required": [
          "id",
          "createdAt",
          "updatedAt",
          "deletedAt",
          "course",
          "courseSections",
          "periodId"
        ]
      },
      "DetailedModulesDto": {
        "type": "object",
        "properties": {
          "id": {
            "type": "string"
          },
          "title": {
            "type": "string"
          },
          "publishedAt": {
            "type": "string",
            "nullable": true,
            "format": "date-time"
          },
          "toPublishAt": {
            "type": "string",
            "nullable": true,
            "format": "date-time"
          },
          "unpublishedAt": {
            "type": "string",
            "nullable": true,
            "format": "date-time"
          },
          "createdAt": {
            "type": "string",
            "format": "date-time"
          },
          "updatedAt": {
            "type": "string",
            "format": "date-time"
          },
          "deletedAt": {
            "type": "string",
            "nullable": true,
            "format": "date-time"
          },
          "courseOffering": {
            "nullable": true,
            "allOf": [
              {
                "$ref": "#/components/schemas/CustomDetailedCourseOfferingDto"
              }
            ]
          }
        },
        "required": [
          "id",
          "title",
          "publishedAt",
          "toPublishAt",
          "unpublishedAt",
          "createdAt",
          "updatedAt",
          "deletedAt",
          "courseOffering"
        ]
      },
      "PaginatedModulesDto": {
        "type": "object",
        "properties": {
          "meta": {
            "additionalProperties": true,
            "nullable": false,
            "allOf": [
              {
                "$ref": "#/components/schemas/PaginationMetaDto"
              }
            ]
          },
          "modules": {
            "type": "array",
            "items": {
              "$ref": "#/components/schemas/DetailedModulesDto"
            }
          }
        },
        "required": [
          "meta",
          "modules"
        ]
      },
      "UpdateModuleDto": {
        "type": "object",
        "properties": {
          "title": {
            "type": "string"
          },
          "publishedAt": {
            "type": "string",
            "nullable": true,
            "format": "date-time"
          },
          "toPublishAt": {
            "type": "string",
            "nullable": true,
            "format": "date-time"
          },
          "unpublishedAt": {
            "type": "string",
            "nullable": true,
            "format": "date-time"
          }
        }
      },
      "ModuleDto": {
        "type": "object",
        "properties": {
          "id": {
            "type": "string"
          },
          "title": {
            "type": "string"
          },
          "publishedAt": {
            "type": "string",
            "nullable": true,
            "format": "date-time"
          },
          "toPublishAt": {
            "type": "string",
            "nullable": true,
            "format": "date-time"
          },
          "unpublishedAt": {
            "type": "string",
            "nullable": true,
            "format": "date-time"
          },
          "createdAt": {
            "type": "string",
            "format": "date-time"
          },
          "updatedAt": {
            "type": "string",
            "format": "date-time"
          },
          "deletedAt": {
            "type": "string",
            "nullable": true,
            "format": "date-time"
          }
        },
        "required": [
          "id",
          "title",
          "publishedAt",
          "toPublishAt",
          "unpublishedAt",
          "createdAt",
          "updatedAt",
          "deletedAt"
        ]
      },
      "TodoDto": {
        "type": "object",
        "properties": {
          "id": {
            "type": "string",
            "format": "uuid"
          },
          "type": {
            "type": "string",
            "enum": [
              "LESSON",
              "ASSIGNMENT",
              "QUIZ",
              "DISCUSSION",
              "VIDEO",
              "URL",
              "FILE"
            ]
          },
          "title": {
            "type": "string"
          },
          "dueDate": {
            "type": "string",
            "format": "date-time"
          },
          "moduleName": {
            "type": "string"
          }
        },
        "required": [
          "id",
          "type",
          "title",
          "dueDate",
          "moduleName"
        ]
      },
      "PaginatedTodosDto": {
        "type": "object",
        "properties": {
          "meta": {
            "additionalProperties": true,
            "nullable": false,
            "allOf": [
              {
                "$ref": "#/components/schemas/PaginationMetaDto"
              }
            ]
          },
          "todos": {
            "type": "array",
            "items": {
              "$ref": "#/components/schemas/TodoDto"
            }
          }
        },
        "required": [
          "meta",
          "todos"
        ]
      },
      "ContentType": {
        "type": "string",
        "enum": [
          "LESSON",
          "ASSIGNMENT",
          "QUIZ",
          "DISCUSSION",
          "VIDEO",
          "URL",
          "FILE"
        ]
      },
      "BasicLessonDto": {
        "type": "object",
        "properties": {
          "id": {
            "type": "string"
          },
          "title": {
            "type": "string"
          },
          "subtitle": {
            "type": "string",
            "nullable": true
          },
          "createdAt": {
            "type": "string",
            "format": "date-time"
          },
          "updatedAt": {
            "type": "string",
            "format": "date-time"
          },
          "deletedAt": {
            "type": "string",
            "nullable": true,
            "format": "date-time"
          }
        },
        "required": [
          "id",
          "title",
          "subtitle",
          "createdAt",
          "updatedAt",
          "deletedAt"
        ]
      },
      "AssignmentMode": {
        "type": "string",
        "enum": [
          "INDIVIDUAL",
          "GROUP"
        ]
      },
      "BasicAssignmentDto": {
        "type": "object",
        "properties": {
          "id": {
            "type": "string"
          },
          "title": {
            "type": "string"
          },
          "subtitle": {
            "type": "string",
            "nullable": true
          },
          "mode": {
            "allOf": [
              {
                "$ref": "#/components/schemas/AssignmentMode"
              }
            ]
          },
          "maxAttempts": {
            "type": "integer",
            "nullable": true,
            "format": "int32"
          },
          "allowLateSubmission": {
            "type": "boolean"
          },
          "latePenalty": {
            "type": "string",
            "nullable": true,
            "format": "Decimal.js"
          },
          "dueDate": {
            "type": "string",
            "nullable": true,
            "format": "date-time"
          },
          "gracePeriodMinutes": {
            "type": "integer",
            "nullable": true,
            "format": "int32"
          },
          "createdAt": {
            "type": "string",
            "format": "date-time"
          },
          "updatedAt": {
            "type": "string",
            "format": "date-time"
          },
          "deletedAt": {
            "type": "string",
            "nullable": true,
            "format": "date-time"
          }
        },
        "required": [
          "id",
          "title",
          "subtitle",
          "mode",
          "maxAttempts",
          "allowLateSubmission",
          "latePenalty",
          "dueDate",
          "gracePeriodMinutes",
          "createdAt",
          "updatedAt",
          "deletedAt"
        ]
      },
      "BasicQuizDto": {
        "type": "object",
        "properties": {
          "id": {
            "type": "string"
          },
          "title": {
            "type": "string"
          },
          "subtitle": {
            "type": "string",
            "nullable": true
          },
          "timeLimit": {
            "type": "integer",
            "nullable": true,
            "format": "int32"
          },
          "maxAttempts": {
            "type": "integer",
            "nullable": true,
            "format": "int32"
          },
          "allowLateSubmission": {
            "type": "boolean"
          },
          "latePenalty": {
            "type": "string",
            "nullable": true,
            "format": "Decimal.js"
          },
          "dueDate": {
            "type": "string",
            "nullable": true,
            "format": "date-time"
          },
          "gracePeriodMinutes": {
            "type": "integer",
            "nullable": true,
            "format": "int32"
          },
          "createdAt": {
            "type": "string",
            "format": "date-time"
          },
          "updatedAt": {
            "type": "string",
            "format": "date-time"
          },
          "deletedAt": {
            "type": "string",
            "nullable": true,
            "format": "date-time"
          }
        },
        "required": [
          "id",
          "title",
          "subtitle",
          "timeLimit",
          "maxAttempts",
          "allowLateSubmission",
          "latePenalty",
          "dueDate",
          "gracePeriodMinutes",
          "createdAt",
          "updatedAt",
          "deletedAt"
        ]
      },
      "BasicDiscussionDto": {
        "type": "object",
        "properties": {
          "id": {
            "type": "string"
          },
          "title": {
            "type": "string"
          },
          "subtitle": {
            "type": "string",
            "nullable": true
          },
          "isThreaded": {
            "type": "boolean",
            "nullable": true
          },
          "requirePost": {
            "type": "boolean",
            "nullable": true
          },
          "createdAt": {
            "type": "string",
            "format": "date-time"
          },
          "updatedAt": {
            "type": "string",
            "format": "date-time"
          },
          "deletedAt": {
            "type": "string",
            "nullable": true,
            "format": "date-time"
          }
        },
        "required": [
          "id",
          "title",
          "subtitle",
          "isThreaded",
          "requirePost",
          "createdAt",
          "updatedAt",
          "deletedAt"
        ]
      },
      "BasicVideoDto": {
        "type": "object",
        "properties": {
          "id": {
            "type": "string"
          },
          "title": {
            "type": "string"
          },
          "subtitle": {
            "type": "string",
            "nullable": true
          },
          "url": {
            "type": "string"
          },
          "duration": {
            "type": "integer",
            "nullable": true,
            "format": "int32"
          },
          "transcript": {
            "type": "string",
            "nullable": true
          },
          "createdAt": {
            "type": "string",
            "format": "date-time"
          },
          "updatedAt": {
            "type": "string",
            "format": "date-time"
          },
          "deletedAt": {
            "type": "string",
            "nullable": true,
            "format": "date-time"
          }
        },
        "required": [
          "id",
          "title",
          "subtitle",
          "url",
          "duration",
          "transcript",
          "createdAt",
          "updatedAt",
          "deletedAt"
        ]
      },
      "BasicExternalUrlDto": {
        "type": "object",
        "properties": {
          "id": {
            "type": "string"
          },
          "title": {
            "type": "string"
          },
          "subtitle": {
            "type": "string",
            "nullable": true
          },
          "url": {
            "type": "string"
          },
          "createdAt": {
            "type": "string",
            "format": "date-time"
          },
          "updatedAt": {
            "type": "string",
            "format": "date-time"
          },
          "deletedAt": {
            "type": "string",
            "nullable": true,
            "format": "date-time"
          }
        },
        "required": [
          "id",
          "title",
          "subtitle",
          "url",
          "createdAt",
          "updatedAt",
          "deletedAt"
        ]
      },
      "BasicFileResourceDto": {
        "type": "object",
        "properties": {
          "id": {
            "type": "string"
          },
          "title": {
            "type": "string"
          },
          "subtitle": {
            "type": "string",
            "nullable": true
          },
          "name": {
            "type": "string"
          },
          "path": {
            "type": "string"
          },
          "size": {
            "type": "integer",
            "format": "int32"
          },
          "mimeType": {
            "type": "string",
            "nullable": true
          },
          "createdAt": {
            "type": "string",
            "format": "date-time"
          },
          "updatedAt": {
            "type": "string",
            "format": "date-time"
          },
          "deletedAt": {
            "type": "string",
            "nullable": true,
            "format": "date-time"
          }
        },
        "required": [
          "id",
          "title",
          "subtitle",
          "name",
          "path",
          "size",
          "mimeType",
          "createdAt",
          "updatedAt",
          "deletedAt"
        ]
      },
      "ProgressStatus": {
        "type": "string",
        "enum": [
          "NOT_STARTED",
          "IN_PROGRESS",
          "COMPLETED"
        ]
      },
      "ContentProgress": {
        "type": "object",
        "properties": {
          "id": {
            "type": "string"
          },
          "userId": {
            "type": "string"
          },
          "moduleId": {
            "type": "string"
          },
          "moduleContentId": {
            "type": "string"
          },
          "status": {
            "allOf": [
              {
                "$ref": "#/components/schemas/ProgressStatus"
              }
            ]
          },
          "completedAt": {
            "type": "string",
            "nullable": true,
            "format": "date-time"
          },
          "timeSpent": {
            "type": "integer",
            "nullable": true,
            "format": "int32"
          },
          "lastAccessedAt": {
            "type": "string",
            "nullable": true,
            "format": "date-time"
          },
          "createdAt": {
            "type": "string",
            "format": "date-time"
          },
          "updatedAt": {
            "type": "string",
            "format": "date-time"
          }
        },
        "required": [
          "id",
          "userId",
          "moduleId",
          "moduleContentId",
          "status",
          "completedAt",
          "timeSpent",
          "lastAccessedAt",
          "createdAt",
          "updatedAt"
        ]
      },
      "BasicModuleItemDto": {
        "type": "object",
        "properties": {
          "id": {
            "type": "string"
          },
          "order": {
            "type": "integer",
            "format": "int32"
          },
          "contentType": {
            "allOf": [
              {
                "$ref": "#/components/schemas/ContentType"
              }
            ]
          },
          "publishedAt": {
            "type": "string",
            "nullable": true,
            "format": "date-time"
          },
          "toPublishAt": {
            "type": "string",
            "nullable": true,
            "format": "date-time"
          },
          "unpublishedAt": {
            "type": "string",
            "nullable": true,
            "format": "date-time"
          },
          "createdAt": {
            "type": "string",
            "format": "date-time"
          },
          "updatedAt": {
            "type": "string",
            "format": "date-time"
          },
          "lesson": {
            "nullable": true,
            "allOf": [
              {
                "$ref": "#/components/schemas/BasicLessonDto"
              }
            ]
          },
          "assignment": {
            "nullable": true,
            "allOf": [
              {
                "$ref": "#/components/schemas/BasicAssignmentDto"
              }
            ]
          },
          "quiz": {
            "nullable": true,
            "allOf": [
              {
                "$ref": "#/components/schemas/BasicQuizDto"
              }
            ]
          },
          "discussion": {
            "nullable": true,
            "allOf": [
              {
                "$ref": "#/components/schemas/BasicDiscussionDto"
              }
            ]
          },
          "video": {
            "nullable": true,
            "allOf": [
              {
                "$ref": "#/components/schemas/BasicVideoDto"
              }
            ]
          },
          "externalUrl": {
            "nullable": true,
            "allOf": [
              {
                "$ref": "#/components/schemas/BasicExternalUrlDto"
              }
            ]
          },
          "fileResource": {
            "nullable": true,
            "allOf": [
              {
                "$ref": "#/components/schemas/BasicFileResourceDto"
              }
            ]
          },
          "studentProgress": {
            "type": "array",
            "items": {
              "$ref": "#/components/schemas/ContentProgress"
            }
          }
        },
        "required": [
          "id",
          "order",
          "contentType",
          "publishedAt",
          "toPublishAt",
          "unpublishedAt",
          "createdAt",
          "updatedAt"
        ]
      },
      "ModuleTreeSectionDto": {
        "type": "object",
        "properties": {
          "id": {
            "type": "string"
          },
          "moduleId": {
            "type": "string"
          },
          "parentSectionId": {
            "type": "string",
            "nullable": true
          },
          "prerequisiteSectionId": {
            "type": "string",
            "nullable": true
          },
          "title": {
            "type": "string"
          },
          "order": {
            "type": "integer",
            "format": "int32"
          },
          "publishedAt": {
            "type": "string",
            "nullable": true,
            "format": "date-time"
          },
          "toPublishAt": {
            "type": "string",
            "nullable": true,
            "format": "date-time"
          },
          "unpublishedAt": {
            "type": "string",
            "nullable": true,
            "format": "date-time"
          },
          "subsections": {
            "nullable": true,
            "type": "array",
            "items": {
              "$ref": "#/components/schemas/ModuleTreeSectionDto"
            }
          },
          "moduleContents": {
            "nullable": true,
            "type": "array",
            "items": {
              "$ref": "#/components/schemas/BasicModuleItemDto"
            }
          }
        },
        "required": [
          "id",
          "moduleId",
          "parentSectionId",
          "prerequisiteSectionId",
          "title",
          "order",
          "publishedAt",
          "toPublishAt",
          "unpublishedAt"
        ]
      },
      "ModuleTreeDto": {
        "type": "object",
        "properties": {
          "id": {
            "type": "string"
          },
          "title": {
            "type": "string"
          },
          "courseId": {
            "type": "string",
            "nullable": true
          },
          "publishedAt": {
            "type": "string",
            "nullable": true,
            "format": "date-time"
          },
          "toPublishAt": {
            "type": "string",
            "nullable": true,
            "format": "date-time"
          },
          "unpublishedAt": {
            "type": "string",
            "nullable": true,
            "format": "date-time"
          },
          "moduleSections": {
            "nullable": true,
            "type": "array",
            "items": {
              "$ref": "#/components/schemas/ModuleTreeSectionDto"
            }
          }
        },
        "required": [
          "id",
          "title",
          "courseId",
          "publishedAt",
          "toPublishAt",
          "unpublishedAt"
        ]
      },
      "CreateModuleSectionDto": {
        "type": "object",
        "properties": {
          "title": {
            "type": "string"
          },
          "publishedAt": {
            "type": "string",
            "nullable": true,
            "format": "date-time"
          },
          "toPublishAt": {
            "type": "string",
            "nullable": true,
            "format": "date-time"
          },
          "unpublishedAt": {
            "type": "string",
            "nullable": true,
            "format": "date-time"
          },
          "parentSectionId": {
            "type": "string",
            "nullable": true
          },
          "prerequisiteSectionId": {
            "type": "string",
            "nullable": true
          }
        },
        "required": [
          "title"
        ]
      },
      "DetailedModuleSectionDto": {
        "type": "object",
        "properties": {
          "id": {
            "type": "string"
          },
          "title": {
            "type": "string"
          },
          "order": {
            "type": "integer",
            "format": "int32"
          },
          "publishedAt": {
            "type": "string",
            "nullable": true,
            "format": "date-time"
          },
          "toPublishAt": {
            "type": "string",
            "nullable": true,
            "format": "date-time"
          },
          "unpublishedAt": {
            "type": "string",
            "nullable": true,
            "format": "date-time"
          },
          "createdAt": {
            "type": "string",
            "format": "date-time"
          },
          "updatedAt": {
            "type": "string",
            "format": "date-time"
          },
          "deletedAt": {
            "type": "string",
            "nullable": true,
            "format": "date-time"
          },
          "prerequisiteSectionId": {
            "type": "string",
            "nullable": true
          },
          "parentSectionId": {
            "type": "string",
            "nullable": true
          }
        },
        "required": [
          "id",
          "title",
          "order",
          "publishedAt",
          "toPublishAt",
          "unpublishedAt",
          "createdAt",
          "updatedAt",
          "deletedAt"
        ]
      },
      "UpdateModuleSectionDto": {
        "type": "object",
        "properties": {}
      },
      "CreateAssignmentDto": {
        "type": "object",
        "properties": {
          "title": {
            "type": "string"
          },
          "subtitle": {
            "type": "string",
            "nullable": true
          },
          "content": {
            "type": "object",
            "nullable": true
          },
          "mode": {
            "allOf": [
              {
                "$ref": "#/components/schemas/AssignmentMode"
              }
            ]
          },
          "maxAttempts": {
            "type": "integer",
            "nullable": true,
            "format": "int32"
          },
          "allowLateSubmission": {
            "type": "boolean"
          },
          "latePenalty": {
            "type": "string",
            "nullable": true,
            "format": "Decimal.js"
          },
          "dueDate": {
            "type": "string",
            "nullable": true,
            "format": "date-time"
          },
          "gracePeriodMinutes": {
            "type": "integer",
            "nullable": true,
            "format": "int32",
            "default": 0
          }
        },
        "required": [
          "title",
          "mode",
          "allowLateSubmission"
        ]
      },
      "CreateQuizDto": {
        "type": "object",
        "properties": {
          "title": {
            "type": "string"
          },
          "subtitle": {
            "type": "string",
            "nullable": true
          },
          "content": {
            "type": "object"
          },
          "timeLimit": {
            "type": "integer",
            "nullable": true,
            "format": "int32"
          },
          "maxAttempts": {
            "type": "integer",
            "nullable": true,
            "format": "int32"
          },
          "allowLateSubmission": {
            "type": "boolean"
          },
          "latePenalty": {
            "type": "string",
            "nullable": true,
            "format": "Decimal.js"
          },
          "dueDate": {
            "type": "string",
            "nullable": true,
            "format": "date-time"
          },
          "gracePeriodMinutes": {
            "type": "integer",
            "nullable": true,
            "format": "int32",
            "default": 0
          },
          "questions": {
            "type": "object"
          }
        },
        "required": [
          "title",
          "content",
          "allowLateSubmission",
          "questions"
        ]
      },
      "CreateLessonDto": {
        "type": "object",
        "properties": {
          "title": {
            "type": "string"
          },
          "subtitle": {
            "type": "string",
            "nullable": true
          },
          "content": {
            "type": "object",
            "nullable": true
          }
        },
        "required": [
          "title"
        ]
      },
      "CreateDiscussionDto": {
        "type": "object",
        "properties": {
          "title": {
            "type": "string"
          },
          "subtitle": {
            "type": "string",
            "nullable": true
          },
          "content": {
            "type": "object",
            "nullable": true
          },
          "isThreaded": {
            "type": "boolean",
            "nullable": true,
            "default": true
          },
          "requirePost": {
            "type": "boolean",
            "nullable": true,
            "default": false
          }
        },
        "required": [
          "title"
        ]
      },
      "CreateExternalUrlDto": {
        "type": "object",
        "properties": {
          "title": {
            "type": "string"
          },
          "subtitle": {
            "type": "string",
            "nullable": true
          },
          "content": {
            "type": "object",
            "nullable": true
          },
          "url": {
            "type": "string"
          }
        },
        "required": [
          "title",
          "url"
        ]
      },
      "CreateFileResourceDto": {
        "type": "object",
        "properties": {
          "title": {
            "type": "string"
          },
          "subtitle": {
            "type": "string",
            "nullable": true
          },
          "content": {
            "type": "object",
            "nullable": true
          },
          "name": {
            "type": "string"
          },
          "path": {
            "type": "string"
          },
          "size": {
            "type": "integer",
            "format": "int32"
          },
          "mimeType": {
            "type": "string",
            "nullable": true
          }
        },
        "required": [
          "title",
          "name",
          "path",
          "size"
        ]
      },
      "CreateVideoDto": {
        "type": "object",
        "properties": {
          "title": {
            "type": "string"
          },
          "subtitle": {
            "type": "string",
            "nullable": true
          },
          "content": {
            "type": "object",
            "nullable": true
          },
          "url": {
            "type": "string"
          },
          "duration": {
            "type": "integer",
            "nullable": true,
            "format": "int32"
          },
          "transcript": {
            "type": "string",
            "nullable": true
          }
        },
        "required": [
          "title",
          "url"
        ]
      },
      "CreateContentDto": {
        "type": "object",
        "properties": {
          "contentType": {
            "allOf": [
              {
                "$ref": "#/components/schemas/ContentType"
              }
            ]
          },
          "publishedAt": {
            "type": "string",
            "nullable": true,
            "format": "date-time"
          },
          "toPublishAt": {
            "type": "string",
            "nullable": true,
            "format": "date-time"
          },
          "unpublishedAt": {
            "type": "string",
            "nullable": true,
            "format": "date-time"
          },
          "sectionId": {
            "$ref": "#/components/schemas/CreateAssignmentDto"
          },
          "assignment": {
            "$ref": "#/components/schemas/CreateAssignmentDto"
          },
          "quiz": {
            "$ref": "#/components/schemas/CreateQuizDto"
          },
          "lesson": {
            "$ref": "#/components/schemas/CreateLessonDto"
          },
          "discussion": {
            "$ref": "#/components/schemas/CreateDiscussionDto"
          },
          "externalUrl": {
            "$ref": "#/components/schemas/CreateExternalUrlDto"
          },
          "file": {
            "$ref": "#/components/schemas/CreateFileResourceDto"
          },
          "video": {
            "$ref": "#/components/schemas/CreateVideoDto"
          }
        },
        "required": [
          "contentType"
        ]
      },
      "Lesson": {
        "type": "object",
        "properties": {
          "id": {
            "type": "string"
          },
          "moduleContentId": {
            "type": "string"
          },
          "title": {
            "type": "string"
          },
          "subtitle": {
            "type": "string",
            "nullable": true
          },
          "content": {
            "type": "object",
            "nullable": true
          },
          "createdAt": {
            "type": "string",
            "format": "date-time"
          },
          "updatedAt": {
            "type": "string",
            "format": "date-time"
          },
          "deletedAt": {
            "type": "string",
            "nullable": true,
            "format": "date-time"
          }
        },
        "required": [
          "id",
          "moduleContentId",
          "title",
          "subtitle",
          "content",
          "createdAt",
          "updatedAt",
          "deletedAt"
        ]
      },
      "AssignmentGrading": {
        "type": "object",
        "properties": {
          "id": {
            "type": "string"
          },
          "gradingSchema": {
            "type": "object"
          },
          "weight": {
            "type": "string",
            "format": "Decimal.js"
          },
          "isCurved": {
            "type": "boolean"
          },
          "curveSettings": {
            "type": "object",
            "nullable": true
          },
          "createdAt": {
            "type": "string",
            "format": "date-time"
          },
          "updatedAt": {
            "type": "string",
            "format": "date-time"
          },
          "deletedAt": {
            "type": "string",
            "nullable": true,
            "format": "date-time"
          }
        },
        "required": [
          "id",
          "gradingSchema",
          "weight",
          "isCurved",
          "curveSettings",
          "createdAt",
          "updatedAt",
          "deletedAt"
        ]
      },
      "Assignment": {
        "type": "object",
        "properties": {
          "id": {
            "type": "string"
          },
          "moduleContentId": {
            "type": "string"
          },
          "title": {
            "type": "string"
          },
          "subtitle": {
            "type": "string",
            "nullable": true
          },
          "content": {
            "type": "object",
            "nullable": true
          },
          "mode": {
            "allOf": [
              {
                "$ref": "#/components/schemas/AssignmentMode"
              }
            ]
          },
          "maxAttempts": {
            "type": "integer",
            "nullable": true,
            "format": "int32"
          },
          "allowLateSubmission": {
            "type": "boolean"
          },
          "latePenalty": {
            "type": "string",
            "nullable": true,
            "format": "Decimal.js"
          },
          "dueDate": {
            "type": "string",
            "nullable": true,
            "format": "date-time"
          },
          "gracePeriodMinutes": {
            "type": "integer",
            "nullable": true,
            "format": "int32"
          },
          "createdAt": {
            "type": "string",
            "format": "date-time"
          },
          "updatedAt": {
            "type": "string",
            "format": "date-time"
          },
          "deletedAt": {
            "type": "string",
            "nullable": true,
            "format": "date-time"
          },
          "gradingId": {
            "type": "string",
            "nullable": true
          },
<<<<<<< HEAD
          "parentSectionId": {
            "type": "string",
            "nullable": true
          },
          "moduleId": {
            "type": "string"
=======
          "grading": {
            "nullable": true,
            "allOf": [
              {
                "$ref": "#/components/schemas/AssignmentGrading"
              }
            ]
>>>>>>> 08c90536
          }
        },
        "required": [
          "id",
          "moduleContentId",
          "title",
          "subtitle",
          "content",
          "mode",
          "maxAttempts",
          "allowLateSubmission",
          "latePenalty",
          "dueDate",
          "gracePeriodMinutes",
          "createdAt",
          "updatedAt",
          "deletedAt",
<<<<<<< HEAD
          "moduleId"
=======
          "gradingId"
>>>>>>> 08c90536
        ]
      },
      "Quiz": {
        "type": "object",
        "properties": {
          "id": {
            "type": "string"
          },
          "moduleContentId": {
            "type": "string"
          },
          "title": {
            "type": "string"
          },
          "subtitle": {
            "type": "string",
            "nullable": true
          },
          "content": {
            "type": "object"
          },
          "timeLimit": {
            "type": "integer",
            "nullable": true,
            "format": "int32"
          },
          "maxAttempts": {
            "type": "integer",
            "nullable": true,
            "format": "int32"
          },
          "allowLateSubmission": {
            "type": "boolean"
          },
          "latePenalty": {
            "type": "string",
            "nullable": true,
            "format": "Decimal.js"
          },
          "dueDate": {
            "type": "string",
            "nullable": true,
            "format": "date-time"
          },
          "gracePeriodMinutes": {
            "type": "integer",
            "nullable": true,
            "format": "int32"
          },
          "questions": {
            "type": "object"
          },
          "createdAt": {
            "type": "string",
            "format": "date-time"
          },
          "updatedAt": {
            "type": "string",
            "format": "date-time"
          },
          "deletedAt": {
            "type": "string",
            "nullable": true,
            "format": "date-time"
          }
        },
        "required": [
          "id",
          "moduleContentId",
          "title",
          "subtitle",
          "content",
          "timeLimit",
          "maxAttempts",
          "allowLateSubmission",
          "latePenalty",
          "dueDate",
          "gracePeriodMinutes",
          "questions",
          "createdAt",
          "updatedAt",
          "deletedAt"
        ]
      },
      "DiscussionPost": {
        "type": "object",
        "properties": {
          "id": {
            "type": "string"
          },
          "discussionId": {
            "type": "string"
          },
          "discussion": {
            "$ref": "#/components/schemas/Discussion"
          },
          "authorId": {
            "type": "string"
          },
          "author": {
            "$ref": "#/components/schemas/User"
          },
          "content": {
            "type": "object"
          },
          "parentId": {
            "type": "string",
            "nullable": true
          },
          "parent": {
            "nullable": true,
            "allOf": [
              {
                "$ref": "#/components/schemas/DiscussionPost"
              }
            ]
          },
          "replies": {
            "type": "array",
            "items": {
              "$ref": "#/components/schemas/DiscussionPost"
            }
          },
          "createdAt": {
            "type": "string",
            "format": "date-time"
          },
          "updatedAt": {
            "type": "string",
            "format": "date-time"
          },
          "deletedAt": {
            "type": "string",
            "nullable": true,
            "format": "date-time"
          }
        },
        "required": [
          "id",
          "discussionId",
          "authorId",
          "content",
          "parentId",
          "createdAt",
          "updatedAt",
          "deletedAt"
        ]
      },
      "Discussion": {
        "type": "object",
        "properties": {
          "id": {
            "type": "string"
          },
          "moduleContentId": {
            "type": "string"
          },
          "title": {
            "type": "string"
          },
          "subtitle": {
            "type": "string",
            "nullable": true
          },
          "content": {
            "type": "object",
            "nullable": true
          },
          "isThreaded": {
            "type": "boolean",
            "nullable": true
          },
          "requirePost": {
            "type": "boolean",
            "nullable": true
          },
          "createdAt": {
            "type": "string",
            "format": "date-time"
          },
          "updatedAt": {
            "type": "string",
            "format": "date-time"
          },
          "deletedAt": {
            "type": "string",
            "nullable": true,
            "format": "date-time"
          },
          "posts": {
            "type": "array",
            "items": {
              "$ref": "#/components/schemas/DiscussionPost"
            }
          }
        },
        "required": [
          "id",
          "moduleContentId",
          "title",
          "subtitle",
          "content",
          "isThreaded",
          "requirePost",
          "createdAt",
          "updatedAt",
          "deletedAt"
        ]
      },
      "Video": {
        "type": "object",
        "properties": {
          "id": {
            "type": "string"
          },
          "moduleContentId": {
            "type": "string"
          },
          "title": {
            "type": "string"
          },
          "subtitle": {
            "type": "string",
            "nullable": true
          },
          "content": {
            "type": "object",
            "nullable": true
          },
          "url": {
            "type": "string"
          },
          "duration": {
            "type": "integer",
            "nullable": true,
            "format": "int32"
          },
          "transcript": {
            "type": "string",
            "nullable": true
          },
          "createdAt": {
            "type": "string",
            "format": "date-time"
          },
          "updatedAt": {
            "type": "string",
            "format": "date-time"
          },
          "deletedAt": {
            "type": "string",
            "nullable": true,
            "format": "date-time"
          }
        },
        "required": [
          "id",
          "moduleContentId",
          "title",
          "subtitle",
          "content",
          "url",
          "duration",
          "transcript",
          "createdAt",
          "updatedAt",
          "deletedAt"
        ]
      },
      "ExternalUrl": {
        "type": "object",
        "properties": {
          "id": {
            "type": "string"
          },
          "moduleContentId": {
            "type": "string"
          },
          "title": {
            "type": "string"
          },
          "subtitle": {
            "type": "string",
            "nullable": true
          },
          "content": {
            "type": "object",
            "nullable": true
          },
          "url": {
            "type": "string"
          },
          "createdAt": {
            "type": "string",
            "format": "date-time"
          },
          "updatedAt": {
            "type": "string",
            "format": "date-time"
          },
          "deletedAt": {
            "type": "string",
            "nullable": true,
            "format": "date-time"
          }
        },
        "required": [
          "id",
          "moduleContentId",
          "title",
          "subtitle",
          "content",
          "url",
          "createdAt",
          "updatedAt",
          "deletedAt"
        ]
      },
      "ModuleContent": {
        "type": "object",
        "properties": {
          "id": {
            "type": "string"
          },
          "moduleId": {
            "type": "string"
          },
          "moduleSectionId": {
            "type": "string",
            "nullable": true
          },
          "order": {
            "type": "integer",
            "format": "int32"
          },
          "contentType": {
            "allOf": [
              {
                "$ref": "#/components/schemas/ContentType"
              }
            ]
          },
          "publishedAt": {
            "type": "string",
            "nullable": true,
            "format": "date-time"
          },
          "toPublishAt": {
            "type": "string",
            "nullable": true,
            "format": "date-time"
          },
          "unpublishedAt": {
            "type": "string",
            "nullable": true,
            "format": "date-time"
          },
<<<<<<< HEAD
          "sectionId": {
            "type": "string"
=======
          "createdAt": {
            "type": "string",
            "format": "date-time"
>>>>>>> 08c90536
          },
          "updatedAt": {
            "type": "string",
            "format": "date-time"
          },
          "deletedAt": {
            "type": "string",
            "nullable": true,
            "format": "date-time"
          },
          "lesson": {
            "nullable": true,
            "allOf": [
              {
                "$ref": "#/components/schemas/Lesson"
              }
            ]
          },
          "assignment": {
            "nullable": true,
            "allOf": [
              {
                "$ref": "#/components/schemas/Assignment"
              }
            ]
          },
          "quiz": {
            "nullable": true,
            "allOf": [
              {
                "$ref": "#/components/schemas/Quiz"
              }
            ]
          },
          "discussion": {
            "nullable": true,
            "allOf": [
              {
                "$ref": "#/components/schemas/Discussion"
              }
            ]
          },
          "video": {
            "nullable": true,
            "allOf": [
              {
                "$ref": "#/components/schemas/Video"
              }
            ]
          },
          "externalUrl": {
            "nullable": true,
            "allOf": [
              {
                "$ref": "#/components/schemas/ExternalUrl"
              }
            ]
          },
          "fileResource": {
            "nullable": true,
            "allOf": [
              {
                "$ref": "#/components/schemas/FileResource"
              }
            ]
          },
          "studentProgress": {
            "type": "array",
            "items": {
              "$ref": "#/components/schemas/ContentProgress"
            }
          }
        },
        "required": [
          "id",
          "moduleId",
          "moduleSectionId",
          "order",
          "contentType",
          "publishedAt",
          "toPublishAt",
          "unpublishedAt",
          "createdAt",
          "updatedAt",
          "deletedAt"
        ]
      },
      "FileResource": {
        "type": "object",
        "properties": {
          "id": {
            "type": "string"
          },
          "moduleContentId": {
            "type": "string"
          },
          "moduleContent": {
            "$ref": "#/components/schemas/ModuleContent"
          },
          "title": {
            "type": "string"
          },
          "subtitle": {
            "type": "string",
            "nullable": true
          },
          "content": {
            "type": "object",
            "nullable": true
          },
          "name": {
            "type": "string"
          },
          "path": {
            "type": "string"
          },
          "size": {
            "type": "integer",
            "format": "int32"
          },
          "mimeType": {
            "type": "string",
            "nullable": true
          },
          "createdAt": {
            "type": "string",
            "format": "date-time"
          },
          "updatedAt": {
            "type": "string",
            "format": "date-time"
          },
          "deletedAt": {
            "type": "string",
            "nullable": true,
            "format": "date-time"
          }
        },
        "required": [
          "id",
          "moduleContentId",
          "title",
          "subtitle",
          "content",
          "name",
          "path",
          "size",
          "mimeType",
          "createdAt",
          "updatedAt",
          "deletedAt"
        ]
      },
      "OmitTypeClass": {
        "type": "object",
        "properties": {
          "id": {
            "type": "string"
          },
          "moduleId": {
            "type": "string"
          },
          "moduleSectionId": {
            "type": "string",
            "nullable": true
          },
          "order": {
            "type": "integer",
            "format": "int32"
          },
          "contentType": {
            "allOf": [
              {
                "$ref": "#/components/schemas/ContentType"
              }
            ]
          },
          "publishedAt": {
            "type": "string",
            "nullable": true,
            "format": "date-time"
          },
          "toPublishAt": {
            "type": "string",
            "nullable": true,
            "format": "date-time"
          },
          "unpublishedAt": {
            "type": "string",
            "nullable": true,
            "format": "date-time"
          },
          "createdAt": {
            "type": "string",
            "format": "date-time"
          },
          "updatedAt": {
            "type": "string",
            "format": "date-time"
          },
          "deletedAt": {
            "type": "string",
            "nullable": true,
            "format": "date-time"
          },
          "lesson": {
            "nullable": true,
            "allOf": [
              {
                "$ref": "#/components/schemas/Lesson"
              }
            ]
          },
          "assignment": {
            "nullable": true,
            "allOf": [
              {
                "$ref": "#/components/schemas/Assignment"
              }
            ]
          },
          "quiz": {
            "nullable": true,
            "allOf": [
              {
                "$ref": "#/components/schemas/Quiz"
              }
            ]
          },
          "discussion": {
            "nullable": true,
            "allOf": [
              {
                "$ref": "#/components/schemas/Discussion"
              }
            ]
          },
          "video": {
            "nullable": true,
            "allOf": [
              {
                "$ref": "#/components/schemas/Video"
              }
            ]
          },
          "externalUrl": {
            "nullable": true,
            "allOf": [
              {
                "$ref": "#/components/schemas/ExternalUrl"
              }
            ]
          },
          "fileResource": {
            "nullable": true,
            "allOf": [
              {
                "$ref": "#/components/schemas/FileResource"
              }
            ]
          }
        },
        "required": [
          "id",
          "moduleId",
          "moduleSectionId",
          "order",
          "contentType",
          "publishedAt",
          "toPublishAt",
          "unpublishedAt",
          "createdAt",
          "updatedAt",
          "deletedAt"
        ]
      },
      "UpdateContentDto": {
        "type": "object",
        "properties": {
          "contentType": {
            "allOf": [
              {
                "$ref": "#/components/schemas/ContentType"
              }
            ]
          },
          "publishedAt": {
            "type": "string",
            "nullable": true,
            "format": "date-time"
          },
          "toPublishAt": {
            "type": "string",
            "nullable": true,
            "format": "date-time"
          },
          "unpublishedAt": {
            "type": "string",
            "nullable": true,
            "format": "date-time"
          },
          "sectionId": {
            "type": "string"
          },
          "assignment": {
            "$ref": "#/components/schemas/CreateAssignmentDto"
          },
          "quiz": {
            "$ref": "#/components/schemas/CreateQuizDto"
          },
          "lesson": {
            "$ref": "#/components/schemas/CreateLessonDto"
          },
          "discussion": {
            "$ref": "#/components/schemas/CreateDiscussionDto"
          },
          "externalUrl": {
            "$ref": "#/components/schemas/CreateExternalUrlDto"
          },
          "file": {
            "$ref": "#/components/schemas/CreateFileResourceDto"
          },
          "video": {
            "$ref": "#/components/schemas/CreateVideoDto"
          }
        }
      },
      "EnrollmentPeriodFilterDto": {
        "type": "object",
        "properties": {
          "startYear": {
            "type": "integer",
            "format": "int32"
          },
          "endYear": {
            "type": "integer",
            "format": "int32"
          },
          "term": {
            "type": "integer",
            "format": "int32"
          },
          "status": {
            "allOf": [
              {
                "$ref": "#/components/schemas/EnrollmentStatus"
              }
            ]
          }
        }
      },
      "PaginatedModuleContentDto": {
        "type": "object",
        "properties": {
          "meta": {
            "additionalProperties": true,
            "nullable": false,
            "allOf": [
              {
                "$ref": "#/components/schemas/PaginationMetaDto"
              }
            ]
          },
          "moduleContents": {
            "type": "array",
            "items": {
              "$ref": "#/components/schemas/BasicModuleItemDto"
            }
          }
        },
        "required": [
          "meta",
          "moduleContents"
        ]
      },
      "ModuleContentInfoDto": {
        "type": "object",
        "properties": {
          "id": {
            "type": "string"
          },
          "order": {
            "type": "integer",
            "format": "int32"
          },
          "contentType": {
            "allOf": [
              {
                "$ref": "#/components/schemas/ContentType"
              }
            ]
          },
          "moduleSectionId": {
            "type": "string",
            "nullable": true
          },
          "moduleId": {
            "type": "string"
          }
        },
        "required": [
          "id",
          "order",
          "contentType",
          "moduleSectionId",
          "moduleId"
        ]
      },
      "DetailedContentProgressDto": {
        "type": "object",
        "properties": {
          "id": {
            "type": "string"
          },
          "completedAt": {
            "format": "date-time",
            "type": "string",
            "nullable": true
          },
          "userId": {
            "type": "string"
          },
          "moduleContent": {
            "$ref": "#/components/schemas/ModuleContentInfoDto"
          }
        },
        "required": [
          "id",
          "completedAt",
          "userId",
          "moduleContent"
        ]
      },
      "CreateDetailedGroupDto": {
        "type": "object",
        "properties": {
          "groupNumber": {
            "type": "integer",
            "format": "int32"
          },
          "groupName": {
            "type": "string",
            "nullable": true
          },
          "members": {
            "type": "array",
            "uniqueItems": true,
            "format": "uuid",
            "items": {
              "type": "string",
              "format": "uuid"
            },
            "description": "List of student IDs to assign as member"
          }
        },
        "required": [
          "groupNumber",
          "members"
        ]
      },
      "StudentInfoDto": {
        "type": "object",
        "properties": {
          "firstName": {
            "type": "string"
          },
          "lastName": {
            "type": "string"
          }
        },
        "required": [
          "firstName",
          "lastName"
        ]
      },
      "GroupMemberDto": {
        "type": "object",
        "properties": {
          "studentId": {
            "type": "string",
            "format": "uuid"
          },
          "student": {
            "$ref": "#/components/schemas/StudentInfoDto"
          }
        },
        "required": [
          "studentId",
          "student"
        ]
      },
      "DetailedGroupDto": {
        "type": "object",
        "properties": {
          "id": {
            "type": "string"
          },
          "groupNumber": {
            "type": "integer",
            "format": "int32"
          },
          "groupName": {
            "type": "string",
            "nullable": true
          },
          "members": {
            "type": "array",
            "items": {
              "$ref": "#/components/schemas/GroupMemberDto"
            }
          }
        },
        "required": [
          "id",
          "groupNumber",
          "groupName",
          "members"
        ]
      },
      "UpdateGroupDto": {
        "type": "object",
        "properties": {
          "groupNumber": {
            "type": "integer",
            "format": "int32"
          },
          "groupName": {
            "type": "string",
            "nullable": true
          },
          "members": {
            "type": "array",
            "uniqueItems": true,
            "format": "uuid",
            "items": {
              "type": "string",
              "format": "uuid"
            },
            "description": "List of student IDs to assign as member"
          }
        }
      },
      "CreateMajorDto": {
        "type": "object",
        "properties": {
          "majorCode": {
            "type": "string"
          },
          "name": {
            "type": "string"
          },
          "description": {
            "type": "string"
          }
        },
        "required": [
          "majorCode",
          "name",
          "description"
        ]
      },
      "CreateProgramMajorDto": {
        "type": "object",
        "properties": {
          "major": {
            "$ref": "#/components/schemas/CreateMajorDto"
          },
          "programId": {
            "type": "string",
            "format": "uuid"
          }
        },
        "required": [
          "major",
          "programId"
        ]
      },
      "MajorDto": {
        "type": "object",
        "properties": {
          "id": {
            "type": "string"
          },
          "majorCode": {
            "type": "string"
          },
          "name": {
            "type": "string"
          },
          "description": {
            "type": "string"
          },
          "isActive": {
            "type": "boolean"
          },
          "createdAt": {
            "type": "string",
            "format": "date-time"
          },
          "updatedAt": {
            "type": "string",
            "format": "date-time"
          },
          "deletedAt": {
            "type": "string",
            "nullable": true,
            "format": "date-time"
          }
        },
        "required": [
          "id",
          "majorCode",
          "name",
          "description",
          "isActive",
          "createdAt",
          "updatedAt",
          "deletedAt"
        ]
      },
      "UpdateMajorDto": {
        "type": "object",
        "properties": {
          "majorCode": {
            "type": "string"
          },
          "name": {
            "type": "string"
          },
          "description": {
            "type": "string"
          }
        }
      },
      "Major": {
        "type": "object",
        "properties": {
          "id": {
            "type": "string"
          },
          "programId": {
            "type": "string"
          },
          "majorCode": {
            "type": "string"
          },
          "name": {
            "type": "string"
          },
          "description": {
            "type": "string"
          },
          "isActive": {
            "type": "boolean"
          },
          "createdAt": {
            "type": "string",
            "format": "date-time"
          },
          "updatedAt": {
            "type": "string",
            "format": "date-time"
          },
          "deletedAt": {
            "type": "string",
            "nullable": true,
            "format": "date-time"
          }
        },
        "required": [
          "id",
          "programId",
          "majorCode",
          "name",
          "description",
          "isActive",
          "createdAt",
          "updatedAt",
          "deletedAt"
        ]
      },
      "CreateCurriculumDto": {
        "type": "object",
        "properties": {
          "icon": {
            "type": "string",
            "nullable": true
          },
          "name": {
            "type": "string",
            "nullable": true
          },
          "description": {
            "type": "string",
            "nullable": true
          }
        }
      },
      "CreateCurriculumCourseItemDto": {
        "type": "object",
        "properties": {
          "courseId": {
            "type": "string",
            "format": "uuid"
          },
          "order": {
            "type": "number"
          },
          "year": {
            "type": "number",
            "minimum": 1
          },
          "semester": {
            "type": "number",
            "minimum": 1
          }
        },
        "required": [
          "courseId",
          "order",
          "year",
          "semester"
        ]
      },
      "CreateCurriculumWithCoursesDto": {
        "type": "object",
        "properties": {
          "majorId": {
            "type": "string",
            "format": "uuid"
          },
          "curriculum": {
            "$ref": "#/components/schemas/CreateCurriculumDto"
          },
          "courses": {
            "type": "array",
            "items": {
              "$ref": "#/components/schemas/CreateCurriculumCourseItemDto"
            }
          }
        },
        "required": [
          "majorId",
          "curriculum",
          "courses"
        ]
      },
      "CurriculumDto": {
        "type": "object",
        "properties": {
          "id": {
            "type": "string"
          },
          "icon": {
            "type": "string",
            "nullable": true
          },
          "name": {
            "type": "string",
            "nullable": true
          },
          "description": {
            "type": "string",
            "nullable": true
          },
          "createdAt": {
            "type": "string",
            "format": "date-time"
          },
          "updatedAt": {
            "type": "string",
            "format": "date-time"
          },
          "deletedAt": {
            "type": "string",
            "nullable": true,
            "format": "date-time"
          }
        },
        "required": [
          "id",
          "icon",
          "name",
          "description",
          "createdAt",
          "updatedAt",
          "deletedAt"
        ]
      },
      "CurriculumItemDto": {
        "type": "object",
        "properties": {
          "id": {
            "type": "string"
          },
          "icon": {
            "type": "string",
            "nullable": true
          },
          "name": {
            "type": "string",
            "nullable": true
          },
          "description": {
            "type": "string",
            "nullable": true
          },
          "createdAt": {
            "type": "string",
            "format": "date-time"
          },
          "updatedAt": {
            "type": "string",
            "format": "date-time"
          },
          "deletedAt": {
            "type": "string",
            "nullable": true,
            "format": "date-time"
          },
          "program": {
            "$ref": "#/components/schemas/ProgramDto"
          },
          "major": {
            "$ref": "#/components/schemas/MajorDto"
          }
        },
        "required": [
          "id",
          "icon",
          "name",
          "description",
          "createdAt",
          "updatedAt",
          "deletedAt",
          "program",
          "major"
        ]
      },
      "CurriculumCourseItemDto": {
        "type": "object",
        "properties": {
          "id": {
            "type": "string"
          },
          "order": {
            "type": "integer",
            "format": "int32"
          },
          "year": {
            "type": "integer",
            "format": "int32"
          },
          "semester": {
            "type": "integer",
            "format": "int32"
          },
          "createdAt": {
            "type": "string",
            "format": "date-time"
          },
          "updatedAt": {
            "type": "string",
            "format": "date-time"
          },
          "deletedAt": {
            "type": "string",
            "nullable": true,
            "format": "date-time"
          },
          "course": {
            "$ref": "#/components/schemas/CourseDto"
          }
        },
        "required": [
          "id",
          "order",
          "year",
          "semester",
          "createdAt",
          "updatedAt",
          "deletedAt",
          "course"
        ]
      },
      "CurriculumWithCoursesDto": {
        "type": "object",
        "properties": {
          "curriculum": {
            "$ref": "#/components/schemas/CurriculumItemDto"
          },
          "courses": {
            "type": "array",
            "items": {
              "$ref": "#/components/schemas/CurriculumCourseItemDto"
            }
          }
        },
        "required": [
          "curriculum",
          "courses"
        ]
      },
      "UpdateCurriculumDto": {
        "type": "object",
        "properties": {
          "icon": {
            "type": "string",
            "nullable": true
          },
          "name": {
            "type": "string",
            "nullable": true
          },
          "description": {
            "type": "string",
            "nullable": true
          }
        }
      },
      "UpdateCurriculumCourseItemDto": {
        "type": "object",
        "properties": {
          "courseId": {
            "type": "string",
            "format": "uuid"
          },
          "order": {
            "type": "number"
          },
          "year": {
            "type": "number",
            "minimum": 1
          },
          "semester": {
            "type": "number",
            "minimum": 1
          }
        },
        "required": [
          "courseId",
          "order",
          "year",
          "semester"
        ]
      },
      "UpdateCurriculumWithCourseDto": {
        "type": "object",
        "properties": {
          "majorId": {
            "type": "string",
            "format": "uuid"
          },
          "curriculum": {
            "$ref": "#/components/schemas/UpdateCurriculumDto"
          },
          "courses": {
            "type": "array",
            "items": {
              "$ref": "#/components/schemas/UpdateCurriculumCourseItemDto"
            }
          }
        },
        "required": [
          "curriculum",
          "courses"
        ]
      }
    }
  }
}<|MERGE_RESOLUTION|>--- conflicted
+++ resolved
@@ -16241,6 +16241,9 @@
           "parentSectionId": {
             "type": "string",
             "nullable": true
+          },
+          "moduleId": {
+            "type": "string"
           }
         },
         "required": [
@@ -16252,7 +16255,8 @@
           "unpublishedAt",
           "createdAt",
           "updatedAt",
-          "deletedAt"
+          "deletedAt",
+          "moduleId"
         ]
       },
       "UpdateModuleSectionDto": {
@@ -16529,7 +16533,7 @@
             "format": "date-time"
           },
           "sectionId": {
-            "$ref": "#/components/schemas/CreateAssignmentDto"
+            "type": "string"
           },
           "assignment": {
             "$ref": "#/components/schemas/CreateAssignmentDto"
@@ -16714,14 +16718,6 @@
             "type": "string",
             "nullable": true
           },
-<<<<<<< HEAD
-          "parentSectionId": {
-            "type": "string",
-            "nullable": true
-          },
-          "moduleId": {
-            "type": "string"
-=======
           "grading": {
             "nullable": true,
             "allOf": [
@@ -16729,7 +16725,6 @@
                 "$ref": "#/components/schemas/AssignmentGrading"
               }
             ]
->>>>>>> 08c90536
           }
         },
         "required": [
@@ -16747,11 +16742,7 @@
           "createdAt",
           "updatedAt",
           "deletedAt",
-<<<<<<< HEAD
-          "moduleId"
-=======
           "gradingId"
->>>>>>> 08c90536
         ]
       },
       "Quiz": {
@@ -17109,14 +17100,9 @@
             "nullable": true,
             "format": "date-time"
           },
-<<<<<<< HEAD
-          "sectionId": {
-            "type": "string"
-=======
           "createdAt": {
             "type": "string",
             "format": "date-time"
->>>>>>> 08c90536
           },
           "updatedAt": {
             "type": "string",
