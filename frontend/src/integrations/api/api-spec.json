--- conflicted
+++ resolved
@@ -1,5 +1,1903 @@
-<<<<<<< HEAD
-{"openapi":"3.0.0","paths":{"/users":{"post":{"description":"This operation creates both a user and a supabase auth account","operationId":"UsersController_create","parameters":[],"requestBody":{"required":true,"content":{"application/json":{"schema":{"$ref":"#/components/schemas/CreateUserFullDto"}}}},"responses":{"201":{"description":"","content":{"application/json":{"schema":{"$ref":"#/components/schemas/User"}}}},"400":{"content":{"application/json":{"examples":{"BadRequestException":{"description":"Bad Request","value":{"statusCode":400,"message":"Bad Request","error":"Bad Request"}}},"schema":{"type":"object","properties":{"statusCode":{"type":"number","example":400},"message":{"type":"string","example":"Bad Request"},"error":{"type":"string","example":"Bad Request"}},"required":["statusCode","message"]}}},"description":""},"500":{"content":{"application/json":{"examples":{"InternalServerErrorException":{"description":"Internal Server Error","value":{"statusCode":500,"message":"Internal Server Error","error":"Internal Server Error"}}},"schema":{"type":"object","properties":{"statusCode":{"type":"number","example":500},"message":{"type":"string","example":"Internal Server Error"},"error":{"type":"string","example":"Internal Server Error"}},"required":["statusCode","message"]}}},"description":""}},"security":[{"bearer":[]}],"summary":"Create a new user","tags":["Users"]},"get":{"description":"Retrieves a paginated list of users based on the provided filter parameters.\n- **Access:** Requires `ADMIN` role.\n- **Filtering & Pagination:** Uses the `FilterUserDto` to define query parameters such as search terms, sorting, and page size.","operationId":"UsersController_findAll","parameters":[{"name":"search","required":false,"in":"query","schema":{"type":"string"}},{"name":"role","required":false,"in":"query","schema":{"type":"string","enum":["student","mentor","admin"]}},{"name":"page","required":false,"in":"query","schema":{"default":1,"type":"number"}}],"responses":{"200":{"description":"List of users retrieved successfully","content":{"application/json":{"schema":{"$ref":"#/components/schemas/PaginatedUsersDto"}}}},"400":{"content":{"application/json":{"examples":{"BadRequestException":{"description":"Bad Request","value":{"statusCode":400,"message":"Bad Request","error":"Bad Request"}}},"schema":{"type":"object","properties":{"statusCode":{"type":"number","example":400},"message":{"type":"string","example":"Bad Request"},"error":{"type":"string","example":"Bad Request"}},"required":["statusCode","message"]}}},"description":""},"500":{"content":{"application/json":{"examples":{"InternalServerErrorException":{"description":"Internal Server Error","value":{"statusCode":500,"message":"Internal Server Error","error":"Internal Server Error"}}},"schema":{"type":"object","properties":{"statusCode":{"type":"number","example":500},"message":{"type":"string","example":"Internal Server Error"},"error":{"type":"string","example":"Internal Server Error"}},"required":["statusCode","message"]}}},"description":""}},"security":[{"bearer":[]}],"summary":"Get users","tags":["Users"]}},"/users/student":{"post":{"description":"This operation creates both a user and a supabase auth account.\nIt also has additional properties for student specific details.","operationId":"UsersController_createStudent","parameters":[],"requestBody":{"required":true,"content":{"application/json":{"schema":{"$ref":"#/components/schemas/CreateUserStudentDto"}}}},"responses":{"201":{"description":"","content":{"application/json":{"schema":{"$ref":"#/components/schemas/User"}}}},"400":{"content":{"application/json":{"examples":{"BadRequestException":{"description":"Bad Request","value":{"statusCode":400,"message":"Bad Request","error":"Bad Request"}}},"schema":{"type":"object","properties":{"statusCode":{"type":"number","example":400},"message":{"type":"string","example":"Bad Request"},"error":{"type":"string","example":"Bad Request"}},"required":["statusCode","message"]}}},"description":""},"500":{"content":{"application/json":{"examples":{"InternalServerErrorException":{"description":"Internal Server Error","value":{"statusCode":500,"message":"Internal Server Error","error":"Internal Server Error"}}},"schema":{"type":"object","properties":{"statusCode":{"type":"number","example":500},"message":{"type":"string","example":"Internal Server Error"},"error":{"type":"string","example":"Internal Server Error"}},"required":["statusCode","message"]}}},"description":""}},"security":[{"bearer":[]}],"summary":"Create a new student user","tags":["Users"]}},"/users/staff":{"post":{"description":"This operation creates both a user and a supabase auth account.\nIt also has additional properties for staff specific details.","operationId":"UsersController_createStaff","parameters":[],"requestBody":{"required":true,"content":{"application/json":{"schema":{"$ref":"#/components/schemas/CreateUserStaffDto"}}}},"responses":{"201":{"description":"","content":{"application/json":{"schema":{"$ref":"#/components/schemas/User"}}}},"400":{"content":{"application/json":{"examples":{"BadRequestException":{"description":"Bad Request","value":{"statusCode":400,"message":"Bad Request","error":"Bad Request"}}},"schema":{"type":"object","properties":{"statusCode":{"type":"number","example":400},"message":{"type":"string","example":"Bad Request"},"error":{"type":"string","example":"Bad Request"}},"required":["statusCode","message"]}}},"description":""},"500":{"content":{"application/json":{"examples":{"InternalServerErrorException":{"description":"Internal Server Error","value":{"statusCode":500,"message":"Internal Server Error","error":"Internal Server Error"}}},"schema":{"type":"object","properties":{"statusCode":{"type":"number","example":500},"message":{"type":"string","example":"Internal Server Error"},"error":{"type":"string","example":"Internal Server Error"}},"required":["statusCode","message"]}}},"description":""}},"security":[{"bearer":[]}],"summary":"Create a new staff user","tags":["Users"]}},"/users/invite":{"post":{"description":"This operation creates both a user and a supabase auth account","operationId":"UsersController_inviteUser","parameters":[],"requestBody":{"required":true,"content":{"application/json":{"schema":{"$ref":"#/components/schemas/InviteUserDto"}}}},"responses":{"201":{"description":"","content":{"application/json":{"schema":{"$ref":"#/components/schemas/User"}}}},"400":{"content":{"application/json":{"examples":{"BadRequestException":{"description":"Bad Request","value":{"statusCode":400,"message":"Bad Request","error":"Bad Request"}}},"schema":{"type":"object","properties":{"statusCode":{"type":"number","example":400},"message":{"type":"string","example":"Bad Request"},"error":{"type":"string","example":"Bad Request"}},"required":["statusCode","message"]}}},"description":""},"500":{"content":{"application/json":{"examples":{"InternalServerErrorException":{"description":"Internal Server Error","value":{"statusCode":500,"message":"Internal Server Error","error":"Internal Server Error"}}},"schema":{"type":"object","properties":{"statusCode":{"type":"number","example":500},"message":{"type":"string","example":"Internal Server Error"},"error":{"type":"string","example":"Internal Server Error"}},"required":["statusCode","message"]}}},"description":""}},"security":[{"bearer":[]}],"summary":"Invite a new user","tags":["Users"]}},"/users/me":{"get":{"description":"This endpoint returns the full profile of the currently authenticated user.\nThe structure of the returned object depends on the user's role:\n\n- `UserStudentDetailsDto` for users with the `student` role\n- `UserStaffDetailsDto` for users with the `mentor` or `admin` role","operationId":"UsersController_getMe","parameters":[],"responses":{"200":{"description":"Current user details fetched successfully","content":{"application/json":{"schema":{"type":"object","oneOf":[{"$ref":"#/components/schemas/UserStudentDetailsDto"},{"$ref":"#/components/schemas/UserStaffDetailsDto"}]}}}},"401":{"content":{"application/json":{"examples":{"UnauthorizedException":{"description":"Unauthorized","value":{"statusCode":401,"message":"Unauthorized","error":"Unauthorized"}}},"schema":{"type":"object","properties":{"statusCode":{"type":"number","example":401},"message":{"type":"string","example":"Unauthorized"},"error":{"type":"string","example":"Unauthorized"}},"required":["statusCode","message"]}}},"description":""},"404":{"content":{"application/json":{"examples":{"NotFoundException":{"description":"Not Found","value":{"statusCode":404,"message":"Not Found","error":"Not Found"}}},"schema":{"type":"object","properties":{"statusCode":{"type":"number","example":404},"message":{"type":"string","example":"Not Found"},"error":{"type":"string","example":"Not Found"}},"required":["statusCode","message"]}}},"description":""},"500":{"content":{"application/json":{"examples":{"InternalServerErrorException":{"description":"Internal Server Error","value":{"statusCode":500,"message":"Internal Server Error","error":"Internal Server Error"}}},"schema":{"type":"object","properties":{"statusCode":{"type":"number","example":500},"message":{"type":"string","example":"Internal Server Error"},"error":{"type":"string","example":"Internal Server Error"}},"required":["statusCode","message"]}}},"description":""}},"security":[{"bearer":[]}],"summary":"Get the currently authenticated user","tags":["Users"]},"put":{"description":"This operation updates the user details in the database","operationId":"UsersController_updateOwnUserDetails","parameters":[],"requestBody":{"required":true,"content":{"application/json":{"schema":{"$ref":"#/components/schemas/UpdateUserBaseDto"}}}},"responses":{"200":{"description":"","content":{"application/json":{"schema":{"$ref":"#/components/schemas/User"}}}},"201":{"description":"","content":{"application/json":{"schema":{"$ref":"#/components/schemas/User"}}}},"400":{"content":{"application/json":{"examples":{"BadRequestException":{"description":"Bad Request","value":{"statusCode":400,"message":"Bad Request","error":"Bad Request"}}},"schema":{"type":"object","properties":{"statusCode":{"type":"number","example":400},"message":{"type":"string","example":"Bad Request"},"error":{"type":"string","example":"Bad Request"}},"required":["statusCode","message"]}}},"description":""},"500":{"content":{"application/json":{"examples":{"InternalServerErrorException":{"description":"Internal Server Error","value":{"statusCode":500,"message":"Internal Server Error","error":"Internal Server Error"}}},"schema":{"type":"object","properties":{"statusCode":{"type":"number","example":500},"message":{"type":"string","example":"Internal Server Error"},"error":{"type":"string","example":"Internal Server Error"}},"required":["statusCode","message"]}}},"description":""}},"security":[{"bearer":[]}],"summary":"Update personal details","tags":["Users"]}},"/users/{id}/student":{"put":{"description":"This operation updates the user details in the database.\nThe user should be have a student role.","operationId":"UsersController_updateUserStudentDetails","parameters":[{"name":"id","required":true,"in":"path","schema":{"type":"string"}}],"requestBody":{"required":true,"content":{"application/json":{"schema":{"$ref":"#/components/schemas/UpdateUserStudentDto"}}}},"responses":{"200":{"description":"","content":{"application/json":{"schema":{"$ref":"#/components/schemas/User"}}}},"201":{"description":"","content":{"application/json":{"schema":{"$ref":"#/components/schemas/User"}}}},"400":{"content":{"application/json":{"examples":{"BadRequestException":{"description":"Bad Request","value":{"statusCode":400,"message":"Bad Request","error":"Bad Request"}}},"schema":{"type":"object","properties":{"statusCode":{"type":"number","example":400},"message":{"type":"string","example":"Bad Request"},"error":{"type":"string","example":"Bad Request"}},"required":["statusCode","message"]}}},"description":""},"500":{"content":{"application/json":{"examples":{"InternalServerErrorException":{"description":"Internal Server Error","value":{"statusCode":500,"message":"Internal Server Error","error":"Internal Server Error"}}},"schema":{"type":"object","properties":{"statusCode":{"type":"number","example":500},"message":{"type":"string","example":"Internal Server Error"},"error":{"type":"string","example":"Internal Server Error"}},"required":["statusCode","message"]}}},"description":""}},"security":[{"bearer":[]}],"summary":"Update student user details (Admin only)","tags":["Users"]}},"/users/{id}/staff":{"put":{"description":"This operation updates the user details in the database.\nThe user should be have a mentor or admin role.","operationId":"UsersController_updateUserStaffDetails","parameters":[{"name":"id","required":true,"in":"path","schema":{"type":"string"}}],"requestBody":{"required":true,"content":{"application/json":{"schema":{"$ref":"#/components/schemas/UpdateUserStaffDto"}}}},"responses":{"200":{"description":"","content":{"application/json":{"schema":{"$ref":"#/components/schemas/User"}}}},"201":{"description":"","content":{"application/json":{"schema":{"$ref":"#/components/schemas/User"}}}},"400":{"content":{"application/json":{"examples":{"BadRequestException":{"description":"Bad Request","value":{"statusCode":400,"message":"Bad Request","error":"Bad Request"}}},"schema":{"type":"object","properties":{"statusCode":{"type":"number","example":400},"message":{"type":"string","example":"Bad Request"},"error":{"type":"string","example":"Bad Request"}},"required":["statusCode","message"]}}},"description":""},"500":{"content":{"application/json":{"examples":{"InternalServerErrorException":{"description":"Internal Server Error","value":{"statusCode":500,"message":"Internal Server Error","error":"Internal Server Error"}}},"schema":{"type":"object","properties":{"statusCode":{"type":"number","example":500},"message":{"type":"string","example":"Internal Server Error"},"error":{"type":"string","example":"Internal Server Error"}},"required":["statusCode","message"]}}},"description":""}},"security":[{"bearer":[]}],"summary":"Update staff user details (Admin only)","tags":["Users"]}},"/users/{id}":{"get":{"description":"Retrieves a specific user by their unique identifier.\n- **Validation:** Ensures the provided `id` is a valid identifier format.\n- **Not Found Handling:** Throws an error if no matching user is found.","operationId":"UsersController_findOne","parameters":[],"responses":{"200":{"description":"User found successfully","content":{"application/json":{"schema":{"$ref":"#/components/schemas/User"}}}},"400":{"content":{"application/json":{"examples":{"BadRequestException":{"description":"Bad Request","value":{"statusCode":400,"message":"Bad Request","error":"Bad Request"}}},"schema":{"type":"object","properties":{"statusCode":{"type":"number","example":400},"message":{"type":"string","example":"Bad Request"},"error":{"type":"string","example":"Bad Request"}},"required":["statusCode","message"]}}},"description":""},"404":{"content":{"application/json":{"examples":{"NotFoundException":{"description":"Not Found","value":{"statusCode":404,"message":"Not Found","error":"Not Found"}}},"schema":{"type":"object","properties":{"statusCode":{"type":"number","example":404},"message":{"type":"string","example":"Not Found"},"error":{"type":"string","example":"Not Found"}},"required":["statusCode","message"]}}},"description":""},"500":{"content":{"application/json":{"examples":{"InternalServerErrorException":{"description":"Internal Server Error","value":{"statusCode":500,"message":"Internal Server Error","error":"Internal Server Error"}}},"schema":{"type":"object","properties":{"statusCode":{"type":"number","example":500},"message":{"type":"string","example":"Internal Server Error"},"error":{"type":"string","example":"Internal Server Error"}},"required":["statusCode","message"]}}},"description":""}},"security":[{"bearer":[]}],"summary":"Get user by id","tags":["Users"]},"delete":{"description":"This endpoint performs either a soft delete or a permanent delete on a user depending on the current state of the user or the query parameter provided:\n\n- If `directDelete` is true, the user is **permanently deleted** without checking if they are already soft deleted.\n- If `directDelete` is not provided or false:\n  - If the user is not yet soft deleted (`deletedAt` is null), a **soft delete** is performed by setting the `deletedAt` timestamp.\n  - If the user is already soft deleted, a **permanent delete** is executed.\n\nAll of the user details and the supabase auth account will be deleted from the cloud on hard delete\n\nUse this endpoint to manage user deletion workflows flexibly through a single API.","operationId":"UsersController_remove","parameters":[{"name":"id","required":true,"in":"path","schema":{"type":"string"}},{"name":"directDelete","required":false,"in":"query","description":"If set to true, will skip the soft delete process","schema":{"type":"boolean"}}],"responses":{"200":{"description":"User deleted successfully","content":{"application/json":{"schema":{"properties":{"message":{"type":"string","examples":["User has been soft deleted.","User has been permanently deleted."]}}}}}},"404":{"content":{"application/json":{"examples":{"NotFoundException":{"description":"Not Found","value":{"statusCode":404,"message":"Not Found","error":"Not Found"}}},"schema":{"type":"object","properties":{"statusCode":{"type":"number","example":404},"message":{"type":"string","example":"Not Found"},"error":{"type":"string","example":"Not Found"}},"required":["statusCode","message"]}}},"description":""},"500":{"content":{"application/json":{"examples":{"InternalServerErrorException":{"description":"Internal Server Error","value":{"statusCode":500,"message":"Internal Server Error","error":"Internal Server Error"}}},"schema":{"type":"object","properties":{"statusCode":{"type":"number","example":500},"message":{"type":"string","example":"Internal Server Error"},"error":{"type":"string","example":"Internal Server Error"}},"required":["statusCode","message"]}}},"description":""}},"security":[{"bearer":[]}],"summary":"Deletes a user (soft & hard delete)","tags":["Users"]}},"/users/{id}/status":{"patch":{"description":"This endpoint toggles the user's status between active and disabled\nby updating the `disabledAt` field. The change is also reflected in\nthe authentication provider's metadata.","operationId":"UsersController_updateUserStatus","parameters":[{"name":"id","required":true,"in":"path","schema":{"type":"string"}}],"responses":{"200":{"description":"User status updated successfully","content":{"application/json":{"schema":{"properties":{"message":{"type":"string","examples":["User enabled successfully.","User disabled successfully."]}}}}}},"404":{"content":{"application/json":{"examples":{"NotFoundException":{"description":"Not Found","value":{"statusCode":404,"message":"Not Found","error":"Not Found"}}},"schema":{"type":"object","properties":{"statusCode":{"type":"number","example":404},"message":{"type":"string","example":"Not Found"},"error":{"type":"string","example":"Not Found"}},"required":["statusCode","message"]}}},"description":""},"500":{"content":{"application/json":{"examples":{"InternalServerErrorException":{"description":"Internal Server Error","value":{"statusCode":500,"message":"Internal Server Error","error":"Internal Server Error"}}},"schema":{"type":"object","properties":{"statusCode":{"type":"number","example":500},"message":{"type":"string","example":"Internal Server Error"},"error":{"type":"string","example":"Internal Server Error"}},"required":["statusCode","message"]}}},"description":""}},"security":[{"bearer":[]}],"summary":"Updates the status of a user (enable/disable).","tags":["Users"]}},"/courses":{"post":{"operationId":"CoursesController_create","parameters":[],"requestBody":{"required":true,"content":{"application/json":{"schema":{"$ref":"#/components/schemas/CreateCourseDto"}}}},"responses":{"201":{"description":"","content":{"application/json":{"schema":{"type":"string"}}}}},"tags":["Courses"]},"get":{"operationId":"CoursesController_findAll","parameters":[],"responses":{"200":{"description":"","content":{"application/json":{"schema":{"type":"string"}}}}},"tags":["Courses"]}},"/courses/{id}":{"get":{"operationId":"CoursesController_findOne","parameters":[{"name":"id","required":true,"in":"path","schema":{"type":"string"}}],"responses":{"200":{"description":"","content":{"application/json":{"schema":{"type":"string"}}}}},"tags":["Courses"]},"patch":{"operationId":"CoursesController_update","parameters":[{"name":"id","required":true,"in":"path","schema":{"type":"string"}}],"requestBody":{"required":true,"content":{"application/json":{"schema":{"$ref":"#/components/schemas/UpdateCourseDto"}}}},"responses":{"200":{"description":"","content":{"application/json":{"schema":{"type":"string"}}}}},"tags":["Courses"]},"delete":{"operationId":"CoursesController_remove","parameters":[{"name":"id","required":true,"in":"path","schema":{"type":"string"}}],"responses":{"200":{"description":"","content":{"application/json":{"schema":{"type":"string"}}}}},"tags":["Courses"]}},"/test/student":{"get":{"operationId":"TestController_testStudent","parameters":[],"responses":{"200":{"description":"","content":{"application/json":{"schema":{"type":"string"}}}}},"tags":["Test"]}},"/test/admin":{"get":{"operationId":"TestController_testAdmin","parameters":[],"responses":{"200":{"description":"","content":{"application/json":{"schema":{"type":"string"}}}}},"tags":["Test"]}},"/auth/{uid}/metadata":{"get":{"description":"Retrieves the supabase auth account's metadata based on the uid given","operationId":"AuthController_getMetadata","parameters":[{"name":"uid","required":true,"in":"path","schema":{"type":"string"}}],"responses":{"200":{"description":"","content":{"application/json":{"schema":{"$ref":"#/components/schemas/AuthMetadataDto"}}}},"404":{"content":{"application/json":{"examples":{"NotFoundException":{"description":"If the uid provided is invalid","value":{"statusCode":404,"message":"Not Found","error":"Not Found"}}},"schema":{"type":"object","description":"If the uid provided is invalid","properties":{"statusCode":{"type":"number","example":404},"message":{"type":"string","example":"Not Found"},"error":{"type":"string","example":"Not Found"}},"required":["statusCode","message"]}}},"description":""},"500":{"content":{"application/json":{"examples":{"InternalServerErrorException":{"description":"If an unexpected server error has occured","value":{"statusCode":500,"message":"Internal Server Error","error":"Internal Server Error"}}},"schema":{"type":"object","description":"If an unexpected server error has occured","properties":{"statusCode":{"type":"number","example":500},"message":{"type":"string","example":"Internal Server Error"},"error":{"type":"string","example":"Internal Server Error"}},"required":["statusCode","message"]}}},"description":""}},"summary":"Get User Account Metadata","tags":["Auth"]}}},"info":{"title":"API","description":"Description","version":"1.0","contact":{}},"tags":[{"name":"api","description":""}],"servers":[],"components":{"securitySchemes":{"bearer":{"scheme":"bearer","bearerFormat":"JWT","type":"http"}},"schemas":{"Role":{"type":"string","enum":["student","mentor","admin"]},"CreateUserDto":{"type":"object","properties":{"firstName":{"type":"string"},"middleName":{"type":"string","nullable":true},"lastName":{"type":"string"}},"required":["firstName","lastName"]},"UserCredentialsDto":{"type":"object","properties":{"email":{"type":"string","format":"email"},"password":{"type":"string"}},"required":["email"]},"CreateUserDetailsDto":{"type":"object","properties":{"dateJoined":{"type":"string","format":"date-time"},"dob":{"type":"string","nullable":true,"format":"date-time"},"gender":{"type":"string","nullable":true}},"required":["dateJoined"]},"CreateUserFullDto":{"type":"object","properties":{"role":{"allOf":[{"$ref":"#/components/schemas/Role"}]},"user":{"$ref":"#/components/schemas/CreateUserDto"},"credentials":{"$ref":"#/components/schemas/UserCredentialsDto"},"userDetails":{"$ref":"#/components/schemas/CreateUserDetailsDto"}},"required":["role","user","credentials"]},"User":{"type":"object","properties":{"id":{"type":"string"},"firstName":{"type":"string"},"middleName":{"type":"string","nullable":true},"lastName":{"type":"string"},"role":{"allOf":[{"$ref":"#/components/schemas/Role"}]},"createdAt":{"type":"string","format":"date-time"},"updatedAt":{"type":"string","format":"date-time"},"disabledAt":{"type":"string","nullable":true,"format":"date-time"},"deletedAt":{"type":"string","nullable":true,"format":"date-time"}},"required":["id","firstName","middleName","lastName","role","createdAt","updatedAt","disabledAt","deletedAt"]},"StudentType":{"type":"string","enum":["new","regular","irregular","transfer","returnee","graduate","special"]},"CreateStudentDetailsDto":{"type":"object","properties":{"student_number":{"type":"integer","format":"int32"},"student_type":{"allOf":[{"$ref":"#/components/schemas/StudentType"}]},"admission_date":{"type":"string","format":"date-time"},"other_details":{"type":"object"}},"required":["student_number","student_type","admission_date","other_details"]},"CreateUserStudentDto":{"type":"object","properties":{"specificDetails":{"$ref":"#/components/schemas/CreateStudentDetailsDto"},"user":{"$ref":"#/components/schemas/CreateUserDto"},"credentials":{"$ref":"#/components/schemas/UserCredentialsDto"},"userDetails":{"$ref":"#/components/schemas/CreateUserDetailsDto"}},"required":["specificDetails","user","credentials"]},"StaffRole":{"type":"string","enum":["mentor","admin"]},"CreateStaffDetailsDto":{"type":"object","properties":{"employee_number":{"type":"integer","format":"int32"},"department":{"type":"string"},"position":{"type":"string"},"other_details":{"type":"object"}},"required":["employee_number","department","position","other_details"]},"CreateUserStaffDto":{"type":"object","properties":{"role":{"allOf":[{"$ref":"#/components/schemas/StaffRole"}]},"specificDetails":{"$ref":"#/components/schemas/CreateStaffDetailsDto"},"user":{"$ref":"#/components/schemas/CreateUserDto"},"credentials":{"$ref":"#/components/schemas/UserCredentialsDto"},"userDetails":{"$ref":"#/components/schemas/CreateUserDetailsDto"}},"required":["role","specificDetails","user","credentials"]},"InviteUserDto":{"type":"object","properties":{"firstName":{"type":"string"},"middleName":{"type":"string","nullable":true},"lastName":{"type":"string"},"role":{"allOf":[{"$ref":"#/components/schemas/Role"}]},"email":{"type":"string","format":"email"}},"required":["firstName","lastName","role","email"]},"UserDetailsDto":{"type":"object","properties":{"id":{"type":"string"},"dateJoined":{"type":"string","format":"date-time"},"dob":{"type":"string","nullable":true,"format":"date-time"},"gender":{"type":"string","nullable":true},"createdAt":{"type":"string","format":"date-time"},"updatedAt":{"type":"string","format":"date-time"},"deletedAt":{"type":"string","nullable":true,"format":"date-time"}},"required":["id","dateJoined","dob","gender","createdAt","updatedAt","deletedAt"]},"StudentDetailsDto":{"type":"object","properties":{"id":{"type":"string"},"student_number":{"type":"integer","format":"int32"},"student_type":{"allOf":[{"$ref":"#/components/schemas/StudentType"}]},"admission_date":{"type":"string","format":"date-time"},"other_details":{"type":"object"},"createdAt":{"type":"string","format":"date-time"},"updatedAt":{"type":"string","format":"date-time"},"deletedAt":{"type":"string","nullable":true,"format":"date-time"}},"required":["id","student_number","student_type","admission_date","other_details","createdAt","updatedAt","deletedAt"]},"UserStudentDetailsDto":{"type":"object","properties":{"id":{"type":"string"},"email":{"type":"string","nullable":true},"firstName":{"type":"string"},"middleName":{"type":"string","nullable":true},"lastName":{"type":"string"},"role":{"type":"string","enum":["student","mentor","admin"]},"userDetails":{"nullable":true,"allOf":[{"$ref":"#/components/schemas/UserDetailsDto"}]},"studentDetails":{"nullable":true,"allOf":[{"$ref":"#/components/schemas/StudentDetailsDto"}]}},"required":["id","email","firstName","middleName","lastName","role","userDetails","studentDetails"]},"StaffDetailsDto":{"type":"object","properties":{"id":{"type":"string"},"employee_number":{"type":"integer","format":"int32"},"department":{"type":"string"},"position":{"type":"string"},"other_details":{"type":"object"},"createdAt":{"type":"string","format":"date-time"},"updatedAt":{"type":"string","format":"date-time"},"deletedAt":{"type":"string","nullable":true,"format":"date-time"}},"required":["id","employee_number","department","position","other_details","createdAt","updatedAt","deletedAt"]},"UserStaffDetailsDto":{"type":"object","properties":{"id":{"type":"string"},"email":{"type":"string","nullable":true},"firstName":{"type":"string"},"middleName":{"type":"string","nullable":true},"lastName":{"type":"string"},"role":{"type":"string","enum":["student","mentor","admin"]},"userDetails":{"nullable":true,"allOf":[{"$ref":"#/components/schemas/UserDetailsDto"}]},"staffDetails":{"nullable":true,"allOf":[{"$ref":"#/components/schemas/StaffDetailsDto"}]}},"required":["id","email","firstName","middleName","lastName","role","userDetails","staffDetails"]},"UpdateStudentDetailsDto":{"type":"object","properties":{"student_number":{"type":"integer","format":"int32"},"student_type":{"allOf":[{"$ref":"#/components/schemas/StudentType"}]},"admission_date":{"type":"string","format":"date-time"},"other_details":{"type":"object"}}},"UpdateUserDto":{"type":"object","properties":{"firstName":{"type":"string"},"middleName":{"type":"string","nullable":true},"lastName":{"type":"string"}}},"UpdateUserDetailsDto":{"type":"object","properties":{"dateJoined":{"type":"string","format":"date-time"},"dob":{"type":"string","nullable":true,"format":"date-time"},"gender":{"type":"string","nullable":true}}},"UpdateUserStudentDto":{"type":"object","properties":{"specificDetails":{"$ref":"#/components/schemas/UpdateStudentDetailsDto"},"user":{"$ref":"#/components/schemas/UpdateUserDto"},"userDetails":{"$ref":"#/components/schemas/UpdateUserDetailsDto"}}},"UpdateStaffDetailsDto":{"type":"object","properties":{"employee_number":{"type":"integer","format":"int32"},"department":{"type":"string"},"position":{"type":"string"},"other_details":{"type":"object"}}},"UpdateUserStaffDto":{"type":"object","properties":{"specificDetails":{"$ref":"#/components/schemas/UpdateStaffDetailsDto"},"user":{"$ref":"#/components/schemas/UpdateUserDto"},"userDetails":{"$ref":"#/components/schemas/UpdateUserDetailsDto"}}},"UpdateUserBaseDto":{"type":"object","properties":{"user":{"$ref":"#/components/schemas/UpdateUserDto"},"userDetails":{"$ref":"#/components/schemas/UpdateUserDetailsDto"}}},"UserAccountDto":{"type":"object","properties":{"id":{"type":"string"},"authUid":{"type":"string"},"email":{"type":"string","nullable":true},"createdAt":{"type":"string","format":"date-time"},"updatedAt":{"type":"string","format":"date-time"},"deletedAt":{"type":"string","nullable":true,"format":"date-time"}},"required":["id","authUid","email","createdAt","updatedAt","deletedAt"]},"UserWithRelations":{"type":"object","properties":{"id":{"type":"string"},"firstName":{"type":"string"},"middleName":{"type":"string","nullable":true},"lastName":{"type":"string"},"role":{"allOf":[{"$ref":"#/components/schemas/Role"}]},"createdAt":{"type":"string","format":"date-time"},"updatedAt":{"type":"string","format":"date-time"},"disabledAt":{"type":"string","nullable":true,"format":"date-time"},"deletedAt":{"type":"string","nullable":true,"format":"date-time"},"userAccount":{"nullable":true,"allOf":[{"$ref":"#/components/schemas/UserAccountDto"}]},"userDetails":{"nullable":true,"allOf":[{"$ref":"#/components/schemas/UserDetailsDto"}]}},"required":["id","firstName","middleName","lastName","role","createdAt","updatedAt","disabledAt","deletedAt","userAccount","userDetails"]},"PaginationMetaDto":{"type":"object","properties":{"isFirstPage":{"type":"boolean","example":true},"isLastPage":{"type":"boolean","example":true},"currentPage":{"type":"number","example":1},"previousPage":{"type":"number","nullable":true,"example":null},"nextPage":{"type":"number","nullable":true,"example":null},"pageCount":{"type":"number","example":1},"totalCount":{"type":"number","example":42}},"required":["isFirstPage","isLastPage","currentPage","previousPage","nextPage","pageCount","totalCount"]},"PaginatedUsersDto":{"type":"object","properties":{"users":{"type":"array","items":{"$ref":"#/components/schemas/UserWithRelations"}},"meta":{"additionalProperties":true,"nullable":false,"allOf":[{"$ref":"#/components/schemas/PaginationMetaDto"}]}},"required":["users","meta"]},"CreateCourseDto":{"type":"object","properties":{}},"UpdateCourseDto":{"type":"object","properties":{}},"UserStatus":{"type":"string","enum":["active","disabled","deleted"]},"AuthMetadataDto":{"type":"object","properties":{"role":{"allOf":[{"$ref":"#/components/schemas/Role"}]},"status":{"allOf":[{"$ref":"#/components/schemas/UserStatus"}]},"user_id":{"type":"string"}}}}}}
-=======
-{"openapi":"3.0.0","paths":{"/users":{"post":{"description":"This operation creates both a user and a supabase auth account","operationId":"UsersController_create","parameters":[],"requestBody":{"required":true,"content":{"application/json":{"schema":{"$ref":"#/components/schemas/CreateUserFullDto"}}}},"responses":{"201":{"description":"","content":{"application/json":{"schema":{"$ref":"#/components/schemas/User"}}}},"400":{"content":{"application/json":{"examples":{"BadRequestException":{"description":"Bad Request","value":{"statusCode":400,"message":"Bad Request","error":"Bad Request"}}},"schema":{"type":"object","properties":{"statusCode":{"type":"number","example":400},"message":{"type":"string","example":"Bad Request"},"error":{"type":"string","example":"Bad Request"}},"required":["statusCode","message"]}}},"description":""},"500":{"content":{"application/json":{"examples":{"InternalServerErrorException":{"description":"Internal Server Error","value":{"statusCode":500,"message":"Internal Server Error","error":"Internal Server Error"}}},"schema":{"type":"object","properties":{"statusCode":{"type":"number","example":500},"message":{"type":"string","example":"Internal Server Error"},"error":{"type":"string","example":"Internal Server Error"}},"required":["statusCode","message"]}}},"description":""}},"security":[{"bearer":[]}],"summary":"Create a new user","tags":["Users"]},"get":{"description":"Retrieves a paginated list of users based on the provided filter parameters.\n- **Access:** Requires `ADMIN` role.\n- **Filtering & Pagination:** Uses the `FilterUserDto` to define query parameters such as search terms, sorting, and page size.","operationId":"UsersController_findAll","parameters":[{"name":"search","required":false,"in":"query","schema":{"type":"string"}},{"name":"role","required":false,"in":"query","schema":{"type":"string","enum":["student","mentor","admin"]}},{"name":"page","required":false,"in":"query","schema":{"default":1,"type":"number"}}],"responses":{"200":{"description":"List of users retrieved successfully","content":{"application/json":{"schema":{"$ref":"#/components/schemas/PaginatedUsersDto"}}}},"400":{"content":{"application/json":{"examples":{"BadRequestException":{"description":"Bad Request","value":{"statusCode":400,"message":"Bad Request","error":"Bad Request"}}},"schema":{"type":"object","properties":{"statusCode":{"type":"number","example":400},"message":{"type":"string","example":"Bad Request"},"error":{"type":"string","example":"Bad Request"}},"required":["statusCode","message"]}}},"description":""},"500":{"content":{"application/json":{"examples":{"InternalServerErrorException":{"description":"Internal Server Error","value":{"statusCode":500,"message":"Internal Server Error","error":"Internal Server Error"}}},"schema":{"type":"object","properties":{"statusCode":{"type":"number","example":500},"message":{"type":"string","example":"Internal Server Error"},"error":{"type":"string","example":"Internal Server Error"}},"required":["statusCode","message"]}}},"description":""}},"security":[{"bearer":[]}],"summary":"Get users","tags":["Users"]}},"/users/student":{"post":{"description":"This operation creates both a user and a supabase auth account.\nIt also has additional properties for student specific details.","operationId":"UsersController_createStudent","parameters":[],"requestBody":{"required":true,"content":{"application/json":{"schema":{"$ref":"#/components/schemas/CreateUserStudentDto"}}}},"responses":{"201":{"description":"","content":{"application/json":{"schema":{"$ref":"#/components/schemas/User"}}}},"400":{"content":{"application/json":{"examples":{"BadRequestException":{"description":"Bad Request","value":{"statusCode":400,"message":"Bad Request","error":"Bad Request"}}},"schema":{"type":"object","properties":{"statusCode":{"type":"number","example":400},"message":{"type":"string","example":"Bad Request"},"error":{"type":"string","example":"Bad Request"}},"required":["statusCode","message"]}}},"description":""},"500":{"content":{"application/json":{"examples":{"InternalServerErrorException":{"description":"Internal Server Error","value":{"statusCode":500,"message":"Internal Server Error","error":"Internal Server Error"}}},"schema":{"type":"object","properties":{"statusCode":{"type":"number","example":500},"message":{"type":"string","example":"Internal Server Error"},"error":{"type":"string","example":"Internal Server Error"}},"required":["statusCode","message"]}}},"description":""}},"security":[{"bearer":[]}],"summary":"Create a new student user","tags":["Users"]}},"/users/staff":{"post":{"description":"This operation creates both a user and a supabase auth account.\nIt also has additional properties for staff specific details.","operationId":"UsersController_createStaff","parameters":[],"requestBody":{"required":true,"content":{"application/json":{"schema":{"$ref":"#/components/schemas/CreateUserStaffDto"}}}},"responses":{"201":{"description":"","content":{"application/json":{"schema":{"$ref":"#/components/schemas/User"}}}},"400":{"content":{"application/json":{"examples":{"BadRequestException":{"description":"Bad Request","value":{"statusCode":400,"message":"Bad Request","error":"Bad Request"}}},"schema":{"type":"object","properties":{"statusCode":{"type":"number","example":400},"message":{"type":"string","example":"Bad Request"},"error":{"type":"string","example":"Bad Request"}},"required":["statusCode","message"]}}},"description":""},"500":{"content":{"application/json":{"examples":{"InternalServerErrorException":{"description":"Internal Server Error","value":{"statusCode":500,"message":"Internal Server Error","error":"Internal Server Error"}}},"schema":{"type":"object","properties":{"statusCode":{"type":"number","example":500},"message":{"type":"string","example":"Internal Server Error"},"error":{"type":"string","example":"Internal Server Error"}},"required":["statusCode","message"]}}},"description":""}},"security":[{"bearer":[]}],"summary":"Create a new staff user","tags":["Users"]}},"/users/invite":{"post":{"description":"This operation creates both a user and a supabase auth account","operationId":"UsersController_inviteUser","parameters":[],"requestBody":{"required":true,"content":{"application/json":{"schema":{"$ref":"#/components/schemas/InviteUserDto"}}}},"responses":{"201":{"description":"","content":{"application/json":{"schema":{"$ref":"#/components/schemas/User"}}}},"400":{"content":{"application/json":{"examples":{"BadRequestException":{"description":"Bad Request","value":{"statusCode":400,"message":"Bad Request","error":"Bad Request"}}},"schema":{"type":"object","properties":{"statusCode":{"type":"number","example":400},"message":{"type":"string","example":"Bad Request"},"error":{"type":"string","example":"Bad Request"}},"required":["statusCode","message"]}}},"description":""},"500":{"content":{"application/json":{"examples":{"InternalServerErrorException":{"description":"Internal Server Error","value":{"statusCode":500,"message":"Internal Server Error","error":"Internal Server Error"}}},"schema":{"type":"object","properties":{"statusCode":{"type":"number","example":500},"message":{"type":"string","example":"Internal Server Error"},"error":{"type":"string","example":"Internal Server Error"}},"required":["statusCode","message"]}}},"description":""}},"security":[{"bearer":[]}],"summary":"Invite a new user","tags":["Users"]}},"/users/me":{"get":{"description":"This endpoint returns the full profile of the currently authenticated user.\nThe structure of the returned object depends on the user's role:\n\n- `UserStudentDetailsDto` for users with the `student` role\n- `UserStaffDetailsDto` for users with the `mentor` or `admin` role","operationId":"UsersController_getMe","parameters":[],"responses":{"200":{"description":"Current user details fetched successfully","content":{"application/json":{"schema":{"type":"object","oneOf":[{"$ref":"#/components/schemas/UserStudentDetailsDto"},{"$ref":"#/components/schemas/UserStaffDetailsDto"}]}}}},"401":{"content":{"application/json":{"examples":{"UnauthorizedException":{"description":"Unauthorized","value":{"statusCode":401,"message":"Unauthorized","error":"Unauthorized"}}},"schema":{"type":"object","properties":{"statusCode":{"type":"number","example":401},"message":{"type":"string","example":"Unauthorized"},"error":{"type":"string","example":"Unauthorized"}},"required":["statusCode","message"]}}},"description":""},"404":{"content":{"application/json":{"examples":{"NotFoundException":{"description":"Not Found","value":{"statusCode":404,"message":"Not Found","error":"Not Found"}}},"schema":{"type":"object","properties":{"statusCode":{"type":"number","example":404},"message":{"type":"string","example":"Not Found"},"error":{"type":"string","example":"Not Found"}},"required":["statusCode","message"]}}},"description":""},"500":{"content":{"application/json":{"examples":{"InternalServerErrorException":{"description":"Internal Server Error","value":{"statusCode":500,"message":"Internal Server Error","error":"Internal Server Error"}}},"schema":{"type":"object","properties":{"statusCode":{"type":"number","example":500},"message":{"type":"string","example":"Internal Server Error"},"error":{"type":"string","example":"Internal Server Error"}},"required":["statusCode","message"]}}},"description":""}},"security":[{"bearer":[]}],"summary":"Get the currently authenticated user","tags":["Users"]},"put":{"description":"This operation updates the user details in the database","operationId":"UsersController_updateOwnUserDetails","parameters":[],"requestBody":{"required":true,"content":{"application/json":{"schema":{"$ref":"#/components/schemas/UpdateUserBaseDto"}}}},"responses":{"200":{"description":"","content":{"application/json":{"schema":{"$ref":"#/components/schemas/User"}}}},"201":{"description":"","content":{"application/json":{"schema":{"$ref":"#/components/schemas/User"}}}},"400":{"content":{"application/json":{"examples":{"BadRequestException":{"description":"Bad Request","value":{"statusCode":400,"message":"Bad Request","error":"Bad Request"}}},"schema":{"type":"object","properties":{"statusCode":{"type":"number","example":400},"message":{"type":"string","example":"Bad Request"},"error":{"type":"string","example":"Bad Request"}},"required":["statusCode","message"]}}},"description":""},"500":{"content":{"application/json":{"examples":{"InternalServerErrorException":{"description":"Internal Server Error","value":{"statusCode":500,"message":"Internal Server Error","error":"Internal Server Error"}}},"schema":{"type":"object","properties":{"statusCode":{"type":"number","example":500},"message":{"type":"string","example":"Internal Server Error"},"error":{"type":"string","example":"Internal Server Error"}},"required":["statusCode","message"]}}},"description":""}},"security":[{"bearer":[]}],"summary":"Update personal details","tags":["Users"]}},"/users/{id}/student":{"put":{"description":"This operation updates the user details in the database.\nThe user should be have a student role.","operationId":"UsersController_updateUserStudentDetails","parameters":[{"name":"id","required":true,"in":"path","schema":{"type":"string"}}],"requestBody":{"required":true,"content":{"application/json":{"schema":{"$ref":"#/components/schemas/UpdateUserStudentDto"}}}},"responses":{"200":{"description":"","content":{"application/json":{"schema":{"$ref":"#/components/schemas/User"}}}},"201":{"description":"","content":{"application/json":{"schema":{"$ref":"#/components/schemas/User"}}}},"400":{"content":{"application/json":{"examples":{"BadRequestException":{"description":"Bad Request","value":{"statusCode":400,"message":"Bad Request","error":"Bad Request"}}},"schema":{"type":"object","properties":{"statusCode":{"type":"number","example":400},"message":{"type":"string","example":"Bad Request"},"error":{"type":"string","example":"Bad Request"}},"required":["statusCode","message"]}}},"description":""},"500":{"content":{"application/json":{"examples":{"InternalServerErrorException":{"description":"Internal Server Error","value":{"statusCode":500,"message":"Internal Server Error","error":"Internal Server Error"}}},"schema":{"type":"object","properties":{"statusCode":{"type":"number","example":500},"message":{"type":"string","example":"Internal Server Error"},"error":{"type":"string","example":"Internal Server Error"}},"required":["statusCode","message"]}}},"description":""}},"security":[{"bearer":[]}],"summary":"Update student user details (Admin only)","tags":["Users"]}},"/users/{id}/staff":{"put":{"description":"This operation updates the user details in the database.\nThe user should be have a mentor or admin role.","operationId":"UsersController_updateUserStaffDetails","parameters":[{"name":"id","required":true,"in":"path","schema":{"type":"string"}}],"requestBody":{"required":true,"content":{"application/json":{"schema":{"$ref":"#/components/schemas/UpdateUserStaffDto"}}}},"responses":{"200":{"description":"","content":{"application/json":{"schema":{"$ref":"#/components/schemas/User"}}}},"201":{"description":"","content":{"application/json":{"schema":{"$ref":"#/components/schemas/User"}}}},"400":{"content":{"application/json":{"examples":{"BadRequestException":{"description":"Bad Request","value":{"statusCode":400,"message":"Bad Request","error":"Bad Request"}}},"schema":{"type":"object","properties":{"statusCode":{"type":"number","example":400},"message":{"type":"string","example":"Bad Request"},"error":{"type":"string","example":"Bad Request"}},"required":["statusCode","message"]}}},"description":""},"500":{"content":{"application/json":{"examples":{"InternalServerErrorException":{"description":"Internal Server Error","value":{"statusCode":500,"message":"Internal Server Error","error":"Internal Server Error"}}},"schema":{"type":"object","properties":{"statusCode":{"type":"number","example":500},"message":{"type":"string","example":"Internal Server Error"},"error":{"type":"string","example":"Internal Server Error"}},"required":["statusCode","message"]}}},"description":""}},"security":[{"bearer":[]}],"summary":"Update staff user details (Admin only)","tags":["Users"]}},"/users/{id}":{"get":{"description":"Retrieves a specific user by their unique identifier.\n- **Validation:** Ensures the provided `id` is a valid identifier format.\n- **Not Found Handling:** Throws an error if no matching user is found.","operationId":"UsersController_findOne","parameters":[],"responses":{"200":{"description":"User found successfully","content":{"application/json":{"schema":{"$ref":"#/components/schemas/User"}}}},"400":{"content":{"application/json":{"examples":{"BadRequestException":{"description":"Bad Request","value":{"statusCode":400,"message":"Bad Request","error":"Bad Request"}}},"schema":{"type":"object","properties":{"statusCode":{"type":"number","example":400},"message":{"type":"string","example":"Bad Request"},"error":{"type":"string","example":"Bad Request"}},"required":["statusCode","message"]}}},"description":""},"404":{"content":{"application/json":{"examples":{"NotFoundException":{"description":"Not Found","value":{"statusCode":404,"message":"Not Found","error":"Not Found"}}},"schema":{"type":"object","properties":{"statusCode":{"type":"number","example":404},"message":{"type":"string","example":"Not Found"},"error":{"type":"string","example":"Not Found"}},"required":["statusCode","message"]}}},"description":""},"500":{"content":{"application/json":{"examples":{"InternalServerErrorException":{"description":"Internal Server Error","value":{"statusCode":500,"message":"Internal Server Error","error":"Internal Server Error"}}},"schema":{"type":"object","properties":{"statusCode":{"type":"number","example":500},"message":{"type":"string","example":"Internal Server Error"},"error":{"type":"string","example":"Internal Server Error"}},"required":["statusCode","message"]}}},"description":""}},"security":[{"bearer":[]}],"summary":"Get user by id","tags":["Users"]},"delete":{"description":"This endpoint performs either a soft delete or a permanent delete on a user depending on the current state of the user or the query parameter provided:\n\n- If `directDelete` is true, the user is **permanently deleted** without checking if they are already soft deleted.\n- If `directDelete` is not provided or false:\n  - If the user is not yet soft deleted (`deletedAt` is null), a **soft delete** is performed by setting the `deletedAt` timestamp.\n  - If the user is already soft deleted, a **permanent delete** is executed.\n\nAll of the user details and the supabase auth account will be deleted from the cloud on hard delete\n\nUse this endpoint to manage user deletion workflows flexibly through a single API.","operationId":"UsersController_remove","parameters":[{"name":"id","required":true,"in":"path","schema":{"type":"string"}},{"name":"directDelete","required":false,"in":"query","description":"If set to true, will skip the soft delete process","schema":{"type":"boolean"}}],"responses":{"200":{"description":"User deleted successfully","content":{"application/json":{"schema":{"properties":{"message":{"type":"string","examples":["User has been soft deleted.","User has been permanently deleted."]}}}}}},"404":{"content":{"application/json":{"examples":{"NotFoundException":{"description":"Not Found","value":{"statusCode":404,"message":"Not Found","error":"Not Found"}}},"schema":{"type":"object","properties":{"statusCode":{"type":"number","example":404},"message":{"type":"string","example":"Not Found"},"error":{"type":"string","example":"Not Found"}},"required":["statusCode","message"]}}},"description":""},"500":{"content":{"application/json":{"examples":{"InternalServerErrorException":{"description":"Internal Server Error","value":{"statusCode":500,"message":"Internal Server Error","error":"Internal Server Error"}}},"schema":{"type":"object","properties":{"statusCode":{"type":"number","example":500},"message":{"type":"string","example":"Internal Server Error"},"error":{"type":"string","example":"Internal Server Error"}},"required":["statusCode","message"]}}},"description":""}},"security":[{"bearer":[]}],"summary":"Deletes a user (soft & hard delete)","tags":["Users"]}},"/users/{id}/status":{"patch":{"description":"This endpoint toggles the user's status between active and disabled\nby updating the `disabledAt` field. The change is also reflected in\nthe authentication provider's metadata.","operationId":"UsersController_updateUserStatus","parameters":[{"name":"id","required":true,"in":"path","schema":{"type":"string"}}],"responses":{"200":{"description":"User status updated successfully","content":{"application/json":{"schema":{"properties":{"message":{"type":"string","examples":["User enabled successfully.","User disabled successfully."]}}}}}},"404":{"content":{"application/json":{"examples":{"NotFoundException":{"description":"Not Found","value":{"statusCode":404,"message":"Not Found","error":"Not Found"}}},"schema":{"type":"object","properties":{"statusCode":{"type":"number","example":404},"message":{"type":"string","example":"Not Found"},"error":{"type":"string","example":"Not Found"}},"required":["statusCode","message"]}}},"description":""},"500":{"content":{"application/json":{"examples":{"InternalServerErrorException":{"description":"Internal Server Error","value":{"statusCode":500,"message":"Internal Server Error","error":"Internal Server Error"}}},"schema":{"type":"object","properties":{"statusCode":{"type":"number","example":500},"message":{"type":"string","example":"Internal Server Error"},"error":{"type":"string","example":"Internal Server Error"}},"required":["statusCode","message"]}}},"description":""}},"security":[{"bearer":[]}],"summary":"Updates the status of a user (enable/disable).","tags":["Users"]}},"/courses":{"post":{"operationId":"CoursesController_create","parameters":[],"requestBody":{"required":true,"content":{"application/json":{"schema":{"$ref":"#/components/schemas/CreateCourseDto"}}}},"responses":{"201":{"description":"","content":{"application/json":{"schema":{"type":"string"}}}}},"tags":["Courses"]},"get":{"operationId":"CoursesController_findAll","parameters":[],"responses":{"200":{"description":"","content":{"application/json":{"schema":{"type":"string"}}}}},"tags":["Courses"]}},"/courses/{id}":{"get":{"operationId":"CoursesController_findOne","parameters":[{"name":"id","required":true,"in":"path","schema":{"type":"string"}}],"responses":{"200":{"description":"","content":{"application/json":{"schema":{"type":"string"}}}}},"tags":["Courses"]},"patch":{"operationId":"CoursesController_update","parameters":[{"name":"id","required":true,"in":"path","schema":{"type":"string"}}],"requestBody":{"required":true,"content":{"application/json":{"schema":{"$ref":"#/components/schemas/UpdateCourseDto"}}}},"responses":{"200":{"description":"","content":{"application/json":{"schema":{"type":"string"}}}}},"tags":["Courses"]},"delete":{"operationId":"CoursesController_remove","parameters":[{"name":"id","required":true,"in":"path","schema":{"type":"string"}}],"responses":{"200":{"description":"","content":{"application/json":{"schema":{"type":"string"}}}}},"tags":["Courses"]}},"/test/student":{"get":{"operationId":"TestController_testStudent","parameters":[],"responses":{"200":{"description":"","content":{"application/json":{"schema":{"type":"string"}}}}},"tags":["Test"]}},"/test/admin":{"get":{"operationId":"TestController_testAdmin","parameters":[],"responses":{"200":{"description":"","content":{"application/json":{"schema":{"type":"string"}}}}},"tags":["Test"]}},"/auth/{uid}/metadata":{"get":{"description":"Retrieves the supabase auth account's metadata based on the uid given","operationId":"AuthController_getMetadata","parameters":[{"name":"uid","required":true,"in":"path","schema":{"type":"string"}}],"responses":{"200":{"description":"","content":{"application/json":{"schema":{"$ref":"#/components/schemas/AuthMetadataDto"}}}},"404":{"content":{"application/json":{"examples":{"NotFoundException":{"description":"If the uid provided is invalid","value":{"statusCode":404,"message":"Not Found","error":"Not Found"}}},"schema":{"type":"object","description":"If the uid provided is invalid","properties":{"statusCode":{"type":"number","example":404},"message":{"type":"string","example":"Not Found"},"error":{"type":"string","example":"Not Found"}},"required":["statusCode","message"]}}},"description":""},"500":{"content":{"application/json":{"examples":{"InternalServerErrorException":{"description":"If an unexpected server error has occured","value":{"statusCode":500,"message":"Internal Server Error","error":"Internal Server Error"}}},"schema":{"type":"object","description":"If an unexpected server error has occured","properties":{"statusCode":{"type":"number","example":500},"message":{"type":"string","example":"Internal Server Error"},"error":{"type":"string","example":"Internal Server Error"}},"required":["statusCode","message"]}}},"description":""}},"summary":"Get User Account Metadata","tags":["Auth"]}}},"info":{"title":"API","description":"Description","version":"1.0","contact":{}},"tags":[{"name":"api","description":""}],"servers":[],"components":{"securitySchemes":{"bearer":{"scheme":"bearer","bearerFormat":"JWT","type":"http"}},"schemas":{"Role":{"type":"string","enum":["student","mentor","admin"]},"CreateUserDto":{"type":"object","properties":{"firstName":{"type":"string"},"middleName":{"type":"string","nullable":true},"lastName":{"type":"string"}},"required":["firstName","lastName"]},"UserCredentialsDto":{"type":"object","properties":{"email":{"type":"string","format":"email"},"password":{"type":"string"}},"required":["email"]},"ConnectUserDto":{"type":"object","properties":{"id":{"type":"string"}},"required":["id"]},"CreateUserDetailsUserRelationInputDto":{"type":"object","properties":{"connect":{"$ref":"#/components/schemas/ConnectUserDto"}},"required":["connect"]},"CreateUserDetailsDto":{"type":"object","properties":{"dateJoined":{"type":"string","format":"date-time"},"dob":{"type":"string","nullable":true,"format":"date-time"},"gender":{"type":"string","nullable":true}},"required":["dateJoined"]},"CreateUserFullDto":{"type":"object","properties":{"role":{"allOf":[{"$ref":"#/components/schemas/Role"}]},"user":{"$ref":"#/components/schemas/CreateUserDto"},"credentials":{"$ref":"#/components/schemas/UserCredentialsDto"},"userDetails":{"$ref":"#/components/schemas/CreateUserDetailsDto"}},"required":["role","user","credentials"]},"User":{"type":"object","properties":{"id":{"type":"string"},"firstName":{"type":"string"},"middleName":{"type":"string","nullable":true},"lastName":{"type":"string"},"role":{"allOf":[{"$ref":"#/components/schemas/Role"}]},"createdAt":{"type":"string","format":"date-time"},"updatedAt":{"type":"string","format":"date-time"},"disabledAt":{"type":"string","nullable":true,"format":"date-time"},"deletedAt":{"type":"string","nullable":true,"format":"date-time"}},"required":["id","firstName","middleName","lastName","role","createdAt","updatedAt","disabledAt","deletedAt"]},"CreateStudentDetailsUserRelationInputDto":{"type":"object","properties":{"connect":{"$ref":"#/components/schemas/ConnectUserDto"}},"required":["connect"]},"StudentType":{"type":"string","enum":["new","regular","irregular","transfer","returnee","graduate","special"]},"CreateStudentDetailsDto":{"type":"object","properties":{"student_number":{"type":"integer","format":"int32"},"student_type":{"allOf":[{"$ref":"#/components/schemas/StudentType"}]},"admission_date":{"type":"string","format":"date-time"},"other_details":{"type":"object"}},"required":["student_number","student_type","admission_date","other_details"]},"CreateUserStudentDto":{"type":"object","properties":{"specificDetails":{"$ref":"#/components/schemas/CreateStudentDetailsDto"},"user":{"$ref":"#/components/schemas/CreateUserDto"},"credentials":{"$ref":"#/components/schemas/UserCredentialsDto"},"userDetails":{"$ref":"#/components/schemas/CreateUserDetailsDto"}},"required":["specificDetails","user","credentials"]},"StaffRole":{"type":"string","enum":["mentor","admin"]},"CreateStaffDetailsUserRelationInputDto":{"type":"object","properties":{"connect":{"$ref":"#/components/schemas/ConnectUserDto"}},"required":["connect"]},"CreateStaffDetailsDto":{"type":"object","properties":{"employee_number":{"type":"integer","format":"int32"},"department":{"type":"string"},"position":{"type":"string"},"other_details":{"type":"object"}},"required":["employee_number","department","position","other_details"]},"CreateUserStaffDto":{"type":"object","properties":{"role":{"allOf":[{"$ref":"#/components/schemas/StaffRole"}]},"specificDetails":{"$ref":"#/components/schemas/CreateStaffDetailsDto"},"user":{"$ref":"#/components/schemas/CreateUserDto"},"credentials":{"$ref":"#/components/schemas/UserCredentialsDto"},"userDetails":{"$ref":"#/components/schemas/CreateUserDetailsDto"}},"required":["role","specificDetails","user","credentials"]},"InviteUserDto":{"type":"object","properties":{"firstName":{"type":"string"},"middleName":{"type":"string","nullable":true},"lastName":{"type":"string"},"role":{"allOf":[{"$ref":"#/components/schemas/Role"}]},"email":{"type":"string","format":"email"}},"required":["firstName","lastName","role","email"]},"UserDetailsDto":{"type":"object","properties":{"id":{"type":"string"},"dateJoined":{"type":"string","format":"date-time"},"dob":{"type":"string","nullable":true,"format":"date-time"},"gender":{"type":"string","nullable":true},"createdAt":{"type":"string","format":"date-time"},"updatedAt":{"type":"string","format":"date-time"},"deletedAt":{"type":"string","nullable":true,"format":"date-time"}},"required":["id","dateJoined","dob","gender","createdAt","updatedAt","deletedAt"]},"UserDetailsFullDto":{"type":"object","properties":{"id":{"type":"string"},"email":{"type":"string","nullable":true},"firstName":{"type":"string"},"middleName":{"type":"string","nullable":true},"lastName":{"type":"string"},"role":{"type":"string","enum":["student","mentor","admin"]},"userDetails":{"nullable":true,"allOf":[{"$ref":"#/components/schemas/UserDetailsDto"}]}},"required":["id","email","firstName","middleName","lastName","role","userDetails"]},"StudentDetailsDto":{"type":"object","properties":{"id":{"type":"string"},"student_number":{"type":"integer","format":"int32"},"student_type":{"allOf":[{"$ref":"#/components/schemas/StudentType"}]},"admission_date":{"type":"string","format":"date-time"},"other_details":{"type":"object"},"createdAt":{"type":"string","format":"date-time"},"updatedAt":{"type":"string","format":"date-time"},"deletedAt":{"type":"string","nullable":true,"format":"date-time"}},"required":["id","student_number","student_type","admission_date","other_details","createdAt","updatedAt","deletedAt"]},"UserStudentDetailsDto":{"type":"object","properties":{"id":{"type":"string"},"email":{"type":"string","nullable":true},"firstName":{"type":"string"},"middleName":{"type":"string","nullable":true},"lastName":{"type":"string"},"role":{"type":"string","enum":["student","mentor","admin"]},"userDetails":{"nullable":true,"allOf":[{"$ref":"#/components/schemas/UserDetailsDto"}]},"studentDetails":{"nullable":true,"allOf":[{"$ref":"#/components/schemas/StudentDetailsDto"}]}},"required":["id","email","firstName","middleName","lastName","role","userDetails","studentDetails"]},"StaffDetailsDto":{"type":"object","properties":{"id":{"type":"string"},"employee_number":{"type":"integer","format":"int32"},"department":{"type":"string"},"position":{"type":"string"},"other_details":{"type":"object"},"createdAt":{"type":"string","format":"date-time"},"updatedAt":{"type":"string","format":"date-time"},"deletedAt":{"type":"string","nullable":true,"format":"date-time"}},"required":["id","employee_number","department","position","other_details","createdAt","updatedAt","deletedAt"]},"UserStaffDetailsDto":{"type":"object","properties":{"id":{"type":"string"},"email":{"type":"string","nullable":true},"firstName":{"type":"string"},"middleName":{"type":"string","nullable":true},"lastName":{"type":"string"},"role":{"type":"string","enum":["student","mentor","admin"]},"userDetails":{"nullable":true,"allOf":[{"$ref":"#/components/schemas/UserDetailsDto"}]},"staffDetails":{"nullable":true,"allOf":[{"$ref":"#/components/schemas/StaffDetailsDto"}]}},"required":["id","email","firstName","middleName","lastName","role","userDetails","staffDetails"]},"UpdateStudentDetailsDto":{"type":"object","properties":{"student_number":{"type":"integer","format":"int32"},"student_type":{"allOf":[{"$ref":"#/components/schemas/StudentType"}]},"admission_date":{"type":"string","format":"date-time"},"other_details":{"type":"object"}}},"UpdateUserDto":{"type":"object","properties":{"firstName":{"type":"string"},"middleName":{"type":"string","nullable":true},"lastName":{"type":"string"}}},"UpdateUserDetailsDto":{"type":"object","properties":{"dateJoined":{"type":"string","format":"date-time"},"dob":{"type":"string","nullable":true,"format":"date-time"},"gender":{"type":"string","nullable":true}}},"UpdateUserStudentDto":{"type":"object","properties":{"specificDetails":{"$ref":"#/components/schemas/UpdateStudentDetailsDto"},"user":{"$ref":"#/components/schemas/UpdateUserDto"},"userDetails":{"$ref":"#/components/schemas/UpdateUserDetailsDto"}}},"UpdateStaffDetailsDto":{"type":"object","properties":{"employee_number":{"type":"integer","format":"int32"},"department":{"type":"string"},"position":{"type":"string"},"other_details":{"type":"object"}}},"UpdateUserStaffDto":{"type":"object","properties":{"specificDetails":{"$ref":"#/components/schemas/UpdateStaffDetailsDto"},"user":{"$ref":"#/components/schemas/UpdateUserDto"},"userDetails":{"$ref":"#/components/schemas/UpdateUserDetailsDto"}}},"UpdateUserBaseDto":{"type":"object","properties":{"user":{"$ref":"#/components/schemas/UpdateUserDto"},"userDetails":{"$ref":"#/components/schemas/UpdateUserDetailsDto"}}},"UserAccount":{"type":"object","properties":{"id":{"type":"string"},"userId":{"type":"string"},"authUid":{"type":"string"},"email":{"type":"string"},"createdAt":{"format":"date-time","type":"string"},"updatedAt":{"format":"date-time","type":"string"},"deletedAt":{"format":"date-time","type":"string"}},"required":["id","userId","authUid","createdAt","updatedAt"]},"UserDetails":{"type":"object","properties":{"id":{"type":"string"},"userId":{"type":"string"},"dob":{"format":"date-time","type":"string"},"gender":{"type":"string"},"createdAt":{"format":"date-time","type":"string"},"updatedAt":{"format":"date-time","type":"string"},"deletedAt":{"format":"date-time","type":"string"}},"required":["id","userId","createdAt","updatedAt"]},"UserWithRelations":{"type":"object","properties":{"id":{"type":"string"},"firstName":{"type":"string"},"middleName":{"type":"string"},"lastName":{"type":"string"},"role":{"allOf":[{"$ref":"#/components/schemas/Role"}]},"createdAt":{"format":"date-time","type":"string"},"updatedAt":{"format":"date-time","type":"string"},"deletedAt":{"format":"date-time","type":"string"},"userAccount":{"nullable":true,"allOf":[{"$ref":"#/components/schemas/UserAccount"}]},"userDetails":{"nullable":true,"allOf":[{"$ref":"#/components/schemas/UserDetails"}]}},"required":["id","firstName","lastName","role","createdAt","updatedAt","userAccount","userDetails"]},"PaginationMetaDto":{"type":"object","properties":{"isFirstPage":{"type":"boolean","example":true},"isLastPage":{"type":"boolean","example":true},"currentPage":{"type":"number","example":1},"previousPage":{"type":"number","nullable":true,"example":null},"nextPage":{"type":"number","nullable":true,"example":null},"pageCount":{"type":"number","example":1},"totalCount":{"type":"number","example":42}},"required":["isFirstPage","isLastPage","currentPage","previousPage","nextPage","pageCount","totalCount"]},"PaginatedUsersDto":{"type":"object","properties":{"users":{"type":"array","items":{"$ref":"#/components/schemas/UserWithRelations"}},"meta":{"additionalProperties":true,"nullable":false,"allOf":[{"$ref":"#/components/schemas/PaginationMetaDto"}]}},"required":["users","meta"]},"CreateCourseDto":{"type":"object","properties":{}},"UpdateCourseDto":{"type":"object","properties":{}},"UserStatus":{"type":"string","enum":["active","disabled","deleted"]},"AuthMetadataDto":{"type":"object","properties":{"role":{"allOf":[{"$ref":"#/components/schemas/Role"}]},"status":{"allOf":[{"$ref":"#/components/schemas/UserStatus"}]},"user_id":{"type":"string"}}}}}}
->>>>>>> 36664856
+{
+  "openapi": "3.0.0",
+  "paths": {
+    "/users": {
+      "post": {
+        "description": "This operation creates both a user and a supabase auth account",
+        "operationId": "UsersController_create",
+        "parameters": [],
+        "requestBody": {
+          "required": true,
+          "content": {
+            "application/json": {
+              "schema": { "$ref": "#/components/schemas/CreateUserFullDto" }
+            }
+          }
+        },
+        "responses": {
+          "201": {
+            "description": "",
+            "content": {
+              "application/json": {
+                "schema": { "$ref": "#/components/schemas/User" }
+              }
+            }
+          },
+          "400": {
+            "content": {
+              "application/json": {
+                "examples": {
+                  "BadRequestException": {
+                    "description": "Bad Request",
+                    "value": {
+                      "statusCode": 400,
+                      "message": "Bad Request",
+                      "error": "Bad Request"
+                    }
+                  }
+                },
+                "schema": {
+                  "type": "object",
+                  "properties": {
+                    "statusCode": { "type": "number", "example": 400 },
+                    "message": { "type": "string", "example": "Bad Request" },
+                    "error": { "type": "string", "example": "Bad Request" }
+                  },
+                  "required": ["statusCode", "message"]
+                }
+              }
+            },
+            "description": ""
+          },
+          "500": {
+            "content": {
+              "application/json": {
+                "examples": {
+                  "InternalServerErrorException": {
+                    "description": "Internal Server Error",
+                    "value": {
+                      "statusCode": 500,
+                      "message": "Internal Server Error",
+                      "error": "Internal Server Error"
+                    }
+                  }
+                },
+                "schema": {
+                  "type": "object",
+                  "properties": {
+                    "statusCode": { "type": "number", "example": 500 },
+                    "message": {
+                      "type": "string",
+                      "example": "Internal Server Error"
+                    },
+                    "error": {
+                      "type": "string",
+                      "example": "Internal Server Error"
+                    }
+                  },
+                  "required": ["statusCode", "message"]
+                }
+              }
+            },
+            "description": ""
+          }
+        },
+        "security": [{ "bearer": [] }],
+        "summary": "Create a new user",
+        "tags": ["Users"]
+      },
+      "get": {
+        "description": "Retrieves a paginated list of users based on the provided filter parameters.\n- **Access:** Requires `ADMIN` role.\n- **Filtering & Pagination:** Uses the `FilterUserDto` to define query parameters such as search terms, sorting, and page size.",
+        "operationId": "UsersController_findAll",
+        "parameters": [
+          {
+            "name": "search",
+            "required": false,
+            "in": "query",
+            "schema": { "type": "string" }
+          },
+          {
+            "name": "role",
+            "required": false,
+            "in": "query",
+            "schema": {
+              "type": "string",
+              "enum": ["student", "mentor", "admin"]
+            }
+          },
+          {
+            "name": "page",
+            "required": false,
+            "in": "query",
+            "schema": { "default": 1, "type": "number" }
+          }
+        ],
+        "responses": {
+          "200": {
+            "description": "List of users retrieved successfully",
+            "content": {
+              "application/json": {
+                "schema": { "$ref": "#/components/schemas/PaginatedUsersDto" }
+              }
+            }
+          },
+          "400": {
+            "content": {
+              "application/json": {
+                "examples": {
+                  "BadRequestException": {
+                    "description": "Bad Request",
+                    "value": {
+                      "statusCode": 400,
+                      "message": "Bad Request",
+                      "error": "Bad Request"
+                    }
+                  }
+                },
+                "schema": {
+                  "type": "object",
+                  "properties": {
+                    "statusCode": { "type": "number", "example": 400 },
+                    "message": { "type": "string", "example": "Bad Request" },
+                    "error": { "type": "string", "example": "Bad Request" }
+                  },
+                  "required": ["statusCode", "message"]
+                }
+              }
+            },
+            "description": ""
+          },
+          "500": {
+            "content": {
+              "application/json": {
+                "examples": {
+                  "InternalServerErrorException": {
+                    "description": "Internal Server Error",
+                    "value": {
+                      "statusCode": 500,
+                      "message": "Internal Server Error",
+                      "error": "Internal Server Error"
+                    }
+                  }
+                },
+                "schema": {
+                  "type": "object",
+                  "properties": {
+                    "statusCode": { "type": "number", "example": 500 },
+                    "message": {
+                      "type": "string",
+                      "example": "Internal Server Error"
+                    },
+                    "error": {
+                      "type": "string",
+                      "example": "Internal Server Error"
+                    }
+                  },
+                  "required": ["statusCode", "message"]
+                }
+              }
+            },
+            "description": ""
+          }
+        },
+        "security": [{ "bearer": [] }],
+        "summary": "Get users",
+        "tags": ["Users"]
+      }
+    },
+    "/users/student": {
+      "post": {
+        "description": "This operation creates both a user and a supabase auth account.\nIt also has additional properties for student specific details.",
+        "operationId": "UsersController_createStudent",
+        "parameters": [],
+        "requestBody": {
+          "required": true,
+          "content": {
+            "application/json": {
+              "schema": { "$ref": "#/components/schemas/CreateUserStudentDto" }
+            }
+          }
+        },
+        "responses": {
+          "201": {
+            "description": "",
+            "content": {
+              "application/json": {
+                "schema": { "$ref": "#/components/schemas/User" }
+              }
+            }
+          },
+          "400": {
+            "content": {
+              "application/json": {
+                "examples": {
+                  "BadRequestException": {
+                    "description": "Bad Request",
+                    "value": {
+                      "statusCode": 400,
+                      "message": "Bad Request",
+                      "error": "Bad Request"
+                    }
+                  }
+                },
+                "schema": {
+                  "type": "object",
+                  "properties": {
+                    "statusCode": { "type": "number", "example": 400 },
+                    "message": { "type": "string", "example": "Bad Request" },
+                    "error": { "type": "string", "example": "Bad Request" }
+                  },
+                  "required": ["statusCode", "message"]
+                }
+              }
+            },
+            "description": ""
+          },
+          "500": {
+            "content": {
+              "application/json": {
+                "examples": {
+                  "InternalServerErrorException": {
+                    "description": "Internal Server Error",
+                    "value": {
+                      "statusCode": 500,
+                      "message": "Internal Server Error",
+                      "error": "Internal Server Error"
+                    }
+                  }
+                },
+                "schema": {
+                  "type": "object",
+                  "properties": {
+                    "statusCode": { "type": "number", "example": 500 },
+                    "message": {
+                      "type": "string",
+                      "example": "Internal Server Error"
+                    },
+                    "error": {
+                      "type": "string",
+                      "example": "Internal Server Error"
+                    }
+                  },
+                  "required": ["statusCode", "message"]
+                }
+              }
+            },
+            "description": ""
+          }
+        },
+        "security": [{ "bearer": [] }],
+        "summary": "Create a new student user",
+        "tags": ["Users"]
+      }
+    },
+    "/users/staff": {
+      "post": {
+        "description": "This operation creates both a user and a supabase auth account.\nIt also has additional properties for staff specific details.",
+        "operationId": "UsersController_createStaff",
+        "parameters": [],
+        "requestBody": {
+          "required": true,
+          "content": {
+            "application/json": {
+              "schema": { "$ref": "#/components/schemas/CreateUserStaffDto" }
+            }
+          }
+        },
+        "responses": {
+          "201": {
+            "description": "",
+            "content": {
+              "application/json": {
+                "schema": { "$ref": "#/components/schemas/User" }
+              }
+            }
+          },
+          "400": {
+            "content": {
+              "application/json": {
+                "examples": {
+                  "BadRequestException": {
+                    "description": "Bad Request",
+                    "value": {
+                      "statusCode": 400,
+                      "message": "Bad Request",
+                      "error": "Bad Request"
+                    }
+                  }
+                },
+                "schema": {
+                  "type": "object",
+                  "properties": {
+                    "statusCode": { "type": "number", "example": 400 },
+                    "message": { "type": "string", "example": "Bad Request" },
+                    "error": { "type": "string", "example": "Bad Request" }
+                  },
+                  "required": ["statusCode", "message"]
+                }
+              }
+            },
+            "description": ""
+          },
+          "500": {
+            "content": {
+              "application/json": {
+                "examples": {
+                  "InternalServerErrorException": {
+                    "description": "Internal Server Error",
+                    "value": {
+                      "statusCode": 500,
+                      "message": "Internal Server Error",
+                      "error": "Internal Server Error"
+                    }
+                  }
+                },
+                "schema": {
+                  "type": "object",
+                  "properties": {
+                    "statusCode": { "type": "number", "example": 500 },
+                    "message": {
+                      "type": "string",
+                      "example": "Internal Server Error"
+                    },
+                    "error": {
+                      "type": "string",
+                      "example": "Internal Server Error"
+                    }
+                  },
+                  "required": ["statusCode", "message"]
+                }
+              }
+            },
+            "description": ""
+          }
+        },
+        "security": [{ "bearer": [] }],
+        "summary": "Create a new staff user",
+        "tags": ["Users"]
+      }
+    },
+    "/users/invite": {
+      "post": {
+        "description": "This operation creates both a user and a supabase auth account",
+        "operationId": "UsersController_inviteUser",
+        "parameters": [],
+        "requestBody": {
+          "required": true,
+          "content": {
+            "application/json": {
+              "schema": { "$ref": "#/components/schemas/InviteUserDto" }
+            }
+          }
+        },
+        "responses": {
+          "201": {
+            "description": "",
+            "content": {
+              "application/json": {
+                "schema": { "$ref": "#/components/schemas/User" }
+              }
+            }
+          },
+          "400": {
+            "content": {
+              "application/json": {
+                "examples": {
+                  "BadRequestException": {
+                    "description": "Bad Request",
+                    "value": {
+                      "statusCode": 400,
+                      "message": "Bad Request",
+                      "error": "Bad Request"
+                    }
+                  }
+                },
+                "schema": {
+                  "type": "object",
+                  "properties": {
+                    "statusCode": { "type": "number", "example": 400 },
+                    "message": { "type": "string", "example": "Bad Request" },
+                    "error": { "type": "string", "example": "Bad Request" }
+                  },
+                  "required": ["statusCode", "message"]
+                }
+              }
+            },
+            "description": ""
+          },
+          "500": {
+            "content": {
+              "application/json": {
+                "examples": {
+                  "InternalServerErrorException": {
+                    "description": "Internal Server Error",
+                    "value": {
+                      "statusCode": 500,
+                      "message": "Internal Server Error",
+                      "error": "Internal Server Error"
+                    }
+                  }
+                },
+                "schema": {
+                  "type": "object",
+                  "properties": {
+                    "statusCode": { "type": "number", "example": 500 },
+                    "message": {
+                      "type": "string",
+                      "example": "Internal Server Error"
+                    },
+                    "error": {
+                      "type": "string",
+                      "example": "Internal Server Error"
+                    }
+                  },
+                  "required": ["statusCode", "message"]
+                }
+              }
+            },
+            "description": ""
+          }
+        },
+        "security": [{ "bearer": [] }],
+        "summary": "Invite a new user",
+        "tags": ["Users"]
+      }
+    },
+    "/users/me": {
+      "get": {
+        "description": "This endpoint returns the full profile of the currently authenticated user.\nThe structure of the returned object depends on the user's role:\n\n- `UserStudentDetailsDto` for users with the `student` role\n- `UserStaffDetailsDto` for users with the `mentor` or `admin` role",
+        "operationId": "UsersController_getMe",
+        "parameters": [],
+        "responses": {
+          "200": {
+            "description": "Current user details fetched successfully",
+            "content": {
+              "application/json": {
+                "schema": {
+                  "type": "object",
+                  "oneOf": [
+                    { "$ref": "#/components/schemas/UserStudentDetailsDto" },
+                    { "$ref": "#/components/schemas/UserStaffDetailsDto" }
+                  ]
+                }
+              }
+            }
+          },
+          "401": {
+            "content": {
+              "application/json": {
+                "examples": {
+                  "UnauthorizedException": {
+                    "description": "Unauthorized",
+                    "value": {
+                      "statusCode": 401,
+                      "message": "Unauthorized",
+                      "error": "Unauthorized"
+                    }
+                  }
+                },
+                "schema": {
+                  "type": "object",
+                  "properties": {
+                    "statusCode": { "type": "number", "example": 401 },
+                    "message": { "type": "string", "example": "Unauthorized" },
+                    "error": { "type": "string", "example": "Unauthorized" }
+                  },
+                  "required": ["statusCode", "message"]
+                }
+              }
+            },
+            "description": ""
+          },
+          "404": {
+            "content": {
+              "application/json": {
+                "examples": {
+                  "NotFoundException": {
+                    "description": "Not Found",
+                    "value": {
+                      "statusCode": 404,
+                      "message": "Not Found",
+                      "error": "Not Found"
+                    }
+                  }
+                },
+                "schema": {
+                  "type": "object",
+                  "properties": {
+                    "statusCode": { "type": "number", "example": 404 },
+                    "message": { "type": "string", "example": "Not Found" },
+                    "error": { "type": "string", "example": "Not Found" }
+                  },
+                  "required": ["statusCode", "message"]
+                }
+              }
+            },
+            "description": ""
+          },
+          "500": {
+            "content": {
+              "application/json": {
+                "examples": {
+                  "InternalServerErrorException": {
+                    "description": "Internal Server Error",
+                    "value": {
+                      "statusCode": 500,
+                      "message": "Internal Server Error",
+                      "error": "Internal Server Error"
+                    }
+                  }
+                },
+                "schema": {
+                  "type": "object",
+                  "properties": {
+                    "statusCode": { "type": "number", "example": 500 },
+                    "message": {
+                      "type": "string",
+                      "example": "Internal Server Error"
+                    },
+                    "error": {
+                      "type": "string",
+                      "example": "Internal Server Error"
+                    }
+                  },
+                  "required": ["statusCode", "message"]
+                }
+              }
+            },
+            "description": ""
+          }
+        },
+        "security": [{ "bearer": [] }],
+        "summary": "Get the currently authenticated user",
+        "tags": ["Users"]
+      },
+      "put": {
+        "description": "This operation updates the user details in the database",
+        "operationId": "UsersController_updateOwnUserDetails",
+        "parameters": [],
+        "requestBody": {
+          "required": true,
+          "content": {
+            "application/json": {
+              "schema": { "$ref": "#/components/schemas/UpdateUserBaseDto" }
+            }
+          }
+        },
+        "responses": {
+          "200": {
+            "description": "",
+            "content": {
+              "application/json": {
+                "schema": { "$ref": "#/components/schemas/User" }
+              }
+            }
+          },
+          "201": {
+            "description": "",
+            "content": {
+              "application/json": {
+                "schema": { "$ref": "#/components/schemas/User" }
+              }
+            }
+          },
+          "400": {
+            "content": {
+              "application/json": {
+                "examples": {
+                  "BadRequestException": {
+                    "description": "Bad Request",
+                    "value": {
+                      "statusCode": 400,
+                      "message": "Bad Request",
+                      "error": "Bad Request"
+                    }
+                  }
+                },
+                "schema": {
+                  "type": "object",
+                  "properties": {
+                    "statusCode": { "type": "number", "example": 400 },
+                    "message": { "type": "string", "example": "Bad Request" },
+                    "error": { "type": "string", "example": "Bad Request" }
+                  },
+                  "required": ["statusCode", "message"]
+                }
+              }
+            },
+            "description": ""
+          },
+          "500": {
+            "content": {
+              "application/json": {
+                "examples": {
+                  "InternalServerErrorException": {
+                    "description": "Internal Server Error",
+                    "value": {
+                      "statusCode": 500,
+                      "message": "Internal Server Error",
+                      "error": "Internal Server Error"
+                    }
+                  }
+                },
+                "schema": {
+                  "type": "object",
+                  "properties": {
+                    "statusCode": { "type": "number", "example": 500 },
+                    "message": {
+                      "type": "string",
+                      "example": "Internal Server Error"
+                    },
+                    "error": {
+                      "type": "string",
+                      "example": "Internal Server Error"
+                    }
+                  },
+                  "required": ["statusCode", "message"]
+                }
+              }
+            },
+            "description": ""
+          }
+        },
+        "security": [{ "bearer": [] }],
+        "summary": "Update personal details",
+        "tags": ["Users"]
+      }
+    },
+    "/users/{id}/student": {
+      "put": {
+        "description": "This operation updates the user details in the database.\nThe user should be have a student role.",
+        "operationId": "UsersController_updateUserStudentDetails",
+        "parameters": [
+          {
+            "name": "id",
+            "required": true,
+            "in": "path",
+            "schema": { "type": "string" }
+          }
+        ],
+        "requestBody": {
+          "required": true,
+          "content": {
+            "application/json": {
+              "schema": { "$ref": "#/components/schemas/UpdateUserStudentDto" }
+            }
+          }
+        },
+        "responses": {
+          "200": {
+            "description": "",
+            "content": {
+              "application/json": {
+                "schema": { "$ref": "#/components/schemas/User" }
+              }
+            }
+          },
+          "201": {
+            "description": "",
+            "content": {
+              "application/json": {
+                "schema": { "$ref": "#/components/schemas/User" }
+              }
+            }
+          },
+          "400": {
+            "content": {
+              "application/json": {
+                "examples": {
+                  "BadRequestException": {
+                    "description": "Bad Request",
+                    "value": {
+                      "statusCode": 400,
+                      "message": "Bad Request",
+                      "error": "Bad Request"
+                    }
+                  }
+                },
+                "schema": {
+                  "type": "object",
+                  "properties": {
+                    "statusCode": { "type": "number", "example": 400 },
+                    "message": { "type": "string", "example": "Bad Request" },
+                    "error": { "type": "string", "example": "Bad Request" }
+                  },
+                  "required": ["statusCode", "message"]
+                }
+              }
+            },
+            "description": ""
+          },
+          "500": {
+            "content": {
+              "application/json": {
+                "examples": {
+                  "InternalServerErrorException": {
+                    "description": "Internal Server Error",
+                    "value": {
+                      "statusCode": 500,
+                      "message": "Internal Server Error",
+                      "error": "Internal Server Error"
+                    }
+                  }
+                },
+                "schema": {
+                  "type": "object",
+                  "properties": {
+                    "statusCode": { "type": "number", "example": 500 },
+                    "message": {
+                      "type": "string",
+                      "example": "Internal Server Error"
+                    },
+                    "error": {
+                      "type": "string",
+                      "example": "Internal Server Error"
+                    }
+                  },
+                  "required": ["statusCode", "message"]
+                }
+              }
+            },
+            "description": ""
+          }
+        },
+        "security": [{ "bearer": [] }],
+        "summary": "Update student user details (Admin only)",
+        "tags": ["Users"]
+      }
+    },
+    "/users/{id}/staff": {
+      "put": {
+        "description": "This operation updates the user details in the database.\nThe user should be have a mentor or admin role.",
+        "operationId": "UsersController_updateUserStaffDetails",
+        "parameters": [
+          {
+            "name": "id",
+            "required": true,
+            "in": "path",
+            "schema": { "type": "string" }
+          }
+        ],
+        "requestBody": {
+          "required": true,
+          "content": {
+            "application/json": {
+              "schema": { "$ref": "#/components/schemas/UpdateUserStaffDto" }
+            }
+          }
+        },
+        "responses": {
+          "200": {
+            "description": "",
+            "content": {
+              "application/json": {
+                "schema": { "$ref": "#/components/schemas/User" }
+              }
+            }
+          },
+          "201": {
+            "description": "",
+            "content": {
+              "application/json": {
+                "schema": { "$ref": "#/components/schemas/User" }
+              }
+            }
+          },
+          "400": {
+            "content": {
+              "application/json": {
+                "examples": {
+                  "BadRequestException": {
+                    "description": "Bad Request",
+                    "value": {
+                      "statusCode": 400,
+                      "message": "Bad Request",
+                      "error": "Bad Request"
+                    }
+                  }
+                },
+                "schema": {
+                  "type": "object",
+                  "properties": {
+                    "statusCode": { "type": "number", "example": 400 },
+                    "message": { "type": "string", "example": "Bad Request" },
+                    "error": { "type": "string", "example": "Bad Request" }
+                  },
+                  "required": ["statusCode", "message"]
+                }
+              }
+            },
+            "description": ""
+          },
+          "500": {
+            "content": {
+              "application/json": {
+                "examples": {
+                  "InternalServerErrorException": {
+                    "description": "Internal Server Error",
+                    "value": {
+                      "statusCode": 500,
+                      "message": "Internal Server Error",
+                      "error": "Internal Server Error"
+                    }
+                  }
+                },
+                "schema": {
+                  "type": "object",
+                  "properties": {
+                    "statusCode": { "type": "number", "example": 500 },
+                    "message": {
+                      "type": "string",
+                      "example": "Internal Server Error"
+                    },
+                    "error": {
+                      "type": "string",
+                      "example": "Internal Server Error"
+                    }
+                  },
+                  "required": ["statusCode", "message"]
+                }
+              }
+            },
+            "description": ""
+          }
+        },
+        "security": [{ "bearer": [] }],
+        "summary": "Update staff user details (Admin only)",
+        "tags": ["Users"]
+      }
+    },
+    "/users/{id}": {
+      "get": {
+        "description": "Retrieves a specific user by their unique identifier.\n- **Validation:** Ensures the provided `id` is a valid identifier format.\n- **Not Found Handling:** Throws an error if no matching user is found.",
+        "operationId": "UsersController_findOne",
+        "parameters": [],
+        "responses": {
+          "200": {
+            "description": "User found successfully",
+            "content": {
+              "application/json": {
+                "schema": { "$ref": "#/components/schemas/User" }
+              }
+            }
+          },
+          "400": {
+            "content": {
+              "application/json": {
+                "examples": {
+                  "BadRequestException": {
+                    "description": "Bad Request",
+                    "value": {
+                      "statusCode": 400,
+                      "message": "Bad Request",
+                      "error": "Bad Request"
+                    }
+                  }
+                },
+                "schema": {
+                  "type": "object",
+                  "properties": {
+                    "statusCode": { "type": "number", "example": 400 },
+                    "message": { "type": "string", "example": "Bad Request" },
+                    "error": { "type": "string", "example": "Bad Request" }
+                  },
+                  "required": ["statusCode", "message"]
+                }
+              }
+            },
+            "description": ""
+          },
+          "404": {
+            "content": {
+              "application/json": {
+                "examples": {
+                  "NotFoundException": {
+                    "description": "Not Found",
+                    "value": {
+                      "statusCode": 404,
+                      "message": "Not Found",
+                      "error": "Not Found"
+                    }
+                  }
+                },
+                "schema": {
+                  "type": "object",
+                  "properties": {
+                    "statusCode": { "type": "number", "example": 404 },
+                    "message": { "type": "string", "example": "Not Found" },
+                    "error": { "type": "string", "example": "Not Found" }
+                  },
+                  "required": ["statusCode", "message"]
+                }
+              }
+            },
+            "description": ""
+          },
+          "500": {
+            "content": {
+              "application/json": {
+                "examples": {
+                  "InternalServerErrorException": {
+                    "description": "Internal Server Error",
+                    "value": {
+                      "statusCode": 500,
+                      "message": "Internal Server Error",
+                      "error": "Internal Server Error"
+                    }
+                  }
+                },
+                "schema": {
+                  "type": "object",
+                  "properties": {
+                    "statusCode": { "type": "number", "example": 500 },
+                    "message": {
+                      "type": "string",
+                      "example": "Internal Server Error"
+                    },
+                    "error": {
+                      "type": "string",
+                      "example": "Internal Server Error"
+                    }
+                  },
+                  "required": ["statusCode", "message"]
+                }
+              }
+            },
+            "description": ""
+          }
+        },
+        "security": [{ "bearer": [] }],
+        "summary": "Get user by id",
+        "tags": ["Users"]
+      },
+      "delete": {
+        "description": "This endpoint performs either a soft delete or a permanent delete on a user depending on the current state of the user or the query parameter provided:\n\n- If `directDelete` is true, the user is **permanently deleted** without checking if they are already soft deleted.\n- If `directDelete` is not provided or false:\n  - If the user is not yet soft deleted (`deletedAt` is null), a **soft delete** is performed by setting the `deletedAt` timestamp.\n  - If the user is already soft deleted, a **permanent delete** is executed.\n\nAll of the user details and the supabase auth account will be deleted from the cloud on hard delete\n\nUse this endpoint to manage user deletion workflows flexibly through a single API.",
+        "operationId": "UsersController_remove",
+        "parameters": [
+          {
+            "name": "id",
+            "required": true,
+            "in": "path",
+            "schema": { "type": "string" }
+          },
+          {
+            "name": "directDelete",
+            "required": false,
+            "in": "query",
+            "description": "If set to true, will skip the soft delete process",
+            "schema": { "type": "boolean" }
+          }
+        ],
+        "responses": {
+          "200": {
+            "description": "User deleted successfully",
+            "content": {
+              "application/json": {
+                "schema": {
+                  "properties": {
+                    "message": {
+                      "type": "string",
+                      "examples": [
+                        "User has been soft deleted.",
+                        "User has been permanently deleted."
+                      ]
+                    }
+                  }
+                }
+              }
+            }
+          },
+          "404": {
+            "content": {
+              "application/json": {
+                "examples": {
+                  "NotFoundException": {
+                    "description": "Not Found",
+                    "value": {
+                      "statusCode": 404,
+                      "message": "Not Found",
+                      "error": "Not Found"
+                    }
+                  }
+                },
+                "schema": {
+                  "type": "object",
+                  "properties": {
+                    "statusCode": { "type": "number", "example": 404 },
+                    "message": { "type": "string", "example": "Not Found" },
+                    "error": { "type": "string", "example": "Not Found" }
+                  },
+                  "required": ["statusCode", "message"]
+                }
+              }
+            },
+            "description": ""
+          },
+          "500": {
+            "content": {
+              "application/json": {
+                "examples": {
+                  "InternalServerErrorException": {
+                    "description": "Internal Server Error",
+                    "value": {
+                      "statusCode": 500,
+                      "message": "Internal Server Error",
+                      "error": "Internal Server Error"
+                    }
+                  }
+                },
+                "schema": {
+                  "type": "object",
+                  "properties": {
+                    "statusCode": { "type": "number", "example": 500 },
+                    "message": {
+                      "type": "string",
+                      "example": "Internal Server Error"
+                    },
+                    "error": {
+                      "type": "string",
+                      "example": "Internal Server Error"
+                    }
+                  },
+                  "required": ["statusCode", "message"]
+                }
+              }
+            },
+            "description": ""
+          }
+        },
+        "security": [{ "bearer": [] }],
+        "summary": "Deletes a user (soft & hard delete)",
+        "tags": ["Users"]
+      }
+    },
+    "/users/{id}/status": {
+      "patch": {
+        "description": "This endpoint toggles the user's status between active and disabled\nby updating the `disabledAt` field. The change is also reflected in\nthe authentication provider's metadata.",
+        "operationId": "UsersController_updateUserStatus",
+        "parameters": [
+          {
+            "name": "id",
+            "required": true,
+            "in": "path",
+            "schema": { "type": "string" }
+          }
+        ],
+        "responses": {
+          "200": {
+            "description": "User status updated successfully",
+            "content": {
+              "application/json": {
+                "schema": {
+                  "properties": {
+                    "message": {
+                      "type": "string",
+                      "examples": [
+                        "User enabled successfully.",
+                        "User disabled successfully."
+                      ]
+                    }
+                  }
+                }
+              }
+            }
+          },
+          "404": {
+            "content": {
+              "application/json": {
+                "examples": {
+                  "NotFoundException": {
+                    "description": "Not Found",
+                    "value": {
+                      "statusCode": 404,
+                      "message": "Not Found",
+                      "error": "Not Found"
+                    }
+                  }
+                },
+                "schema": {
+                  "type": "object",
+                  "properties": {
+                    "statusCode": { "type": "number", "example": 404 },
+                    "message": { "type": "string", "example": "Not Found" },
+                    "error": { "type": "string", "example": "Not Found" }
+                  },
+                  "required": ["statusCode", "message"]
+                }
+              }
+            },
+            "description": ""
+          },
+          "500": {
+            "content": {
+              "application/json": {
+                "examples": {
+                  "InternalServerErrorException": {
+                    "description": "Internal Server Error",
+                    "value": {
+                      "statusCode": 500,
+                      "message": "Internal Server Error",
+                      "error": "Internal Server Error"
+                    }
+                  }
+                },
+                "schema": {
+                  "type": "object",
+                  "properties": {
+                    "statusCode": { "type": "number", "example": 500 },
+                    "message": {
+                      "type": "string",
+                      "example": "Internal Server Error"
+                    },
+                    "error": {
+                      "type": "string",
+                      "example": "Internal Server Error"
+                    }
+                  },
+                  "required": ["statusCode", "message"]
+                }
+              }
+            },
+            "description": ""
+          }
+        },
+        "security": [{ "bearer": [] }],
+        "summary": "Updates the status of a user (enable/disable).",
+        "tags": ["Users"]
+      }
+    },
+    "/courses": {
+      "post": {
+        "operationId": "CoursesController_create",
+        "parameters": [],
+        "requestBody": {
+          "required": true,
+          "content": {
+            "application/json": {
+              "schema": { "$ref": "#/components/schemas/CreateCourseDto" }
+            }
+          }
+        },
+        "responses": {
+          "201": {
+            "description": "",
+            "content": {
+              "application/json": { "schema": { "type": "string" } }
+            }
+          }
+        },
+        "tags": ["Courses"]
+      },
+      "get": {
+        "operationId": "CoursesController_findAll",
+        "parameters": [],
+        "responses": {
+          "200": {
+            "description": "",
+            "content": {
+              "application/json": { "schema": { "type": "string" } }
+            }
+          }
+        },
+        "tags": ["Courses"]
+      }
+    },
+    "/courses/{id}": {
+      "get": {
+        "operationId": "CoursesController_findOne",
+        "parameters": [
+          {
+            "name": "id",
+            "required": true,
+            "in": "path",
+            "schema": { "type": "string" }
+          }
+        ],
+        "responses": {
+          "200": {
+            "description": "",
+            "content": {
+              "application/json": { "schema": { "type": "string" } }
+            }
+          }
+        },
+        "tags": ["Courses"]
+      },
+      "patch": {
+        "operationId": "CoursesController_update",
+        "parameters": [
+          {
+            "name": "id",
+            "required": true,
+            "in": "path",
+            "schema": { "type": "string" }
+          }
+        ],
+        "requestBody": {
+          "required": true,
+          "content": {
+            "application/json": {
+              "schema": { "$ref": "#/components/schemas/UpdateCourseDto" }
+            }
+          }
+        },
+        "responses": {
+          "200": {
+            "description": "",
+            "content": {
+              "application/json": { "schema": { "type": "string" } }
+            }
+          }
+        },
+        "tags": ["Courses"]
+      },
+      "delete": {
+        "operationId": "CoursesController_remove",
+        "parameters": [
+          {
+            "name": "id",
+            "required": true,
+            "in": "path",
+            "schema": { "type": "string" }
+          }
+        ],
+        "responses": {
+          "200": {
+            "description": "",
+            "content": {
+              "application/json": { "schema": { "type": "string" } }
+            }
+          }
+        },
+        "tags": ["Courses"]
+      }
+    },
+    "/test/student": {
+      "get": {
+        "operationId": "TestController_testStudent",
+        "parameters": [],
+        "responses": {
+          "200": {
+            "description": "",
+            "content": {
+              "application/json": { "schema": { "type": "string" } }
+            }
+          }
+        },
+        "tags": ["Test"]
+      }
+    },
+    "/test/admin": {
+      "get": {
+        "operationId": "TestController_testAdmin",
+        "parameters": [],
+        "responses": {
+          "200": {
+            "description": "",
+            "content": {
+              "application/json": { "schema": { "type": "string" } }
+            }
+          }
+        },
+        "tags": ["Test"]
+      }
+    },
+    "/auth/{uid}/metadata": {
+      "get": {
+        "description": "Retrieves the supabase auth account's metadata based on the uid given",
+        "operationId": "AuthController_getMetadata",
+        "parameters": [
+          {
+            "name": "uid",
+            "required": true,
+            "in": "path",
+            "schema": { "type": "string" }
+          }
+        ],
+        "responses": {
+          "200": {
+            "description": "",
+            "content": {
+              "application/json": {
+                "schema": { "$ref": "#/components/schemas/AuthMetadataDto" }
+              }
+            }
+          },
+          "404": {
+            "content": {
+              "application/json": {
+                "examples": {
+                  "NotFoundException": {
+                    "description": "If the uid provided is invalid",
+                    "value": {
+                      "statusCode": 404,
+                      "message": "Not Found",
+                      "error": "Not Found"
+                    }
+                  }
+                },
+                "schema": {
+                  "type": "object",
+                  "description": "If the uid provided is invalid",
+                  "properties": {
+                    "statusCode": { "type": "number", "example": 404 },
+                    "message": { "type": "string", "example": "Not Found" },
+                    "error": { "type": "string", "example": "Not Found" }
+                  },
+                  "required": ["statusCode", "message"]
+                }
+              }
+            },
+            "description": ""
+          },
+          "500": {
+            "content": {
+              "application/json": {
+                "examples": {
+                  "InternalServerErrorException": {
+                    "description": "If an unexpected server error has occured",
+                    "value": {
+                      "statusCode": 500,
+                      "message": "Internal Server Error",
+                      "error": "Internal Server Error"
+                    }
+                  }
+                },
+                "schema": {
+                  "type": "object",
+                  "description": "If an unexpected server error has occured",
+                  "properties": {
+                    "statusCode": { "type": "number", "example": 500 },
+                    "message": {
+                      "type": "string",
+                      "example": "Internal Server Error"
+                    },
+                    "error": {
+                      "type": "string",
+                      "example": "Internal Server Error"
+                    }
+                  },
+                  "required": ["statusCode", "message"]
+                }
+              }
+            },
+            "description": ""
+          }
+        },
+        "summary": "Get User Account Metadata",
+        "tags": ["Auth"]
+      }
+    }
+  },
+  "info": {
+    "title": "API",
+    "description": "Description",
+    "version": "1.0",
+    "contact": {}
+  },
+  "tags": [{ "name": "api", "description": "" }],
+  "servers": [],
+  "components": {
+    "securitySchemes": {
+      "bearer": { "scheme": "bearer", "bearerFormat": "JWT", "type": "http" }
+    },
+    "schemas": {
+      "Role": { "type": "string", "enum": ["student", "mentor", "admin"] },
+      "CreateUserDto": {
+        "type": "object",
+        "properties": {
+          "firstName": { "type": "string" },
+          "middleName": { "type": "string", "nullable": true },
+          "lastName": { "type": "string" }
+        },
+        "required": ["firstName", "lastName"]
+      },
+      "UserCredentialsDto": {
+        "type": "object",
+        "properties": {
+          "email": { "type": "string", "format": "email" },
+          "password": { "type": "string" }
+        },
+        "required": ["email"]
+      },
+      "ConnectUserDto": {
+        "type": "object",
+        "properties": { "id": { "type": "string" } },
+        "required": ["id"]
+      },
+      "CreateUserDetailsUserRelationInputDto": {
+        "type": "object",
+        "properties": {
+          "connect": { "$ref": "#/components/schemas/ConnectUserDto" }
+        },
+        "required": ["connect"]
+      },
+      "CreateUserDetailsDto": {
+        "type": "object",
+        "properties": {
+          "dateJoined": { "type": "string", "format": "date-time" },
+          "dob": { "type": "string", "nullable": true, "format": "date-time" },
+          "gender": { "type": "string", "nullable": true }
+        },
+        "required": ["dateJoined"]
+      },
+      "CreateUserFullDto": {
+        "type": "object",
+        "properties": {
+          "role": { "allOf": [{ "$ref": "#/components/schemas/Role" }] },
+          "user": { "$ref": "#/components/schemas/CreateUserDto" },
+          "credentials": { "$ref": "#/components/schemas/UserCredentialsDto" },
+          "userDetails": { "$ref": "#/components/schemas/CreateUserDetailsDto" }
+        },
+        "required": ["role", "user", "credentials"]
+      },
+      "User": {
+        "type": "object",
+        "properties": {
+          "id": { "type": "string" },
+          "firstName": { "type": "string" },
+          "middleName": { "type": "string", "nullable": true },
+          "lastName": { "type": "string" },
+          "role": { "allOf": [{ "$ref": "#/components/schemas/Role" }] },
+          "createdAt": { "type": "string", "format": "date-time" },
+          "updatedAt": { "type": "string", "format": "date-time" },
+          "disabledAt": {
+            "type": "string",
+            "nullable": true,
+            "format": "date-time"
+          },
+          "deletedAt": {
+            "type": "string",
+            "nullable": true,
+            "format": "date-time"
+          }
+        },
+        "required": [
+          "id",
+          "firstName",
+          "middleName",
+          "lastName",
+          "role",
+          "createdAt",
+          "updatedAt",
+          "disabledAt",
+          "deletedAt"
+        ]
+      },
+      "CreateStudentDetailsUserRelationInputDto": {
+        "type": "object",
+        "properties": {
+          "connect": { "$ref": "#/components/schemas/ConnectUserDto" }
+        },
+        "required": ["connect"]
+      },
+      "StudentType": {
+        "type": "string",
+        "enum": [
+          "new",
+          "regular",
+          "irregular",
+          "transfer",
+          "returnee",
+          "graduate",
+          "special"
+        ]
+      },
+      "CreateStudentDetailsDto": {
+        "type": "object",
+        "properties": {
+          "student_number": { "type": "integer", "format": "int32" },
+          "student_type": {
+            "allOf": [{ "$ref": "#/components/schemas/StudentType" }]
+          },
+          "admission_date": { "type": "string", "format": "date-time" },
+          "other_details": { "type": "object" }
+        },
+        "required": [
+          "student_number",
+          "student_type",
+          "admission_date",
+          "other_details"
+        ]
+      },
+      "CreateUserStudentDto": {
+        "type": "object",
+        "properties": {
+          "specificDetails": {
+            "$ref": "#/components/schemas/CreateStudentDetailsDto"
+          },
+          "user": { "$ref": "#/components/schemas/CreateUserDto" },
+          "credentials": { "$ref": "#/components/schemas/UserCredentialsDto" },
+          "userDetails": { "$ref": "#/components/schemas/CreateUserDetailsDto" }
+        },
+        "required": ["specificDetails", "user", "credentials"]
+      },
+      "StaffRole": { "type": "string", "enum": ["mentor", "admin"] },
+      "CreateStaffDetailsUserRelationInputDto": {
+        "type": "object",
+        "properties": {
+          "connect": { "$ref": "#/components/schemas/ConnectUserDto" }
+        },
+        "required": ["connect"]
+      },
+      "CreateStaffDetailsDto": {
+        "type": "object",
+        "properties": {
+          "employee_number": { "type": "integer", "format": "int32" },
+          "department": { "type": "string" },
+          "position": { "type": "string" },
+          "other_details": { "type": "object" }
+        },
+        "required": [
+          "employee_number",
+          "department",
+          "position",
+          "other_details"
+        ]
+      },
+      "CreateUserStaffDto": {
+        "type": "object",
+        "properties": {
+          "role": { "allOf": [{ "$ref": "#/components/schemas/StaffRole" }] },
+          "specificDetails": {
+            "$ref": "#/components/schemas/CreateStaffDetailsDto"
+          },
+          "user": { "$ref": "#/components/schemas/CreateUserDto" },
+          "credentials": { "$ref": "#/components/schemas/UserCredentialsDto" },
+          "userDetails": { "$ref": "#/components/schemas/CreateUserDetailsDto" }
+        },
+        "required": ["role", "specificDetails", "user", "credentials"]
+      },
+      "InviteUserDto": {
+        "type": "object",
+        "properties": {
+          "firstName": { "type": "string" },
+          "middleName": { "type": "string", "nullable": true },
+          "lastName": { "type": "string" },
+          "role": { "allOf": [{ "$ref": "#/components/schemas/Role" }] },
+          "email": { "type": "string", "format": "email" }
+        },
+        "required": ["firstName", "lastName", "role", "email"]
+      },
+      "UserDetailsDto": {
+        "type": "object",
+        "properties": {
+          "id": { "type": "string" },
+          "dateJoined": { "type": "string", "format": "date-time" },
+          "dob": { "type": "string", "nullable": true, "format": "date-time" },
+          "gender": { "type": "string", "nullable": true },
+          "createdAt": { "type": "string", "format": "date-time" },
+          "updatedAt": { "type": "string", "format": "date-time" },
+          "deletedAt": {
+            "type": "string",
+            "nullable": true,
+            "format": "date-time"
+          }
+        },
+        "required": [
+          "id",
+          "dateJoined",
+          "dob",
+          "gender",
+          "createdAt",
+          "updatedAt",
+          "deletedAt"
+        ]
+      },
+      "UserDetailsFullDto": {
+        "type": "object",
+        "properties": {
+          "id": { "type": "string" },
+          "email": { "type": "string", "nullable": true },
+          "firstName": { "type": "string" },
+          "middleName": { "type": "string", "nullable": true },
+          "lastName": { "type": "string" },
+          "role": { "type": "string", "enum": ["student", "mentor", "admin"] },
+          "userDetails": {
+            "nullable": true,
+            "allOf": [{ "$ref": "#/components/schemas/UserDetailsDto" }]
+          }
+        },
+        "required": [
+          "id",
+          "email",
+          "firstName",
+          "middleName",
+          "lastName",
+          "role",
+          "userDetails"
+        ]
+      },
+      "StudentDetailsDto": {
+        "type": "object",
+        "properties": {
+          "id": { "type": "string" },
+          "student_number": { "type": "integer", "format": "int32" },
+          "student_type": {
+            "allOf": [{ "$ref": "#/components/schemas/StudentType" }]
+          },
+          "admission_date": { "type": "string", "format": "date-time" },
+          "other_details": { "type": "object" },
+          "createdAt": { "type": "string", "format": "date-time" },
+          "updatedAt": { "type": "string", "format": "date-time" },
+          "deletedAt": {
+            "type": "string",
+            "nullable": true,
+            "format": "date-time"
+          }
+        },
+        "required": [
+          "id",
+          "student_number",
+          "student_type",
+          "admission_date",
+          "other_details",
+          "createdAt",
+          "updatedAt",
+          "deletedAt"
+        ]
+      },
+      "UserStudentDetailsDto": {
+        "type": "object",
+        "properties": {
+          "id": { "type": "string" },
+          "email": { "type": "string", "nullable": true },
+          "firstName": { "type": "string" },
+          "middleName": { "type": "string", "nullable": true },
+          "lastName": { "type": "string" },
+          "role": { "type": "string", "enum": ["student", "mentor", "admin"] },
+          "userDetails": {
+            "nullable": true,
+            "allOf": [{ "$ref": "#/components/schemas/UserDetailsDto" }]
+          },
+          "studentDetails": {
+            "nullable": true,
+            "allOf": [{ "$ref": "#/components/schemas/StudentDetailsDto" }]
+          }
+        },
+        "required": [
+          "id",
+          "email",
+          "firstName",
+          "middleName",
+          "lastName",
+          "role",
+          "userDetails",
+          "studentDetails"
+        ]
+      },
+      "StaffDetailsDto": {
+        "type": "object",
+        "properties": {
+          "id": { "type": "string" },
+          "employee_number": { "type": "integer", "format": "int32" },
+          "department": { "type": "string" },
+          "position": { "type": "string" },
+          "other_details": { "type": "object" },
+          "createdAt": { "type": "string", "format": "date-time" },
+          "updatedAt": { "type": "string", "format": "date-time" },
+          "deletedAt": {
+            "type": "string",
+            "nullable": true,
+            "format": "date-time"
+          }
+        },
+        "required": [
+          "id",
+          "employee_number",
+          "department",
+          "position",
+          "other_details",
+          "createdAt",
+          "updatedAt",
+          "deletedAt"
+        ]
+      },
+      "UserStaffDetailsDto": {
+        "type": "object",
+        "properties": {
+          "id": { "type": "string" },
+          "email": { "type": "string", "nullable": true },
+          "firstName": { "type": "string" },
+          "middleName": { "type": "string", "nullable": true },
+          "lastName": { "type": "string" },
+          "role": { "type": "string", "enum": ["student", "mentor", "admin"] },
+          "userDetails": {
+            "nullable": true,
+            "allOf": [{ "$ref": "#/components/schemas/UserDetailsDto" }]
+          },
+          "staffDetails": {
+            "nullable": true,
+            "allOf": [{ "$ref": "#/components/schemas/StaffDetailsDto" }]
+          }
+        },
+        "required": [
+          "id",
+          "email",
+          "firstName",
+          "middleName",
+          "lastName",
+          "role",
+          "userDetails",
+          "staffDetails"
+        ]
+      },
+      "UpdateStudentDetailsDto": {
+        "type": "object",
+        "properties": {
+          "student_number": { "type": "integer", "format": "int32" },
+          "student_type": {
+            "allOf": [{ "$ref": "#/components/schemas/StudentType" }]
+          },
+          "admission_date": { "type": "string", "format": "date-time" },
+          "other_details": { "type": "object" }
+        }
+      },
+      "UpdateUserDto": {
+        "type": "object",
+        "properties": {
+          "firstName": { "type": "string" },
+          "middleName": { "type": "string", "nullable": true },
+          "lastName": { "type": "string" }
+        }
+      },
+      "UpdateUserDetailsDto": {
+        "type": "object",
+        "properties": {
+          "dateJoined": { "type": "string", "format": "date-time" },
+          "dob": { "type": "string", "nullable": true, "format": "date-time" },
+          "gender": { "type": "string", "nullable": true }
+        }
+      },
+      "UpdateUserStudentDto": {
+        "type": "object",
+        "properties": {
+          "specificDetails": {
+            "$ref": "#/components/schemas/UpdateStudentDetailsDto"
+          },
+          "user": { "$ref": "#/components/schemas/UpdateUserDto" },
+          "userDetails": { "$ref": "#/components/schemas/UpdateUserDetailsDto" }
+        }
+      },
+      "UpdateStaffDetailsDto": {
+        "type": "object",
+        "properties": {
+          "employee_number": { "type": "integer", "format": "int32" },
+          "department": { "type": "string" },
+          "position": { "type": "string" },
+          "other_details": { "type": "object" }
+        }
+      },
+      "UpdateUserStaffDto": {
+        "type": "object",
+        "properties": {
+          "specificDetails": {
+            "$ref": "#/components/schemas/UpdateStaffDetailsDto"
+          },
+          "user": { "$ref": "#/components/schemas/UpdateUserDto" },
+          "userDetails": { "$ref": "#/components/schemas/UpdateUserDetailsDto" }
+        }
+      },
+      "UpdateUserBaseDto": {
+        "type": "object",
+        "properties": {
+          "user": { "$ref": "#/components/schemas/UpdateUserDto" },
+          "userDetails": { "$ref": "#/components/schemas/UpdateUserDetailsDto" }
+        }
+      },
+      "UserAccount": {
+        "type": "object",
+        "properties": {
+          "id": { "type": "string" },
+          "userId": { "type": "string" },
+          "authUid": { "type": "string" },
+          "email": { "type": "string" },
+          "createdAt": { "format": "date-time", "type": "string" },
+          "updatedAt": { "format": "date-time", "type": "string" },
+          "deletedAt": { "format": "date-time", "type": "string" }
+        },
+        "required": ["id", "userId", "authUid", "createdAt", "updatedAt"]
+      },
+      "UserDetails": {
+        "type": "object",
+        "properties": {
+          "id": { "type": "string" },
+          "userId": { "type": "string" },
+          "dob": { "format": "date-time", "type": "string" },
+          "gender": { "type": "string" },
+          "createdAt": { "format": "date-time", "type": "string" },
+          "updatedAt": { "format": "date-time", "type": "string" },
+          "deletedAt": { "format": "date-time", "type": "string" }
+        },
+        "required": ["id", "userId", "createdAt", "updatedAt"]
+      },
+      "UserWithRelations": {
+        "type": "object",
+        "properties": {
+          "id": { "type": "string" },
+          "firstName": { "type": "string" },
+          "middleName": { "type": "string" },
+          "lastName": { "type": "string" },
+          "role": { "allOf": [{ "$ref": "#/components/schemas/Role" }] },
+          "createdAt": { "format": "date-time", "type": "string" },
+          "updatedAt": { "format": "date-time", "type": "string" },
+          "deletedAt": { "format": "date-time", "type": "string" },
+          "userAccount": {
+            "nullable": true,
+            "allOf": [{ "$ref": "#/components/schemas/UserAccount" }]
+          },
+          "userDetails": {
+            "nullable": true,
+            "allOf": [{ "$ref": "#/components/schemas/UserDetails" }]
+          }
+        },
+        "required": [
+          "id",
+          "firstName",
+          "lastName",
+          "role",
+          "createdAt",
+          "updatedAt",
+          "userAccount",
+          "userDetails"
+        ]
+      },
+      "PaginationMetaDto": {
+        "type": "object",
+        "properties": {
+          "isFirstPage": { "type": "boolean", "example": true },
+          "isLastPage": { "type": "boolean", "example": true },
+          "currentPage": { "type": "number", "example": 1 },
+          "previousPage": {
+            "type": "number",
+            "nullable": true,
+            "example": null
+          },
+          "nextPage": { "type": "number", "nullable": true, "example": null },
+          "pageCount": { "type": "number", "example": 1 },
+          "totalCount": { "type": "number", "example": 42 }
+        },
+        "required": [
+          "isFirstPage",
+          "isLastPage",
+          "currentPage",
+          "previousPage",
+          "nextPage",
+          "pageCount",
+          "totalCount"
+        ]
+      },
+      "PaginatedUsersDto": {
+        "type": "object",
+        "properties": {
+          "users": {
+            "type": "array",
+            "items": { "$ref": "#/components/schemas/UserWithRelations" }
+          },
+          "meta": {
+            "additionalProperties": true,
+            "nullable": false,
+            "allOf": [{ "$ref": "#/components/schemas/PaginationMetaDto" }]
+          }
+        },
+        "required": ["users", "meta"]
+      },
+      "CreateCourseDto": { "type": "object", "properties": {} },
+      "UpdateCourseDto": { "type": "object", "properties": {} },
+      "UserStatus": {
+        "type": "string",
+        "enum": ["active", "disabled", "deleted"]
+      },
+      "AuthMetadataDto": {
+        "type": "object",
+        "properties": {
+          "role": { "allOf": [{ "$ref": "#/components/schemas/Role" }] },
+          "status": {
+            "allOf": [{ "$ref": "#/components/schemas/UserStatus" }]
+          },
+          "user_id": { "type": "string" }
+        }
+      }
+    }
+  }
+}