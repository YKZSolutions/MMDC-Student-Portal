import type { FileRoutesByTo } from '@/routeTree.gen'
<<<<<<< HEAD
import { Button, Divider, Group, Stack, Text } from '@mantine/core'
import { useToggle } from '@mantine/hooks'
import {
  IconChevronRight,
  type Icon,
  type IconProps,
} from '@tabler/icons-react'
=======
import { ActionIcon, Button, Tooltip } from '@mantine/core'
import { type Icon, type IconProps } from '@tabler/icons-react'
>>>>>>> 5a3bb9f8
import { Link, useMatchRoute } from '@tanstack/react-router'

export interface NavItem {
  link: keyof FileRoutesByTo
  label: string
  Icon: React.ForwardRefExoticComponent<IconProps & React.RefAttributes<Icon>>
  IconInactive: React.ForwardRefExoticComponent<
    IconProps & React.RefAttributes<Icon>
  >
  fuzzy?: boolean
  subItems?: Omit<NavItem, 'subItems'>[]
}

export interface NavButtonProps {
  item: NavItem
  fuzzy?: boolean
  collapsed?: boolean
}

<<<<<<< HEAD
export default function NavButton({ item, fuzzy }: NavButtonProps) {
  const [open, toggle] = useToggle()

  return (
    <Stack gap={4}>
      <BaseNavButton item={item} fuzzy={fuzzy} open={open} toggle={toggle} />
      {open && item.subItems && (
        <Group className="w-full" gap={8}>
          <Divider orientation="vertical" ml={16} h="100%" />
          <Stack className="flex-1" gap={4}>
            {item.subItems?.map((subitem) => (
              <BaseNavButton
                key={subitem.link}
                item={subitem}
                fuzzy={fuzzy}
                open={open}
                toggle={toggle}
              />
            ))}
          </Stack>
        </Group>
      )}
    </Stack>
  )
}

interface BaseNavButtonProps extends NavButtonProps {
  open?: boolean
  toggle?: (value?: React.SetStateAction<boolean> | undefined) => void
}

function BaseNavButton({ item, fuzzy, open, toggle }: BaseNavButtonProps) {
=======
function NavButton({ item, fuzzy, collapsed = false }: NavButtonProps) {
>>>>>>> 5a3bb9f8
  const matchRoute = useMatchRoute()

  const isActive = matchRoute({ to: item.link, fuzzy: fuzzy })

  const button = collapsed ? (
    <ActionIcon
      component={Link}
      to={item.link}
      variant={isActive ? 'light' : 'subtle'}
      color={isActive ? undefined : 'gray'}
      data-cy={`${item.label.toLowerCase()}-link`}
    >
      {isActive ? (
        <item.Icon size={24} />
      ) : (
        <item.IconInactive color="gray" size={24} />
      )}
    </ActionIcon>
  ) : (
    <Button
      component={Link}
      leftSection={
        isActive ? (
          <item.Icon size={22} />
        ) : (
          <item.IconInactive color="gray" size={22} />
        )
      }
      rightSection={
        item.subItems !== undefined && (
          <IconChevronRight
            className={`flex-1 flex justify-end ${open ? 'rotate-90' : 'rotate-0'}`}
            size={20}
            onClick={(e) => {
              e.preventDefault()
              if (toggle) toggle()
            }}
          />
        )
      }
      variant={isActive ? 'light' : 'subtle'}
      justify="start"
      color={isActive ? undefined : 'gray'}
      to={item.link}
      fullWidth
      data-cy={`${item.label.toLowerCase()}-link`}
      classNames={{
        label: 'flex flex-1',
      }}
    >
      {item.label}
    </Button>
  )
<<<<<<< HEAD
}
=======

  return (
    <Tooltip
      label={item.label}
      position="right"
      withArrow
      disabled={!collapsed}
    >
      {button}
    </Tooltip>
  )
}

export default NavButton
>>>>>>> 5a3bb9f8
<|MERGE_RESOLUTION|>--- conflicted
+++ resolved
@@ -1,16 +1,19 @@
 import type { FileRoutesByTo } from '@/routeTree.gen'
-<<<<<<< HEAD
-import { Button, Divider, Group, Stack, Text } from '@mantine/core'
+import {
+  ActionIcon,
+  Button,
+  Divider,
+  Group,
+  Stack,
+  Text,
+  Tooltip,
+} from '@mantine/core'
 import { useToggle } from '@mantine/hooks'
 import {
   IconChevronRight,
   type Icon,
   type IconProps,
 } from '@tabler/icons-react'
-=======
-import { ActionIcon, Button, Tooltip } from '@mantine/core'
-import { type Icon, type IconProps } from '@tabler/icons-react'
->>>>>>> 5a3bb9f8
 import { Link, useMatchRoute } from '@tanstack/react-router'
 
 export interface NavItem {
@@ -30,8 +33,11 @@
   collapsed?: boolean
 }
 
-<<<<<<< HEAD
-export default function NavButton({ item, fuzzy }: NavButtonProps) {
+export default function NavButton({
+  item,
+  fuzzy,
+  collapsed = false,
+}: NavButtonProps) {
   const [open, toggle] = useToggle()
 
   return (
@@ -63,9 +69,6 @@
 }
 
 function BaseNavButton({ item, fuzzy, open, toggle }: BaseNavButtonProps) {
-=======
-function NavButton({ item, fuzzy, collapsed = false }: NavButtonProps) {
->>>>>>> 5a3bb9f8
   const matchRoute = useMatchRoute()
 
   const isActive = matchRoute({ to: item.link, fuzzy: fuzzy })
@@ -119,21 +122,4 @@
       {item.label}
     </Button>
   )
-<<<<<<< HEAD
-}
-=======
-
-  return (
-    <Tooltip
-      label={item.label}
-      position="right"
-      withArrow
-      disabled={!collapsed}
-    >
-      {button}
-    </Tooltip>
-  )
-}
-
-export default NavButton
->>>>>>> 5a3bb9f8
+}