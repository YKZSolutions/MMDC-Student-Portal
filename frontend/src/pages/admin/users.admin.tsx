import { roleOptions, roleStyles } from '@/features/user-management/constants'
import type { IQuery } from '@/features/user-management/types'
import {
  type PaginationMetaDto,
  type Role,
  type UserWithRelations,
} from '@/integrations/api/client'
import { usersControllerFindAllOptions } from '@/integrations/api/client/@tanstack/react-query.gen'
import { formatPaginationMessage } from '@/utils/formatters'
import {
  usersControllerFindAll,
  type PaginationMetaDto,
  type Role,
  type UserWithRelations,
} from '@/integrations/api/client'
import { formatPaginationMessage } from '@/utils/formatters'
import {
  ActionIcon,
  Avatar,
  Box,
  Button,
  Center,
  Checkbox,
  Container,
  Flex,
  Group,
  Menu,
  Pagination,
  Pill,
  Popover,
  rem,
  Skeleton,
  Stack,
  Table,
  Text,
  TextInput,
  Title,
  UnstyledButton,
} from '@mantine/core'
import { useDebouncedCallback } from '@mantine/hooks'
import {
  IconCancel,
  IconDotsVertical,
  IconFilter2,
  IconPencil,
  IconPlus,
  IconSearch,
  IconTrash,
} from '@tabler/icons-react'
import { useSuspenseQuery } from '@tanstack/react-query'
<<<<<<< HEAD
import { useNavigate, useSearch } from '@tanstack/react-router'
=======
import { getRouteApi, useNavigate } from '@tanstack/react-router'
>>>>>>> a749b812
import dayjs from 'dayjs'
import { Suspense, useState, type ReactNode } from 'react'
import { SuspendedPagination, SuspendedTableRows } from './users.admin.suspense'

<<<<<<< HEAD
function UsersQueryProvider({
  children,
  props = { search: '', page: 1 },
=======
const route = getRouteApi('/(protected)/users')

function UsersQueryProvider({
  children,
  props = {
    search: '',
    page: 1,
    role: null,
  },
>>>>>>> a749b812
}: {
  children: (props: {
    users: UserWithRelations[]
    meta: PaginationMetaDto | undefined
    message: string
    totalPages: number
  }) => ReactNode
<<<<<<< HEAD
  props?: {
    search: string
    page: number
  }
}) {
  const { search, page } = props

  const { data } = useSuspenseQuery({
    queryKey: ['usersTable', search],
    queryFn: async () => {
      const response = await usersControllerFindAll({
        query: { search, page },
      })
      return response.data
    },
  })
=======
  props?: IQuery
}) {
  const { search, page, role } = props

  const { data } = useSuspenseQuery(
    usersControllerFindAllOptions({
      query: { search, page, ...(role && { role }) },
    }),
  )
>>>>>>> a749b812

  const users = data?.users ?? []
  const meta = data?.meta
  const limit = 10
  const total = meta?.totalCount ?? 0
  const totalPages = meta?.pageCount ?? 0

  const message = formatPaginationMessage({ limit, page, total })

  return children({
    users,
    meta,
    message,
    totalPages,
  })
}
<<<<<<< HEAD

function UsersPage() {
  const searchParam: {
    search: string
  } = useSearch({
    from: '/(protected)/users',
  })

  const [search, setSearch] = useState(searchParam.search || '')
  const [page, setPage] = useState(1)

  const navigate = useNavigate()

  const usersTableProps = {
    search,
    page,
  }

  const handleSearch = (e: React.ChangeEvent<HTMLInputElement>) => {
    const value = e.target.value

    setSearch(value)

    handleNavigate(value)
  }

  const handleNavigate = useDebouncedCallback(async (value: string) => {
=======

function UsersPage() {
  const searchParam: {
    search: string
    role: Role | null
  } = route.useSearch()
  const navigate = useNavigate()

  const queryDefaultValues = {
    search: searchParam.search || '',
    page: 1,
    role: searchParam.role || null,
  }

  const [query, setQuery] = useState<IQuery>(queryDefaultValues)

  const handleSearch = (e: React.ChangeEvent<HTMLInputElement>) => {
    const value = e.target.value

    setQuery((prev) => ({
      ...prev,
      search: value,
    }))

    handleNavigate(value)
  }

  const handleNavigate = useDebouncedCallback(async (value: string) => {
    navigate({
      to: '/users',
      search: (prev) => ({
        ...prev,
        search: value.trim() || undefined,
      }),
    })
  }, 200)

  const handlePage = (page: IQuery['page']) => {
    setQuery((prev) => ({
      ...prev,
      page,
    }))
  }

  const handleRoleFilter = (role: IQuery['role']) => {
    setQuery((prev) => ({
      ...prev,
      role,
    }))

>>>>>>> a749b812
    navigate({
      to: '/users',
      search: (prev) => ({
        ...prev,
<<<<<<< HEAD
        search: value.trim(),
      }),
    })
  }, 200)
=======
        role: role || undefined,
      }),
    })
  }
>>>>>>> a749b812

  return (
    <Container fluid m={0}>
      <Box pb={'xl'}>
        <Title c={'dark.7'} variant="hero" order={2} fw={700}>
          User management
        </Title>
        <Text c={'dark.3'} fw={500}>
          Manage your team members and their account permissions here.
        </Text>
      </Box>

      <Flex gap={'md'} direction={'column'}>
        <Flex justify={'space-between'}>
          <Flex align={'center'} gap={'xs'}>
            <Title
              display={'flex'}
              c={'dark.7'}
              order={3}
              fw={700}
              lts={rem(0.4)}
            >
              All users
            </Title>

            <Suspense fallback={<Skeleton visible h={rem(30)} w={rem(40)} />}>
              <UsersQueryProvider>
                {(props) => (
                  <Title
                    display={'flex'}
                    order={3}
                    c={'dark.3'}
                    fw={700}
                    lts={rem(0.4)}
                  >
                    {props.meta?.totalCount}
                  </Title>
                )}
              </UsersQueryProvider>
            </Suspense>
          </Flex>

          <Flex align={'center'} gap={5}>
            <TextInput
              placeholder="Search name/email"
              radius={'md'}
              leftSection={<IconSearch size={18} stroke={1} />}
              w={rem(250)}
<<<<<<< HEAD
              value={search}
=======
              value={query.search}
>>>>>>> a749b812
              onChange={(e) => handleSearch(e)}
            />
            <Popover position="bottom" width={rem(300)}>
              <Popover.Target>
                <Button
                  variant="default"
                  radius={'md'}
                  leftSection={<IconFilter2 color="gray" size={20} />}
                  lts={rem(0.25)}
                >
                  Filters
                </Button>
              </Popover.Target>
              <Popover.Dropdown bg="var(--mantine-color-body)">
                <Stack>
                  <Flex justify={'space-between'}>
                    <Title fw={500} c={'dark.8'} order={4}>
                      Filter Users
                    </Title>

<<<<<<< HEAD
                    <UnstyledButton>
                      <Text>Reset Filter</Text>
                    </UnstyledButton>
                  </Flex>
=======
                    <UnstyledButton
                      styles={{
                        root: {
                          textDecoration: 'underline',
                        },
                      }}
                      c={'primary'}
                      onClick={() => setQuery(queryDefaultValues)}
                    >
                      Reset Filter
                    </UnstyledButton>
                  </Flex>

                  <Stack gap={'xs'}>
                    <Text fw={500} c={'gray.7'} fz={'sm'}>
                      Role
                    </Text>
                    <Flex
                      justify={'space-between'}
                      w={'100%'}
                      wrap={'wrap'}
                      gap={'sm'}
                    >
                      {roleOptions.map((role) => (
                        <Button
                          className="flex-[47%]"
                          key={role.value}
                          variant={
                            query.role === role.value ? 'filled' : 'outline'
                          }
                          styles={{
                            root: {
                              background:
                                query.role === role.value
                                  ? 'var(--mantine-color-gray-3)'
                                  : 'transparent',
                              borderColor: 'var(--mantine-color-gray-3)',
                              color: 'var(--mantine-color-dark-7)',
                            },
                          }}
                          radius={'xl'}
                          leftSection={role.icon}
                          onClick={() => handleRoleFilter(role.value)}
                        >
                          {role.label}
                        </Button>
                      ))}
                    </Flex>
                  </Stack>
>>>>>>> a749b812
                </Stack>
              </Popover.Dropdown>
            </Popover>
            <Button
              variant="filled"
              radius={'md'}
              leftSection={<IconPlus size={20} />}
              lts={rem(0.25)}
            >
              Add user
            </Button>
          </Flex>
        </Flex>

<<<<<<< HEAD
        <UsersTable props={usersTableProps} />

        <Suspense fallback={<SuspendedPagination />}>
          <UsersQueryProvider props={usersTableProps}>
=======
        <UsersTable props={query} />

        <Suspense fallback={<SuspendedPagination />}>
          <UsersQueryProvider props={query}>
>>>>>>> a749b812
            {(props) => (
              <Group justify="flex-end">
                <Text size="sm">{props.message}</Text>
                <Pagination
                  total={props.totalPages}
<<<<<<< HEAD
                  value={page}
                  onChange={setPage}
=======
                  value={query.page}
                  onChange={handlePage}
>>>>>>> a749b812
                  withPages={false}
                />
              </Group>
            )}
          </UsersQueryProvider>
        </Suspense>
      </Flex>
    </Container>
  )
}

<<<<<<< HEAD
function UsersTable({
  props,
}: {
  props: {
    search: string
    page: number
  }
}) {
=======
function UsersTable({ props }: { props: IQuery }) {
>>>>>>> a749b812
  return (
    <Table
      highlightOnHover
      highlightOnHoverColor="gray.0"
      style={{ borderRadius: rem('8px'), overflow: 'hidden' }}
      styles={{
        th: {
          fontWeight: 500,
        },
      }}
    >
      <Table.Thead>
        <Table.Tr
          style={{
            border: '0px',
          }}
          bg={'gray.1'}
          c={'dark.5'}
        >
          <Table.Th w={0}>
            <Checkbox py={rem(5)} />
          </Table.Th>
          <Table.Th>User</Table.Th>
          <Table.Th>Access</Table.Th>
          <Table.Th>Date Added</Table.Th>
          <Table.Th w={0}></Table.Th>
        </Table.Tr>
      </Table.Thead>
      <Table.Tbody>
        <Suspense fallback={<SuspendedTableRows />}>
          <UsersQueryProvider props={props}>
<<<<<<< HEAD
            {(props) =>
              props.users.map((user: UserWithRelations) => (
                <UsersTableRow user={user} />
              ))
            }
=======
            {(props) => <UsersTableRow users={props.users} />}
>>>>>>> a749b812
          </UsersQueryProvider>
        </Suspense>
      </Table.Tbody>
    </Table>
<<<<<<< HEAD
  )
}

function UsersRolePill({ role }: { role: Role }) {
  const roleStyles: Record<
    Role,
    { border: string; backgroundColor: string; color: string }
  > = {
    mentor: {
      border: '1px solid var(--mantine-color-green-9)',
      backgroundColor: 'var(--mantine-color-green-1)',
      color: 'var(--mantine-color-green-9)',
    },
    admin: {
      border: '1px solid var(--mantine-color-blue-9)',
      backgroundColor: 'var(--mantine-color-blue-1)',
      color: 'var(--mantine-color-blue-9)',
    },
    student: {
      border: '1px solid var(--mantine-color-violet-9)',
      backgroundColor: 'var(--mantine-color-violet-1)',
      color: 'var(--mantine-color-violet-9)',
    },
  }

  const { border, backgroundColor, color } = roleStyles[role]

  return (
    <Pill
      styles={{
        root: {
          border,
          backgroundColor,
          color,
          fontWeight: 600,
          textTransform: 'capitalize',
        },
      }}
    >
      {role}
    </Pill>
  )
}

function UsersTableRow({ user }: { user: UserWithRelations }) {
  return (
    <>
      <Table.Tr key={user.id}>
        <Table.Td>
          <Checkbox />
        </Table.Td>
        <Table.Td>
          <Flex gap={'sm'} align={'center'} py={rem(5)}>
            <Avatar name={`${user.firstName} ${user.lastName}`} />
            <Flex direction={'column'}>
              <Text fw={600}>
                {user.firstName} {user.lastName}
              </Text>
              <Text fz={'sm'} fw={500} c={'dark.2'}>
                {user.userAccount?.email}
              </Text>
            </Flex>
          </Flex>
        </Table.Td>
        <Table.Td>
          <Flex gap={'xs'}>
            <UsersRolePill role={user.role} />
          </Flex>
        </Table.Td>
        <Table.Td>
          <Text size="sm" c={'dark.3'} fw={500}>
            {dayjs(user.createdAt).format('MMM D, YYYY')}
          </Text>
        </Table.Td>
        <Table.Td>
          <Menu position="bottom-end" shadow="xl" width={rem(200)} withArrow>
            <Menu.Target>
              <ActionIcon variant="subtle" color="gray" radius={'xl'}>
                <IconDotsVertical size={20} stroke={1.5} />
              </ActionIcon>
            </Menu.Target>

            <Menu.Dropdown>
              <Menu.Item leftSection={<IconPencil size={14} />}>
                Edit details
              </Menu.Item>

              <Menu.Item leftSection={<IconCancel size={14} />}>
                Disable
              </Menu.Item>

              <Menu.Item color="red" leftSection={<IconTrash size={14} />}>
                Delete
              </Menu.Item>
            </Menu.Dropdown>
          </Menu>
        </Table.Td>
      </Table.Tr>
    </>
=======
>>>>>>> a749b812
  )
}

function UsersRolePill({ role }: { role: Role }) {
  const { border, backgroundColor, color } = roleStyles[role]

  return (
    <Pill
      styles={{
        root: {
          border,
          backgroundColor,
          color,
          fontWeight: 600,
          textTransform: 'capitalize',
        },
      }}
    >
      {role}
    </Pill>
  )
}

function UsersTableRow({ users }: { users: UserWithRelations[] }) {
  if (users.length === 0)
    return (
      <Table.Tr>
        <Table.Td colSpan={5}>
          <Center py={rem(10)}>
            <Text fw={500} c={'dark.5'}>
              No matching users found.
            </Text>
          </Center>
        </Table.Td>
      </Table.Tr>
    )

  return users.map((user: UserWithRelations) => (
    <>
      <Table.Tr key={user.id}>
        <Table.Td>
          <Checkbox />
        </Table.Td>
        <Table.Td>
          <Flex gap={'sm'} align={'center'} py={rem(5)}>
            <Avatar name={`${user.firstName} ${user.lastName}`} />
            <Flex direction={'column'}>
              <Text fw={600}>
                {user.firstName} {user.lastName}
              </Text>
              <Text fz={'sm'} fw={500} c={'dark.2'}>
                {user.userAccount?.email}
              </Text>
            </Flex>
          </Flex>
        </Table.Td>
        <Table.Td>
          <Flex gap={'xs'}>
            <UsersRolePill role={user.role} />
          </Flex>
        </Table.Td>
        <Table.Td>
          <Text size="sm" c={'dark.3'} fw={500}>
            {dayjs(user.createdAt).format('MMM D, YYYY')}
          </Text>
        </Table.Td>
        <Table.Td>
          <Menu position="bottom-end" shadow="xl" width={rem(200)} withArrow>
            <Menu.Target>
              <ActionIcon variant="subtle" color="gray" radius={'xl'}>
                <IconDotsVertical size={20} stroke={1.5} />
              </ActionIcon>
            </Menu.Target>

            <Menu.Dropdown>
              <Menu.Item leftSection={<IconPencil size={14} />}>
                Edit details
              </Menu.Item>

              <Menu.Item leftSection={<IconCancel size={14} />}>
                Disable
              </Menu.Item>

              <Menu.Item color="red" leftSection={<IconTrash size={14} />}>
                Delete
              </Menu.Item>
            </Menu.Dropdown>
          </Menu>
        </Table.Td>
      </Table.Tr>
    </>
  ))
}

export default UsersPage<|MERGE_RESOLUTION|>--- conflicted
+++ resolved
@@ -6,13 +6,6 @@
   type UserWithRelations,
 } from '@/integrations/api/client'
 import { usersControllerFindAllOptions } from '@/integrations/api/client/@tanstack/react-query.gen'
-import { formatPaginationMessage } from '@/utils/formatters'
-import {
-  usersControllerFindAll,
-  type PaginationMetaDto,
-  type Role,
-  type UserWithRelations,
-} from '@/integrations/api/client'
 import { formatPaginationMessage } from '@/utils/formatters'
 import {
   ActionIcon,
@@ -48,20 +41,11 @@
   IconTrash,
 } from '@tabler/icons-react'
 import { useSuspenseQuery } from '@tanstack/react-query'
-<<<<<<< HEAD
-import { useNavigate, useSearch } from '@tanstack/react-router'
-=======
 import { getRouteApi, useNavigate } from '@tanstack/react-router'
->>>>>>> a749b812
 import dayjs from 'dayjs'
 import { Suspense, useState, type ReactNode } from 'react'
 import { SuspendedPagination, SuspendedTableRows } from './users.admin.suspense'
 
-<<<<<<< HEAD
-function UsersQueryProvider({
-  children,
-  props = { search: '', page: 1 },
-=======
 const route = getRouteApi('/(protected)/users')
 
 function UsersQueryProvider({
@@ -71,7 +55,6 @@
     page: 1,
     role: null,
   },
->>>>>>> a749b812
 }: {
   children: (props: {
     users: UserWithRelations[]
@@ -79,24 +62,6 @@
     message: string
     totalPages: number
   }) => ReactNode
-<<<<<<< HEAD
-  props?: {
-    search: string
-    page: number
-  }
-}) {
-  const { search, page } = props
-
-  const { data } = useSuspenseQuery({
-    queryKey: ['usersTable', search],
-    queryFn: async () => {
-      const response = await usersControllerFindAll({
-        query: { search, page },
-      })
-      return response.data
-    },
-  })
-=======
   props?: IQuery
 }) {
   const { search, page, role } = props
@@ -106,7 +71,6 @@
       query: { search, page, ...(role && { role }) },
     }),
   )
->>>>>>> a749b812
 
   const users = data?.users ?? []
   const meta = data?.meta
@@ -123,35 +87,6 @@
     totalPages,
   })
 }
-<<<<<<< HEAD
-
-function UsersPage() {
-  const searchParam: {
-    search: string
-  } = useSearch({
-    from: '/(protected)/users',
-  })
-
-  const [search, setSearch] = useState(searchParam.search || '')
-  const [page, setPage] = useState(1)
-
-  const navigate = useNavigate()
-
-  const usersTableProps = {
-    search,
-    page,
-  }
-
-  const handleSearch = (e: React.ChangeEvent<HTMLInputElement>) => {
-    const value = e.target.value
-
-    setSearch(value)
-
-    handleNavigate(value)
-  }
-
-  const handleNavigate = useDebouncedCallback(async (value: string) => {
-=======
 
 function UsersPage() {
   const searchParam: {
@@ -202,22 +137,14 @@
       role,
     }))
 
->>>>>>> a749b812
     navigate({
       to: '/users',
       search: (prev) => ({
         ...prev,
-<<<<<<< HEAD
-        search: value.trim(),
-      }),
-    })
-  }, 200)
-=======
         role: role || undefined,
       }),
     })
   }
->>>>>>> a749b812
 
   return (
     <Container fluid m={0}>
@@ -266,11 +193,7 @@
               radius={'md'}
               leftSection={<IconSearch size={18} stroke={1} />}
               w={rem(250)}
-<<<<<<< HEAD
-              value={search}
-=======
               value={query.search}
->>>>>>> a749b812
               onChange={(e) => handleSearch(e)}
             />
             <Popover position="bottom" width={rem(300)}>
@@ -291,12 +214,6 @@
                       Filter Users
                     </Title>
 
-<<<<<<< HEAD
-                    <UnstyledButton>
-                      <Text>Reset Filter</Text>
-                    </UnstyledButton>
-                  </Flex>
-=======
                     <UnstyledButton
                       styles={{
                         root: {
@@ -346,7 +263,6 @@
                       ))}
                     </Flex>
                   </Stack>
->>>>>>> a749b812
                 </Stack>
               </Popover.Dropdown>
             </Popover>
@@ -361,29 +277,17 @@
           </Flex>
         </Flex>
 
-<<<<<<< HEAD
-        <UsersTable props={usersTableProps} />
-
-        <Suspense fallback={<SuspendedPagination />}>
-          <UsersQueryProvider props={usersTableProps}>
-=======
         <UsersTable props={query} />
 
         <Suspense fallback={<SuspendedPagination />}>
           <UsersQueryProvider props={query}>
->>>>>>> a749b812
             {(props) => (
               <Group justify="flex-end">
                 <Text size="sm">{props.message}</Text>
                 <Pagination
                   total={props.totalPages}
-<<<<<<< HEAD
-                  value={page}
-                  onChange={setPage}
-=======
                   value={query.page}
                   onChange={handlePage}
->>>>>>> a749b812
                   withPages={false}
                 />
               </Group>
@@ -395,18 +299,7 @@
   )
 }
 
-<<<<<<< HEAD
-function UsersTable({
-  props,
-}: {
-  props: {
-    search: string
-    page: number
-  }
-}) {
-=======
 function UsersTable({ props }: { props: IQuery }) {
->>>>>>> a749b812
   return (
     <Table
       highlightOnHover
@@ -438,45 +331,15 @@
       <Table.Tbody>
         <Suspense fallback={<SuspendedTableRows />}>
           <UsersQueryProvider props={props}>
-<<<<<<< HEAD
-            {(props) =>
-              props.users.map((user: UserWithRelations) => (
-                <UsersTableRow user={user} />
-              ))
-            }
-=======
             {(props) => <UsersTableRow users={props.users} />}
->>>>>>> a749b812
           </UsersQueryProvider>
         </Suspense>
       </Table.Tbody>
     </Table>
-<<<<<<< HEAD
   )
 }
 
 function UsersRolePill({ role }: { role: Role }) {
-  const roleStyles: Record<
-    Role,
-    { border: string; backgroundColor: string; color: string }
-  > = {
-    mentor: {
-      border: '1px solid var(--mantine-color-green-9)',
-      backgroundColor: 'var(--mantine-color-green-1)',
-      color: 'var(--mantine-color-green-9)',
-    },
-    admin: {
-      border: '1px solid var(--mantine-color-blue-9)',
-      backgroundColor: 'var(--mantine-color-blue-1)',
-      color: 'var(--mantine-color-blue-9)',
-    },
-    student: {
-      border: '1px solid var(--mantine-color-violet-9)',
-      backgroundColor: 'var(--mantine-color-violet-1)',
-      color: 'var(--mantine-color-violet-9)',
-    },
-  }
-
   const { border, backgroundColor, color } = roleStyles[role]
 
   return (
@@ -496,8 +359,21 @@
   )
 }
 
-function UsersTableRow({ user }: { user: UserWithRelations }) {
-  return (
+function UsersTableRow({ users }: { users: UserWithRelations[] }) {
+  if (users.length === 0)
+    return (
+      <Table.Tr>
+        <Table.Td colSpan={5}>
+          <Center py={rem(10)}>
+            <Text fw={500} c={'dark.5'}>
+              No matching users found.
+            </Text>
+          </Center>
+        </Table.Td>
+      </Table.Tr>
+    )
+
+  return users.map((user: UserWithRelations) => (
     <>
       <Table.Tr key={user.id}>
         <Table.Td>
@@ -551,99 +427,6 @@
         </Table.Td>
       </Table.Tr>
     </>
-=======
->>>>>>> a749b812
-  )
-}
-
-function UsersRolePill({ role }: { role: Role }) {
-  const { border, backgroundColor, color } = roleStyles[role]
-
-  return (
-    <Pill
-      styles={{
-        root: {
-          border,
-          backgroundColor,
-          color,
-          fontWeight: 600,
-          textTransform: 'capitalize',
-        },
-      }}
-    >
-      {role}
-    </Pill>
-  )
-}
-
-function UsersTableRow({ users }: { users: UserWithRelations[] }) {
-  if (users.length === 0)
-    return (
-      <Table.Tr>
-        <Table.Td colSpan={5}>
-          <Center py={rem(10)}>
-            <Text fw={500} c={'dark.5'}>
-              No matching users found.
-            </Text>
-          </Center>
-        </Table.Td>
-      </Table.Tr>
-    )
-
-  return users.map((user: UserWithRelations) => (
-    <>
-      <Table.Tr key={user.id}>
-        <Table.Td>
-          <Checkbox />
-        </Table.Td>
-        <Table.Td>
-          <Flex gap={'sm'} align={'center'} py={rem(5)}>
-            <Avatar name={`${user.firstName} ${user.lastName}`} />
-            <Flex direction={'column'}>
-              <Text fw={600}>
-                {user.firstName} {user.lastName}
-              </Text>
-              <Text fz={'sm'} fw={500} c={'dark.2'}>
-                {user.userAccount?.email}
-              </Text>
-            </Flex>
-          </Flex>
-        </Table.Td>
-        <Table.Td>
-          <Flex gap={'xs'}>
-            <UsersRolePill role={user.role} />
-          </Flex>
-        </Table.Td>
-        <Table.Td>
-          <Text size="sm" c={'dark.3'} fw={500}>
-            {dayjs(user.createdAt).format('MMM D, YYYY')}
-          </Text>
-        </Table.Td>
-        <Table.Td>
-          <Menu position="bottom-end" shadow="xl" width={rem(200)} withArrow>
-            <Menu.Target>
-              <ActionIcon variant="subtle" color="gray" radius={'xl'}>
-                <IconDotsVertical size={20} stroke={1.5} />
-              </ActionIcon>
-            </Menu.Target>
-
-            <Menu.Dropdown>
-              <Menu.Item leftSection={<IconPencil size={14} />}>
-                Edit details
-              </Menu.Item>
-
-              <Menu.Item leftSection={<IconCancel size={14} />}>
-                Disable
-              </Menu.Item>
-
-              <Menu.Item color="red" leftSection={<IconTrash size={14} />}>
-                Delete
-              </Menu.Item>
-            </Menu.Dropdown>
-          </Menu>
-        </Table.Td>
-      </Table.Tr>
-    </>
   ))
 }
 
